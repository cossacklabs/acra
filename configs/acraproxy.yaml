# Connection string to Acra's API like tcp://x.x.x.x:yyyy or unix:///path/to/socket
acra_api_connection_string: 

# Port of acra http api
acra_commands_port: 9090

# Connection string to Acra server like tcp://x.x.x.x:yyyy or unix:///path/to/socket
acra_connection_string: 

# IP or domain to acra daemon
acra_host: 

# Expected id from acraserver for Secure Session
acra_id: acra_server

# Port of acra daemon
acra_port: 9393

# Client id
client_id: 

# Port for acraproxy http api
command_port: 9191

# path to config
config: 

# Connection string like tcp://x.x.x.x:yyyy or unix:///path/to/socket
connection_api_string: tcp://127.0.0.1:9191/

# Connection string like tcp://x.x.x.x:yyyy or unix:///path/to/socket
connection_string: tcp://127.0.0.1:9494/

# Disable checking that connections from app running from another user
disable_user_check: false

# dump config
dumpconfig: false

# Enable HTTP API
enable_http_api: false

# Folder from which will be loaded keys
keys_dir: .acrakeys

# Use raw transport (tcp/unix socket) between acraserver and acraproxy/client (don't use this flag if you not connect to database with ssl/tls
no_encryption: false

# Port fo acraproxy
port: 9494

# Use tls to encrypt transport between acraserver and acraproxy/client
tls: false

# Path to root certificate
tls_ca: 

# Path to tls client's certificate
tls_cert: 

# Path to tls client's key
tls_key: 

# Expected Server Name (SNI)
tls_sni: 

# Log to stdout
v: false
<<<<<<< HEAD
=======

# Turn on zone mode
zonemode: false

# Logging format (plaintext, json, CEF)
logging_format: plaintext
>>>>>>> 3640f17e
<|MERGE_RESOLUTION|>--- conflicted
+++ resolved
@@ -43,6 +43,9 @@
 # Folder from which will be loaded keys
 keys_dir: .acrakeys
 
+# Logging format: plaintext, json or CEF
+logging_format: 
+
 # Use raw transport (tcp/unix socket) between acraserver and acraproxy/client (don't use this flag if you not connect to database with ssl/tls
 no_encryption: false
 
@@ -66,12 +69,3 @@
 
 # Log to stdout
 v: false
-<<<<<<< HEAD
-=======
-
-# Turn on zone mode
-zonemode: false
-
-# Logging format (plaintext, json, CEF)
-logging_format: plaintext
->>>>>>> 3640f17e
