--- conflicted
+++ resolved
@@ -439,18 +439,3 @@
 
 # Decide which field of TLS certificate to use as ClientID (distinguished_name|serial_number). Default is distinguished_name.
 tls_identifier_extractor_type: distinguished_name
-<<<<<<< HEAD
-=======
-
-# Generate new Acra storage zone (deprecated since 0.94.0, will be removed)
-zone: false
-
-# Zone ID (deprecated since 0.94.0, will be removed)
-zone_id: 
-
-# Rotate existing Acra zone storage keypair (deprecated since 0.94.0, will be removed)
-zone_storage_key: false
-
-# Rotate existing Acra zone symmetric key (deprecated since 0.94.0, will be removed)
-zone_symmetric_key: false
->>>>>>> 9457860d
