version: 0.93.0
# path to config
config_file: 

# dump config
dump_config: false

# Generate with yaml config markdown text file with descriptions of all args
generate_markdown_args_table: false

# use machine-readable JSON output
json: false

# path to key directory
keys_dir: .acrakeys

# path to key directory for public keys
keys_dir_public: 

# Keystore encryptor strategy: <env_master_key|kms_encrypted_master_key|vault_master_key|kms_per_client
keystore_encryption_type: env_master_key

# KMS credentials JSON file path
kms_credentials_path: 

# KMS type for using: <aws>
kms_type: 

# Number of Redis database for keys
redis_db_keys: 0

# <host>:<port> used to connect to Redis
redis_host_port: 

# Password to Redis database
redis_password: 

# Set authentication mode that will be used in TLS connection. Values in range 0-4 that set auth type (https://golang.org/pkg/crypto/tls/#ClientAuthType). Default is tls.RequireAndVerifyClientCert
redis_tls_client_auth: -1

# Path to root certificate which will be used with system root certificates to validate peer's certificate
redis_tls_client_ca: 

# Path to certificate
redis_tls_client_cert: 

# How many CRLs to cache in memory (use 0 to disable caching)
redis_tls_client_crl_cache_size: 16

# How long to keep CRLs cached, in seconds (use 0 to disable caching, maximum: 300 s)
redis_tls_client_crl_cache_time: 0

# Put 'true' to check only final/last certificate, or 'false' to check the whole certificate chain using CRL
redis_tls_client_crl_check_only_leaf_certificate: false

# How to treat CRL URL described in certificate itself: <use|trust|prefer|ignore>
redis_tls_client_crl_from_cert: prefer

# URL of the Certificate Revocation List (CRL) to use
redis_tls_client_crl_url: 

# Path to private key that will be used for TLS connections
redis_tls_client_key: 

# Put 'true' to check only final/last certificate, or 'false' to check the whole certificate chain using OCSP
redis_tls_client_ocsp_check_only_leaf_certificate: false

# How to treat OCSP server described in certificate itself: <use|trust|prefer|ignore>
redis_tls_client_ocsp_from_cert: prefer

# How to treat certificates unknown to OCSP: <denyUnknown|allowUnknown|requireGood>
redis_tls_client_ocsp_required: denyUnknown

# OCSP service URL
redis_tls_client_ocsp_url: 

# Use TLS to connect to Redis
redis_tls_enable: false

# Connection string (http://x.x.x.x:yyyy) for loading ACRA_MASTER_KEY from HashiCorp Vault
vault_connection_api_string: 

# KV Secret Path (secret/) for reading ACRA_MASTER_KEY from HashiCorp Vault
vault_secrets_path: secret/

# Path to CA certificate for HashiCorp Vault certificate validation
vault_tls_ca_path: 

# Path to client TLS certificate for reading ACRA_MASTER_KEY from HashiCorp Vault
vault_tls_client_cert: 

# Path to private key of the client TLS certificate for reading ACRA_MASTER_KEY from HashiCorp Vault
vault_tls_client_key: 

# Use TLS to encrypt transport with HashiCorp Vault
vault_tls_transport_enable: false

# export all keys
all: false

# path to output file for exported key bundle
key_bundle_file: 

# path to output file for key encryption keys
key_bundle_secret: 

# export private key data
private_keys: false

# try migration without writing to the output keystore
dry_run: false

# path to key directory (new keystore, destination)
dst_keys_dir: 

# path to key directory for public keys (new keystore, destination)
dst_keys_dir_public: 

# keystore format to use: v1 (current), v2 (new)
dst_keystore: 

# Keystore encryptor strategy: <env_master_key|kms_encrypted_master_key|vault_master_key|kms_per_client (new keystore, destination)
dst_keystore_encryption_type: env_master_key

# KMS credentials JSON file path (new keystore, destination)
dst_kms_credentials_path: 

# KMS type for using: <aws (new keystore, destination)>
dst_kms_type: 

# Number of Redis database for keys (new keystore, destination)
dst_redis_db_keys: 0

# <host>:<port> used to connect to Redis (new keystore, destination)
dst_redis_host_port: 

# Password to Redis database (new keystore, destination)
dst_redis_password: 

<<<<<<< HEAD
# Set authentication mode that will be used in TLS connection. Values in range 0-4 that set auth type (https://golang.org/pkg/crypto/tls/#ClientAuthType). Default is tls.RequireAndVerifyClientCert
dst_redis_tls_client_auth: -1

# Path to root certificate which will be used with system root certificates to validate peer's certificate
dst_redis_tls_client_ca: 

# Path to certificate
dst_redis_tls_client_cert: 

# How many CRLs to cache in memory (use 0 to disable caching)
dst_redis_tls_client_crl_cache_size: 16

# How long to keep CRLs cached, in seconds (use 0 to disable caching, maximum: 300 s)
dst_redis_tls_client_crl_cache_time: 0

# Put 'true' to check only final/last certificate, or 'false' to check the whole certificate chain using CRL
dst_redis_tls_client_crl_check_only_leaf_certificate: false

# How to treat CRL URL described in certificate itself: <use|trust|prefer|ignore>
dst_redis_tls_client_crl_from_cert: prefer

# URL of the Certificate Revocation List (CRL) to use
dst_redis_tls_client_crl_url: 

# Path to private key that will be used for TLS connections
dst_redis_tls_client_key: 

# Put 'true' to check only final/last certificate, or 'false' to check the whole certificate chain using OCSP
dst_redis_tls_client_ocsp_check_only_leaf_certificate: false

# How to treat OCSP server described in certificate itself: <use|trust|prefer|ignore>
dst_redis_tls_client_ocsp_from_cert: prefer

# How to treat certificates unknown to OCSP: <denyUnknown|allowUnknown|requireGood>
dst_redis_tls_client_ocsp_required: denyUnknown

# OCSP service URL
dst_redis_tls_client_ocsp_url: 

# Use TLS to connect to Redis (new keystore, destination)
dst_redis_tls_enable: false

# Connection string (http://x.x.x.x:yyyy) for loading ACRA_MASTER_KEY from HashiCorp Vault ( (new keystore, destination ACRA_MASTER_KEY))
=======
# Connection string (http://x.x.x.x:yyyy) for loading ACRA_MASTER_KEY from HashiCorp Vault (new keystore, destination)
>>>>>>> 02956c80
dst_vault_connection_api_string: 

# KV Secret Path (secret/) for reading ACRA_MASTER_KEY from HashiCorp Vault (new keystore, destination)
dst_vault_secrets_path: secret/

# Path to CA certificate for HashiCorp Vault certificate validation (new keystore, destination)
dst_vault_tls_ca_path: 

# Path to client TLS certificate for reading ACRA_MASTER_KEY from HashiCorp Vault (new keystore, destination)
dst_vault_tls_client_cert: 

# Path to private key of the client TLS certificate for reading ACRA_MASTER_KEY from HashiCorp Vault (new keystore, destination)
dst_vault_tls_client_key: 

# Use TLS to encrypt transport with HashiCorp Vault (new keystore, destination)
dst_vault_tls_transport_enable: false

# write to output keystore even if it exists
force: false

# path to key directory (old keystore, source)
src_keys_dir: 

# path to key directory for public keys (old keystore, source)
src_keys_dir_public: 

# keystore format to use: v1 (current), v2 (new)
src_keystore: 

# Keystore encryptor strategy: <env_master_key|kms_encrypted_master_key|vault_master_key|kms_per_client (old keystore, source)
src_keystore_encryption_type: env_master_key

# KMS credentials JSON file path (old keystore, source)
src_kms_credentials_path: 

# KMS type for using: <aws (old keystore, source)>
src_kms_type: 

# Number of Redis database for keys (old keystore, source)
src_redis_db_keys: 0

# <host>:<port> used to connect to Redis (old keystore, source)
src_redis_host_port: 

# Password to Redis database (old keystore, source)
src_redis_password: 

<<<<<<< HEAD
# Set authentication mode that will be used in TLS connection. Values in range 0-4 that set auth type (https://golang.org/pkg/crypto/tls/#ClientAuthType). Default is tls.RequireAndVerifyClientCert
src_redis_tls_client_auth: -1

# Path to root certificate which will be used with system root certificates to validate peer's certificate
src_redis_tls_client_ca: 

# Path to certificate
src_redis_tls_client_cert: 

# How many CRLs to cache in memory (use 0 to disable caching)
src_redis_tls_client_crl_cache_size: 16

# How long to keep CRLs cached, in seconds (use 0 to disable caching, maximum: 300 s)
src_redis_tls_client_crl_cache_time: 0

# Put 'true' to check only final/last certificate, or 'false' to check the whole certificate chain using CRL
src_redis_tls_client_crl_check_only_leaf_certificate: false

# How to treat CRL URL described in certificate itself: <use|trust|prefer|ignore>
src_redis_tls_client_crl_from_cert: prefer

# URL of the Certificate Revocation List (CRL) to use
src_redis_tls_client_crl_url: 

# Path to private key that will be used for TLS connections
src_redis_tls_client_key: 

# Put 'true' to check only final/last certificate, or 'false' to check the whole certificate chain using OCSP
src_redis_tls_client_ocsp_check_only_leaf_certificate: false

# How to treat OCSP server described in certificate itself: <use|trust|prefer|ignore>
src_redis_tls_client_ocsp_from_cert: prefer

# How to treat certificates unknown to OCSP: <denyUnknown|allowUnknown|requireGood>
src_redis_tls_client_ocsp_required: denyUnknown

# OCSP service URL
src_redis_tls_client_ocsp_url: 

# Use TLS to connect to Redis (old keystore, source)
src_redis_tls_enable: false

# Connection string (http://x.x.x.x:yyyy) for loading ACRA_MASTER_KEY from HashiCorp Vault ( (old keystore, source ACRA_MASTER_KEY))
=======
# Connection string (http://x.x.x.x:yyyy) for loading ACRA_MASTER_KEY from HashiCorp Vault (old keystore, source)
>>>>>>> 02956c80
src_vault_connection_api_string: 

# KV Secret Path (secret/) for reading ACRA_MASTER_KEY from HashiCorp Vault (old keystore, source)
src_vault_secrets_path: secret/

# Path to CA certificate for HashiCorp Vault certificate validation (old keystore, source)
src_vault_tls_ca_path: 

# Path to client TLS certificate for reading ACRA_MASTER_KEY from HashiCorp Vault (old keystore, source)
src_vault_tls_client_cert: 

# Path to private key of the client TLS certificate for reading ACRA_MASTER_KEY from HashiCorp Vault (old keystore, source)
src_vault_tls_client_key: 

# Use TLS to encrypt transport with HashiCorp Vault (old keystore, source)
src_vault_tls_transport_enable: false

# read private key of the keypair
private: false

# read public key of the keypair
public: false

# Generate symmetric key for log integrity checks
audit_log_symmetric_key: false

# Client ID
client_id: 

# Generate keypair for data encryption/decryption (for a client)
client_storage_key: false

# Generate symmetric key for data encryption (using AcraBlocks)
client_storage_symmetric_key: false

# Keystore format: v1 (current), v2 (new)
keystore: 

# Generate keypair and symmetric key for poison records
poison_record_keys: false

# use machine-readable JSON output
print_json: false

# Generate symmetric key for searchable encryption HMAC
search_hmac_symmetric_key: false

# Path to TLS certificate to use as client_id identifier
tls_cert: 

# Decide which field of TLS certificate to use as ClientID (distinguished_name|serial_number). Default is distinguished_name.
tls_identifier_extractor_type: distinguished_name

# Generate new Acra storage zone
zone: false

# Zone ID
zone_id: 

# Rotate existing Acra zone storage keypair
zone_storage_key: false

# Rotate existing Acra zone symmetric key
zone_symmetric_key: false
<|MERGE_RESOLUTION|>--- conflicted
+++ resolved
@@ -35,48 +35,51 @@
 # Password to Redis database
 redis_password: 
 
-# Set authentication mode that will be used in TLS connection. Values in range 0-4 that set auth type (https://golang.org/pkg/crypto/tls/#ClientAuthType). Default is tls.RequireAndVerifyClientCert
+# Set authentication mode that will be used in TLS connection. Values in range 0-4 that set auth type (https://golang.org/pkg/crypto/tls/#ClientAuthType). Default is -1 which means NotSpecified and will be used value from tls_auth.
 redis_tls_client_auth: -1
 
-# Path to root certificate which will be used with system root certificates to validate peer's certificate
+# Path to root certificate which will be used with system root certificates to validate peer's certificate. Uses --tls_ca value if not specified.
 redis_tls_client_ca: 
 
-# Path to certificate
+# Path to certificate. Uses --tls_cert value if not specified.
 redis_tls_client_cert: 
 
+# Path to private key that will be used for TLS connections. Uses --tls_key value if not specified.
+redis_tls_client_key: 
+
+# Expected Server Name (SNI) from the service's side.
+redis_tls_client_sni: 
+
 # How many CRLs to cache in memory (use 0 to disable caching)
-redis_tls_client_crl_cache_size: 16
+redis_tls_crl_client_cache_size: 16
 
 # How long to keep CRLs cached, in seconds (use 0 to disable caching, maximum: 300 s)
-redis_tls_client_crl_cache_time: 0
+redis_tls_crl_client_cache_time: 0
 
 # Put 'true' to check only final/last certificate, or 'false' to check the whole certificate chain using CRL
-redis_tls_client_crl_check_only_leaf_certificate: false
+redis_tls_crl_client_check_only_leaf_certificate: false
 
 # How to treat CRL URL described in certificate itself: <use|trust|prefer|ignore>
-redis_tls_client_crl_from_cert: prefer
+redis_tls_crl_client_from_cert: prefer
 
 # URL of the Certificate Revocation List (CRL) to use
-redis_tls_client_crl_url: 
-
-# Path to private key that will be used for TLS connections
-redis_tls_client_key: 
-
-# Put 'true' to check only final/last certificate, or 'false' to check the whole certificate chain using OCSP
-redis_tls_client_ocsp_check_only_leaf_certificate: false
-
-# How to treat OCSP server described in certificate itself: <use|trust|prefer|ignore>
-redis_tls_client_ocsp_from_cert: prefer
-
-# How to treat certificates unknown to OCSP: <denyUnknown|allowUnknown|requireGood>
-redis_tls_client_ocsp_required: denyUnknown
-
-# OCSP service URL
-redis_tls_client_ocsp_url: 
+redis_tls_crl_client_url: 
 
 # Use TLS to connect to Redis
 redis_tls_enable: false
 
+# Put 'true' to check only final/last certificate, or 'false' to check the whole certificate chain using OCSP
+redis_tls_ocsp_client_check_only_leaf_certificate: false
+
+# How to treat OCSP server described in certificate itself: <use|trust|prefer|ignore>
+redis_tls_ocsp_client_from_cert: prefer
+
+# How to treat certificates unknown to OCSP: <denyUnknown|allowUnknown|requireGood>
+redis_tls_ocsp_client_required: denyUnknown
+
+# OCSP service URL
+redis_tls_ocsp_client_url: 
+
 # Connection string (http://x.x.x.x:yyyy) for loading ACRA_MASTER_KEY from HashiCorp Vault
 vault_connection_api_string: 
 
@@ -137,53 +140,52 @@
 # Password to Redis database (new keystore, destination)
 dst_redis_password: 
 
-<<<<<<< HEAD
-# Set authentication mode that will be used in TLS connection. Values in range 0-4 that set auth type (https://golang.org/pkg/crypto/tls/#ClientAuthType). Default is tls.RequireAndVerifyClientCert
+# Set authentication mode that will be used in TLS connection. Values in range 0-4 that set auth type (https://golang.org/pkg/crypto/tls/#ClientAuthType). Default is -1 which means NotSpecified and will be used value from tls_auth.
 dst_redis_tls_client_auth: -1
 
-# Path to root certificate which will be used with system root certificates to validate peer's certificate
+# Path to root certificate which will be used with system root certificates to validate peer's certificate. Uses --tls_ca value if not specified.
 dst_redis_tls_client_ca: 
 
-# Path to certificate
+# Path to certificate. Uses --tls_cert value if not specified.
 dst_redis_tls_client_cert: 
 
+# Path to private key that will be used for TLS connections. Uses --tls_key value if not specified.
+dst_redis_tls_client_key: 
+
+# Expected Server Name (SNI) from the service's side.
+dst_redis_tls_client_sni: 
+
 # How many CRLs to cache in memory (use 0 to disable caching)
-dst_redis_tls_client_crl_cache_size: 16
+dst_redis_tls_crl_client_cache_size: 16
 
 # How long to keep CRLs cached, in seconds (use 0 to disable caching, maximum: 300 s)
-dst_redis_tls_client_crl_cache_time: 0
+dst_redis_tls_crl_client_cache_time: 0
 
 # Put 'true' to check only final/last certificate, or 'false' to check the whole certificate chain using CRL
-dst_redis_tls_client_crl_check_only_leaf_certificate: false
+dst_redis_tls_crl_client_check_only_leaf_certificate: false
 
 # How to treat CRL URL described in certificate itself: <use|trust|prefer|ignore>
-dst_redis_tls_client_crl_from_cert: prefer
+dst_redis_tls_crl_client_from_cert: prefer
 
 # URL of the Certificate Revocation List (CRL) to use
-dst_redis_tls_client_crl_url: 
-
-# Path to private key that will be used for TLS connections
-dst_redis_tls_client_key: 
-
-# Put 'true' to check only final/last certificate, or 'false' to check the whole certificate chain using OCSP
-dst_redis_tls_client_ocsp_check_only_leaf_certificate: false
-
-# How to treat OCSP server described in certificate itself: <use|trust|prefer|ignore>
-dst_redis_tls_client_ocsp_from_cert: prefer
-
-# How to treat certificates unknown to OCSP: <denyUnknown|allowUnknown|requireGood>
-dst_redis_tls_client_ocsp_required: denyUnknown
-
-# OCSP service URL
-dst_redis_tls_client_ocsp_url: 
+dst_redis_tls_crl_client_url: 
 
 # Use TLS to connect to Redis (new keystore, destination)
 dst_redis_tls_enable: false
 
-# Connection string (http://x.x.x.x:yyyy) for loading ACRA_MASTER_KEY from HashiCorp Vault ( (new keystore, destination ACRA_MASTER_KEY))
-=======
+# Put 'true' to check only final/last certificate, or 'false' to check the whole certificate chain using OCSP
+dst_redis_tls_ocsp_client_check_only_leaf_certificate: false
+
+# How to treat OCSP server described in certificate itself: <use|trust|prefer|ignore>
+dst_redis_tls_ocsp_client_from_cert: prefer
+
+# How to treat certificates unknown to OCSP: <denyUnknown|allowUnknown|requireGood>
+dst_redis_tls_ocsp_client_required: denyUnknown
+
+# OCSP service URL
+dst_redis_tls_ocsp_client_url: 
+
 # Connection string (http://x.x.x.x:yyyy) for loading ACRA_MASTER_KEY from HashiCorp Vault (new keystore, destination)
->>>>>>> 02956c80
 dst_vault_connection_api_string: 
 
 # KV Secret Path (secret/) for reading ACRA_MASTER_KEY from HashiCorp Vault (new keystore, destination)
@@ -231,53 +233,52 @@
 # Password to Redis database (old keystore, source)
 src_redis_password: 
 
-<<<<<<< HEAD
-# Set authentication mode that will be used in TLS connection. Values in range 0-4 that set auth type (https://golang.org/pkg/crypto/tls/#ClientAuthType). Default is tls.RequireAndVerifyClientCert
+# Set authentication mode that will be used in TLS connection. Values in range 0-4 that set auth type (https://golang.org/pkg/crypto/tls/#ClientAuthType). Default is -1 which means NotSpecified and will be used value from tls_auth.
 src_redis_tls_client_auth: -1
 
-# Path to root certificate which will be used with system root certificates to validate peer's certificate
+# Path to root certificate which will be used with system root certificates to validate peer's certificate. Uses --tls_ca value if not specified.
 src_redis_tls_client_ca: 
 
-# Path to certificate
+# Path to certificate. Uses --tls_cert value if not specified.
 src_redis_tls_client_cert: 
 
+# Path to private key that will be used for TLS connections. Uses --tls_key value if not specified.
+src_redis_tls_client_key: 
+
+# Expected Server Name (SNI) from the service's side.
+src_redis_tls_client_sni: 
+
 # How many CRLs to cache in memory (use 0 to disable caching)
-src_redis_tls_client_crl_cache_size: 16
+src_redis_tls_crl_client_cache_size: 16
 
 # How long to keep CRLs cached, in seconds (use 0 to disable caching, maximum: 300 s)
-src_redis_tls_client_crl_cache_time: 0
+src_redis_tls_crl_client_cache_time: 0
 
 # Put 'true' to check only final/last certificate, or 'false' to check the whole certificate chain using CRL
-src_redis_tls_client_crl_check_only_leaf_certificate: false
+src_redis_tls_crl_client_check_only_leaf_certificate: false
 
 # How to treat CRL URL described in certificate itself: <use|trust|prefer|ignore>
-src_redis_tls_client_crl_from_cert: prefer
+src_redis_tls_crl_client_from_cert: prefer
 
 # URL of the Certificate Revocation List (CRL) to use
-src_redis_tls_client_crl_url: 
-
-# Path to private key that will be used for TLS connections
-src_redis_tls_client_key: 
-
-# Put 'true' to check only final/last certificate, or 'false' to check the whole certificate chain using OCSP
-src_redis_tls_client_ocsp_check_only_leaf_certificate: false
-
-# How to treat OCSP server described in certificate itself: <use|trust|prefer|ignore>
-src_redis_tls_client_ocsp_from_cert: prefer
-
-# How to treat certificates unknown to OCSP: <denyUnknown|allowUnknown|requireGood>
-src_redis_tls_client_ocsp_required: denyUnknown
-
-# OCSP service URL
-src_redis_tls_client_ocsp_url: 
+src_redis_tls_crl_client_url: 
 
 # Use TLS to connect to Redis (old keystore, source)
 src_redis_tls_enable: false
 
-# Connection string (http://x.x.x.x:yyyy) for loading ACRA_MASTER_KEY from HashiCorp Vault ( (old keystore, source ACRA_MASTER_KEY))
-=======
+# Put 'true' to check only final/last certificate, or 'false' to check the whole certificate chain using OCSP
+src_redis_tls_ocsp_client_check_only_leaf_certificate: false
+
+# How to treat OCSP server described in certificate itself: <use|trust|prefer|ignore>
+src_redis_tls_ocsp_client_from_cert: prefer
+
+# How to treat certificates unknown to OCSP: <denyUnknown|allowUnknown|requireGood>
+src_redis_tls_ocsp_client_required: denyUnknown
+
+# OCSP service URL
+src_redis_tls_ocsp_client_url: 
+
 # Connection string (http://x.x.x.x:yyyy) for loading ACRA_MASTER_KEY from HashiCorp Vault (old keystore, source)
->>>>>>> 02956c80
 src_vault_connection_api_string: 
 
 # KV Secret Path (secret/) for reading ACRA_MASTER_KEY from HashiCorp Vault (old keystore, source)
