version: 0.93.0
# Path to AcraCensor configuration file
acracensor_config_file: 

# Acrastruct may be injected into any place of data cell (deprecated, ignored)
acrastruct_injectedcell_enable: false

# Acrastruct will stored in whole data cell (deprecated, ignored)
acrastruct_wholecell_enable: false

# Enable audit log functionality
audit_log_enable: false

# Static ClientID used by AcraServer for data protection operations
client_id: 

# path to config
config_file: 

# Log everything to stderr
d: false

# Host to db
db_host: 

# Port to db
db_port: 5432

# Turn on HTTP debug server
ds: false

# dump config
dump_config: false

# Path to Encryptor configuration file
encryptor_config_file: 

# Generate with yaml config markdown text file with descriptions of all args
generate_markdown_args_table: false

# Enable HTTP API. Use together with --http_api_tls_transport_enable whenever possible.
http_api_enable: false

# Enable HTTPS support for the API. Use together with the --http_api_enable. TLS configuration is the same as in the Acra Proxy.
http_api_tls_transport_enable: false

# Port for AcraServer for HTTP API
incoming_connection_api_port: 9090

# Connection string for api like tcp://x.x.x.x:yyyy or unix:///path/to/socket
incoming_connection_api_string: tcp://0.0.0.0:9090/

# Time that AcraServer will wait (in seconds) on restart before closing all connections
incoming_connection_close_timeout: 10

# Host for AcraServer
incoming_connection_host: 0.0.0.0

# Port for AcraServer
incoming_connection_port: 9393

# URL (tcp://host:port) which will be used to expose Prometheus metrics (<URL>/metrics address to pull metrics)
incoming_connection_prometheus_metrics_string: 

# Connection string like tcp://x.x.x.x:yyyy or unix:///path/to/socket
incoming_connection_string: tcp://0.0.0.0:9393/

# Jaeger agent endpoint (for example, localhost:6831) that will be used to export trace data
jaeger_agent_endpoint: 

# Password used for basic auth (optional) to jaeger
jaeger_basic_auth_password: 

# Username used for basic auth (optional) to jaeger
jaeger_basic_auth_username: 

# Jaeger endpoint (for example, http://localhost:14268/api/traces) that will be used to export trace data
jaeger_collector_endpoint: 

# Folder from which will be loaded keys
keys_dir: .acrakeys

# Load all keys to cache on start
keystore_cache_on_start_enable: true

# Maximum number of keys stored in in-memory LRU cache in encrypted form. 0 - no limits, -1 - turn off cache. Default is 1000
keystore_cache_size: 1000

# Keystore encryptor strategy: <env_master_key|kms_encrypted_master_key|vault_master_key|kms_per_client
keystore_encryption_type: env_master_key

# KMS credentials JSON file path
kms_credentials_path: 

# KMS type for using: <aws>
kms_type: 

# Log to stderr if true
log_to_console: true

# Log to file if pass not empty value
log_to_file: 

# Logging format: plaintext, json or CEF
logging_format: plaintext

# Handle MySQL connections
mysql_enable: false

# Escape format for Postgresql bytea data (deprecated, ignored)
pgsql_escape_bytea: false

# Hex format for Postgresql bytea data (deprecated, ignored)
pgsql_hex_bytea: false

# Turn on poison record detection, if server shutdown is disabled, AcraServer logs the poison record detection and returns decrypted data
poison_detect_enable: false

# On detecting poison record: log about poison record detection, execute script, return decrypted data
poison_run_script_file: 

# On detecting poison record: log about poison record detection, stop and shutdown
poison_shutdown_enable: false

# Handle Postgresql connections (default true)
postgresql_enable: false

# Number of Redis database for keys
redis_db_keys: -1

# Number of Redis database for tokens
redis_db_tokens: -1

# <host>:<port> used to connect to Redis
redis_host_port: 

# Password to Redis database
redis_password: 

# Set authentication mode that will be used in TLS connection. Values in range 0-4 that set auth type (https://golang.org/pkg/crypto/tls/#ClientAuthType). Default is tls.RequireAndVerifyClientCert
redis_tls_client_auth: -1

# Path to root certificate which will be used with system root certificates to validate peer's certificate
redis_tls_client_ca: 

# Path to certificate
redis_tls_client_cert: 

# How many CRLs to cache in memory (use 0 to disable caching)
redis_tls_client_crl_cache_size: 16

# How long to keep CRLs cached, in seconds (use 0 to disable caching, maximum: 300 s)
redis_tls_client_crl_cache_time: 0

# Put 'true' to check only final/last certificate, or 'false' to check the whole certificate chain using CRL
redis_tls_client_crl_check_only_leaf_certificate: false

# How to treat CRL URL described in certificate itself: <use|trust|prefer|ignore>
redis_tls_client_crl_from_cert: prefer

# URL of the Certificate Revocation List (CRL) to use
redis_tls_client_crl_url: 

# Path to private key that will be used for TLS connections
redis_tls_client_key: 

# Put 'true' to check only final/last certificate, or 'false' to check the whole certificate chain using OCSP
redis_tls_client_ocsp_check_only_leaf_certificate: false

# How to treat OCSP server described in certificate itself: <use|trust|prefer|ignore>
redis_tls_client_ocsp_from_cert: prefer

# How to treat certificates unknown to OCSP: <denyUnknown|allowUnknown|requireGood>
redis_tls_client_ocsp_required: denyUnknown

# OCSP service URL
redis_tls_client_ocsp_url: 

# Use TLS to connect to Redis
redis_tls_enable: false

# Stop AcraServer execution in case of SQL query parse error. Default is false
sql_parse_on_error_exit_enable: false

# Set authentication mode that will be used in TLS connection. Values in range 0-4 that set auth type (https://golang.org/pkg/crypto/tls/#ClientAuthType). Default is tls.RequireAndVerifyClientCert
tls_auth: 4

# Path to root certificate which will be used with system root certificates to validate peer's certificate
tls_ca: 

# Path to certificate
tls_cert: 

<<<<<<< HEAD
# Set authentication mode that will be used in TLS connection. Values in range 0-4 that set auth type (https://golang.org/pkg/crypto/tls/#ClientAuthType). Default is tls.RequireAndVerifyClientCert
tls_client_auth: -1

# Path to root certificate which will be used with system root certificates to validate peer's certificate
tls_client_ca: 

# Path to certificate
=======
# Set authentication mode that will be used in TLS connection. Values in range 0-4 that set auth type (https://golang.org/pkg/crypto/tls/#ClientAuthType). Default is -1 which means NotSpecified and will be used value from tls_auth.
tls_client_auth: -1

# Path to root certificate which will be used with system root certificates to validate peer's certificate. Uses --tls_ca value if not specified.
tls_client_ca: 

# Path to certificate. Uses --tls_cert value if not specified.
>>>>>>> 02956c80
tls_client_cert: 

# How many CRLs to cache in memory (use 0 to disable caching)
tls_client_crl_cache_size: 16

# How long to keep CRLs cached, in seconds (use 0 to disable caching, maximum: 300 s)
tls_client_crl_cache_time: 0

# Put 'true' to check only final/last certificate, or 'false' to check the whole certificate chain using CRL
tls_client_crl_check_only_leaf_certificate: false

# How to treat CRL URL described in certificate itself: <use|trust|prefer|ignore>
tls_client_crl_from_cert: prefer

# URL of the Certificate Revocation List (CRL) to use
tls_client_crl_url: 

# Extract clientID from TLS certificate from application connection. Can't be used with --tls_client_auth=0 or --tls_auth=0
tls_client_id_from_cert: true

<<<<<<< HEAD
# Path to private key that will be used for TLS connections
=======
# Path to private key that will be used for TLS connections. Uses --tls_key value if not specified.
>>>>>>> 02956c80
tls_client_key: 

# Put 'true' to check only final/last certificate, or 'false' to check the whole certificate chain using OCSP
tls_client_ocsp_check_only_leaf_certificate: false

# How to treat OCSP server described in certificate itself: <use|trust|prefer|ignore>
tls_client_ocsp_from_cert: prefer

# How to treat certificates unknown to OCSP: <denyUnknown|allowUnknown|requireGood>
tls_client_ocsp_required: denyUnknown

# OCSP service URL
tls_client_ocsp_url: 

# How many CRLs to cache in memory (use 0 to disable caching)
tls_crl_cache_size: 16

# How long to keep CRLs cached, in seconds (use 0 to disable caching, maximum: 300 s)
tls_crl_cache_time: 0

# Put 'true' to check only final/last certificate, or 'false' to check the whole certificate chain using CRL
tls_crl_check_only_leaf_certificate: false

<<<<<<< HEAD
=======
# How many CRLs to cache in memory (use 0 to disable caching)
tls_crl_client_cache_size: 16

# How long to keep CRLs cached, in seconds (use 0 to disable caching, maximum: 300 s)
tls_crl_client_cache_time: 0

# Put 'true' to check only final/last certificate, or 'false' to check the whole certificate chain using CRL
tls_crl_client_check_only_leaf_certificate: false

# How to treat CRL URL described in certificate itself: <use|trust|prefer|ignore>
tls_crl_client_from_cert: prefer

# URL of the Certificate Revocation List (CRL) to use
tls_crl_client_url: 

# How many CRLs to cache in memory (use 0 to disable caching)
tls_crl_database_cache_size: 16

# How long to keep CRLs cached, in seconds (use 0 to disable caching, maximum: 300 s)
tls_crl_database_cache_time: 0

# Put 'true' to check only final/last certificate, or 'false' to check the whole certificate chain using CRL
tls_crl_database_check_only_leaf_certificate: false

# How to treat CRL URL described in certificate itself: <use|trust|prefer|ignore>
tls_crl_database_from_cert: prefer

# URL of the Certificate Revocation List (CRL) to use
tls_crl_database_url: 

>>>>>>> 02956c80
# How to treat CRL URL described in certificate itself: <use|trust|prefer|ignore>
tls_crl_from_cert: prefer

# URL of the Certificate Revocation List (CRL) to use
tls_crl_url: 

<<<<<<< HEAD
# Set authentication mode that will be used in TLS connection. Values in range 0-4 that set auth type (https://golang.org/pkg/crypto/tls/#ClientAuthType). Default is tls.RequireAndVerifyClientCert
tls_database_auth: -1

# Path to root certificate which will be used with system root certificates to validate peer's certificate
tls_database_ca: 

# Path to certificate
tls_database_cert: 

# How many CRLs to cache in memory (use 0 to disable caching)
tls_database_crl_cache_size: 16

# How long to keep CRLs cached, in seconds (use 0 to disable caching, maximum: 300 s)
tls_database_crl_cache_time: 0

# Put 'true' to check only final/last certificate, or 'false' to check the whole certificate chain using CRL
tls_database_crl_check_only_leaf_certificate: false

# How to treat CRL URL described in certificate itself: <use|trust|prefer|ignore>
tls_database_crl_from_cert: prefer

# URL of the Certificate Revocation List (CRL) to use
tls_database_crl_url: 

# Path to private key that will be used for TLS connections
tls_database_key: 

# Put 'true' to check only final/last certificate, or 'false' to check the whole certificate chain using OCSP
tls_database_ocsp_check_only_leaf_certificate: false

# How to treat OCSP server described in certificate itself: <use|trust|prefer|ignore>
tls_database_ocsp_from_cert: prefer

# How to treat certificates unknown to OCSP: <denyUnknown|allowUnknown|requireGood>
tls_database_ocsp_required: denyUnknown

# OCSP service URL
tls_database_ocsp_url: 

# Expected Server Name (SNI) from database
=======
# Set authentication mode that will be used in TLS connection. Values in range 0-4 that set auth type (https://golang.org/pkg/crypto/tls/#ClientAuthType). Default is -1 which means NotSpecified and will be used value from tls_auth.
tls_database_auth: -1

# Path to root certificate which will be used with system root certificates to validate peer's certificate. Uses --tls_ca value if not specified.
tls_database_ca: 

# Path to certificate. Uses --tls_cert value if not specified.
tls_database_cert: 

# Path to private key that will be used for TLS connections. Uses --tls_key value if not specified.
tls_database_key: 

# Expected Server Name (SNI) from the service's side.
>>>>>>> 02956c80
tls_database_sni: 

# Decide which field of TLS certificate to use as ClientID (distinguished_name|serial_number). Default is distinguished_name.
tls_identifier_extractor_type: distinguished_name

# Path to private key that will be used for TLS connections
tls_key: 

# Put 'true' to check only final/last certificate, or 'false' to check the whole certificate chain using OCSP
tls_ocsp_check_only_leaf_certificate: false

<<<<<<< HEAD
=======
# Put 'true' to check only final/last certificate, or 'false' to check the whole certificate chain using OCSP
tls_ocsp_client_check_only_leaf_certificate: false

# How to treat OCSP server described in certificate itself: <use|trust|prefer|ignore>
tls_ocsp_client_from_cert: prefer

# How to treat certificates unknown to OCSP: <denyUnknown|allowUnknown|requireGood>
tls_ocsp_client_required: denyUnknown

# OCSP service URL
tls_ocsp_client_url: 

# Put 'true' to check only final/last certificate, or 'false' to check the whole certificate chain using OCSP
tls_ocsp_database_check_only_leaf_certificate: false

# How to treat OCSP server described in certificate itself: <use|trust|prefer|ignore>
tls_ocsp_database_from_cert: prefer

# How to treat certificates unknown to OCSP: <denyUnknown|allowUnknown|requireGood>
tls_ocsp_database_required: denyUnknown

# OCSP service URL
tls_ocsp_database_url: 

>>>>>>> 02956c80
# How to treat OCSP server described in certificate itself: <use|trust|prefer|ignore>
tls_ocsp_from_cert: prefer

# How to treat certificates unknown to OCSP: <denyUnknown|allowUnknown|requireGood>
tls_ocsp_required: denyUnknown

# OCSP service URL
tls_ocsp_url: 

# Path to BoltDB database file to store tokens
token_db: 

# Export trace data to jaeger
tracing_jaeger_enable: false

# Export trace data to log
tracing_log_enable: false

# Log to stderr all INFO, WARNING and ERROR logs
v: false

# Connection string (http://x.x.x.x:yyyy) for loading ACRA_MASTER_KEY from HashiCorp Vault
vault_connection_api_string: 

# KV Secret Path (secret/) for reading ACRA_MASTER_KEY from HashiCorp Vault
vault_secrets_path: secret/

# Path to CA certificate for HashiCorp Vault certificate validation
vault_tls_ca_path: 

# Path to client TLS certificate for reading ACRA_MASTER_KEY from HashiCorp Vault
vault_tls_client_cert: 

# Path to private key of the client TLS certificate for reading ACRA_MASTER_KEY from HashiCorp Vault
vault_tls_client_key: 

# Use TLS to encrypt transport with HashiCorp Vault
vault_tls_transport_enable: false

# Turn on zone mode
zonemode_enable: false
<|MERGE_RESOLUTION|>--- conflicted
+++ resolved
@@ -137,48 +137,51 @@
 # Password to Redis database
 redis_password: 
 
-# Set authentication mode that will be used in TLS connection. Values in range 0-4 that set auth type (https://golang.org/pkg/crypto/tls/#ClientAuthType). Default is tls.RequireAndVerifyClientCert
+# Set authentication mode that will be used in TLS connection. Values in range 0-4 that set auth type (https://golang.org/pkg/crypto/tls/#ClientAuthType). Default is -1 which means NotSpecified and will be used value from tls_auth.
 redis_tls_client_auth: -1
 
-# Path to root certificate which will be used with system root certificates to validate peer's certificate
+# Path to root certificate which will be used with system root certificates to validate peer's certificate. Uses --tls_ca value if not specified.
 redis_tls_client_ca: 
 
-# Path to certificate
+# Path to certificate. Uses --tls_cert value if not specified.
 redis_tls_client_cert: 
 
+# Path to private key that will be used for TLS connections. Uses --tls_key value if not specified.
+redis_tls_client_key: 
+
+# Expected Server Name (SNI) from the service's side.
+redis_tls_client_sni: 
+
 # How many CRLs to cache in memory (use 0 to disable caching)
-redis_tls_client_crl_cache_size: 16
+redis_tls_crl_client_cache_size: 16
 
 # How long to keep CRLs cached, in seconds (use 0 to disable caching, maximum: 300 s)
-redis_tls_client_crl_cache_time: 0
+redis_tls_crl_client_cache_time: 0
 
 # Put 'true' to check only final/last certificate, or 'false' to check the whole certificate chain using CRL
-redis_tls_client_crl_check_only_leaf_certificate: false
+redis_tls_crl_client_check_only_leaf_certificate: false
 
 # How to treat CRL URL described in certificate itself: <use|trust|prefer|ignore>
-redis_tls_client_crl_from_cert: prefer
+redis_tls_crl_client_from_cert: prefer
 
 # URL of the Certificate Revocation List (CRL) to use
-redis_tls_client_crl_url: 
-
-# Path to private key that will be used for TLS connections
-redis_tls_client_key: 
-
-# Put 'true' to check only final/last certificate, or 'false' to check the whole certificate chain using OCSP
-redis_tls_client_ocsp_check_only_leaf_certificate: false
-
-# How to treat OCSP server described in certificate itself: <use|trust|prefer|ignore>
-redis_tls_client_ocsp_from_cert: prefer
-
-# How to treat certificates unknown to OCSP: <denyUnknown|allowUnknown|requireGood>
-redis_tls_client_ocsp_required: denyUnknown
-
-# OCSP service URL
-redis_tls_client_ocsp_url: 
+redis_tls_crl_client_url: 
 
 # Use TLS to connect to Redis
 redis_tls_enable: false
 
+# Put 'true' to check only final/last certificate, or 'false' to check the whole certificate chain using OCSP
+redis_tls_ocsp_client_check_only_leaf_certificate: false
+
+# How to treat OCSP server described in certificate itself: <use|trust|prefer|ignore>
+redis_tls_ocsp_client_from_cert: prefer
+
+# How to treat certificates unknown to OCSP: <denyUnknown|allowUnknown|requireGood>
+redis_tls_ocsp_client_required: denyUnknown
+
+# OCSP service URL
+redis_tls_ocsp_client_url: 
+
 # Stop AcraServer execution in case of SQL query parse error. Default is false
 sql_parse_on_error_exit_enable: false
 
@@ -191,15 +194,6 @@
 # Path to certificate
 tls_cert: 
 
-<<<<<<< HEAD
-# Set authentication mode that will be used in TLS connection. Values in range 0-4 that set auth type (https://golang.org/pkg/crypto/tls/#ClientAuthType). Default is tls.RequireAndVerifyClientCert
-tls_client_auth: -1
-
-# Path to root certificate which will be used with system root certificates to validate peer's certificate
-tls_client_ca: 
-
-# Path to certificate
-=======
 # Set authentication mode that will be used in TLS connection. Values in range 0-4 that set auth type (https://golang.org/pkg/crypto/tls/#ClientAuthType). Default is -1 which means NotSpecified and will be used value from tls_auth.
 tls_client_auth: -1
 
@@ -207,45 +201,13 @@
 tls_client_ca: 
 
 # Path to certificate. Uses --tls_cert value if not specified.
->>>>>>> 02956c80
 tls_client_cert: 
-
-# How many CRLs to cache in memory (use 0 to disable caching)
-tls_client_crl_cache_size: 16
-
-# How long to keep CRLs cached, in seconds (use 0 to disable caching, maximum: 300 s)
-tls_client_crl_cache_time: 0
-
-# Put 'true' to check only final/last certificate, or 'false' to check the whole certificate chain using CRL
-tls_client_crl_check_only_leaf_certificate: false
-
-# How to treat CRL URL described in certificate itself: <use|trust|prefer|ignore>
-tls_client_crl_from_cert: prefer
-
-# URL of the Certificate Revocation List (CRL) to use
-tls_client_crl_url: 
 
 # Extract clientID from TLS certificate from application connection. Can't be used with --tls_client_auth=0 or --tls_auth=0
 tls_client_id_from_cert: true
 
-<<<<<<< HEAD
-# Path to private key that will be used for TLS connections
-=======
 # Path to private key that will be used for TLS connections. Uses --tls_key value if not specified.
->>>>>>> 02956c80
 tls_client_key: 
-
-# Put 'true' to check only final/last certificate, or 'false' to check the whole certificate chain using OCSP
-tls_client_ocsp_check_only_leaf_certificate: false
-
-# How to treat OCSP server described in certificate itself: <use|trust|prefer|ignore>
-tls_client_ocsp_from_cert: prefer
-
-# How to treat certificates unknown to OCSP: <denyUnknown|allowUnknown|requireGood>
-tls_client_ocsp_required: denyUnknown
-
-# OCSP service URL
-tls_client_ocsp_url: 
 
 # How many CRLs to cache in memory (use 0 to disable caching)
 tls_crl_cache_size: 16
@@ -256,8 +218,6 @@
 # Put 'true' to check only final/last certificate, or 'false' to check the whole certificate chain using CRL
 tls_crl_check_only_leaf_certificate: false
 
-<<<<<<< HEAD
-=======
 # How many CRLs to cache in memory (use 0 to disable caching)
 tls_crl_client_cache_size: 16
 
@@ -288,55 +248,12 @@
 # URL of the Certificate Revocation List (CRL) to use
 tls_crl_database_url: 
 
->>>>>>> 02956c80
 # How to treat CRL URL described in certificate itself: <use|trust|prefer|ignore>
 tls_crl_from_cert: prefer
 
 # URL of the Certificate Revocation List (CRL) to use
 tls_crl_url: 
 
-<<<<<<< HEAD
-# Set authentication mode that will be used in TLS connection. Values in range 0-4 that set auth type (https://golang.org/pkg/crypto/tls/#ClientAuthType). Default is tls.RequireAndVerifyClientCert
-tls_database_auth: -1
-
-# Path to root certificate which will be used with system root certificates to validate peer's certificate
-tls_database_ca: 
-
-# Path to certificate
-tls_database_cert: 
-
-# How many CRLs to cache in memory (use 0 to disable caching)
-tls_database_crl_cache_size: 16
-
-# How long to keep CRLs cached, in seconds (use 0 to disable caching, maximum: 300 s)
-tls_database_crl_cache_time: 0
-
-# Put 'true' to check only final/last certificate, or 'false' to check the whole certificate chain using CRL
-tls_database_crl_check_only_leaf_certificate: false
-
-# How to treat CRL URL described in certificate itself: <use|trust|prefer|ignore>
-tls_database_crl_from_cert: prefer
-
-# URL of the Certificate Revocation List (CRL) to use
-tls_database_crl_url: 
-
-# Path to private key that will be used for TLS connections
-tls_database_key: 
-
-# Put 'true' to check only final/last certificate, or 'false' to check the whole certificate chain using OCSP
-tls_database_ocsp_check_only_leaf_certificate: false
-
-# How to treat OCSP server described in certificate itself: <use|trust|prefer|ignore>
-tls_database_ocsp_from_cert: prefer
-
-# How to treat certificates unknown to OCSP: <denyUnknown|allowUnknown|requireGood>
-tls_database_ocsp_required: denyUnknown
-
-# OCSP service URL
-tls_database_ocsp_url: 
-
-# Expected Server Name (SNI) from database
-=======
 # Set authentication mode that will be used in TLS connection. Values in range 0-4 that set auth type (https://golang.org/pkg/crypto/tls/#ClientAuthType). Default is -1 which means NotSpecified and will be used value from tls_auth.
 tls_database_auth: -1
 
@@ -350,7 +267,6 @@
 tls_database_key: 
 
 # Expected Server Name (SNI) from the service's side.
->>>>>>> 02956c80
 tls_database_sni: 
 
 # Decide which field of TLS certificate to use as ClientID (distinguished_name|serial_number). Default is distinguished_name.
@@ -362,8 +278,6 @@
 # Put 'true' to check only final/last certificate, or 'false' to check the whole certificate chain using OCSP
 tls_ocsp_check_only_leaf_certificate: false
 
-<<<<<<< HEAD
-=======
 # Put 'true' to check only final/last certificate, or 'false' to check the whole certificate chain using OCSP
 tls_ocsp_client_check_only_leaf_certificate: false
 
@@ -388,7 +302,6 @@
 # OCSP service URL
 tls_ocsp_database_url: 
 
->>>>>>> 02956c80
 # How to treat OCSP server described in certificate itself: <use|trust|prefer|ignore>
 tls_ocsp_from_cert: prefer
 
