--- conflicted
+++ resolved
@@ -88,11 +88,10 @@
 # Handle Postgresql connections (default true)
 postgresql_enable: false
 
-<<<<<<< HEAD
 # 
-=======
+prometheus_metrics_address: 
+
 # URL of Prometheus server for AcraConnector to upload stats and metrics (upload address is <URL>/metrics)
->>>>>>> ec2cc222
 prometheus_metrics_address: 
 
 # Id that will be sent in secure session
