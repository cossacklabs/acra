--- conflicted
+++ resolved
@@ -6,8 +6,6 @@
 export TEST_DB_USER=test
 export TEST_DB_USER_PASSWORD=test
 export TEST_DB_NAME=test
-
-declare -a tls_modes=("on" "off")
 
 cd $HOME/project
 # set correct permissions for ssl keys here because git by default recognize changing only executable bit
@@ -24,31 +22,16 @@
     export PATH=$GOROOT/bin/:$PATH;
     export GOPATH=$HOME/$GOPATH_FOLDER;
 
-<<<<<<< HEAD
-    for tls_mode in "${tls_modes[@]}"
-    do
-
-        export TEST_TLS="${tls_mode}"
-
-        echo "--------------------  Testing with TEST_TLS=${tls_mode}"
-
-        # use nohup to ignore unknown sighup signals from test environment (detected on circleci)
-        nohup python3 tests/test.py -v > logs.txt;
-        if [[ "$?" != "0" ]]; then
-            echo "golang-$version-${tls_mode}" >> "$FILEPATH_ERROR_FLAG";
-        else
-            echo "no errors";
-        fi
-        cat logs.txt;
-        rm logs.txt;
-    done
-=======
     
     echo "--------------------  Testing with TEST_TLS=${TEST_TLS}"
 
-    python3 tests/test.py -v;
-    if [ "$?" != "0" ]; then echo "golang-$version test_tls=${TEST_TLS}" >> "$FILEPATH_ERROR_FLAG";
+    # use nohup to ignore unknown sighup signals from test environment (detected on circleci)
+    nohup python3 tests/test.py -v > logs.txt;
+    if [[ "$?" != "0" ]]; then
+        echo "golang-$version tls_on=${tls_mode}" >> "$FILEPATH_ERROR_FLAG";
+    else
+        echo "no errors";
     fi
-
->>>>>>> 532ae8a6
+    cat logs.txt;
+    rm logs.txt;
 done