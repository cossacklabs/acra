#!/usr/bin/env bash

export TEST_ACRA_PORT=6000
export TEST_PROXY_PORT=7000
export TEST_PROXY_COMMAND_PORT=8000
cd $HOME/project
for version in $VERSIONS; do
    echo "-------------------- Testing Go version $version"

    export TEST_ACRA_PORT=$(expr ${TEST_ACRA_PORT} + 1);
    export TEST_PROXY_PORT=$(expr ${TEST_PROXY_PORT} + 1);
    export TEST_PROXY_COMMAND_PORT=$(expr ${TEST_PROXY_COMMAND_PORT} + 1);
    export GOROOT=$HOME/go_root_$version/go;
    export PATH=$GOROOT/bin/:$PATH;
    export GOPATH=$HOME/go_path_$version;

    # setup postgresql credentials
    #export TEST_DB_USER=${POSTGRES_USER}
    #export TEST_DB_USER_PASSWORD=${POSTGRES_PASSWORD}
    #export TEST_DB_NAME=postgres
    export TEST_DB_PORT=5432
    unset TEST_MYSQL

    export TEST_TLS=on
<<<<<<< HEAD
    python3 tests/test.py;
    if [ "$?" != "0" ]; then echo "pgsql-ssl-on-$version" >> "$FILEPATH_ERROR_FLAG";
    fi

    export TEST_TLS=off
    python3 tests/test.py;
    if [ "$?" != "0" ]; then echo "pgsql-ssl-off-$version" >> "$FILEPATH_ERROR_FLAG";
=======
    
    echo "--------------------  Testing POSTGRES with TEST_TLS=on"

    python3 tests/test.py -v;
    if [ "$?" != "0" ]; then echo "pgsql-$version" >> "$FILEPATH_ERROR_FLAG";
    fi

    export TEST_TLS=off

    echo "--------------------  Testing POSTGRES with TEST_TLS=off"
    python3 tests/test.py -v;
    if [ "$?" != "0" ]; then echo "pgsql-$version" >> "$FILEPATH_ERROR_FLAG";
>>>>>>> 18c8482d
    fi

    # setup mysql credentials
    #export TEST_DB_USER=${MYSQL_USER}
    #export TEST_DB_USER_PASSWORD=${MYSQL_PASSWORD}
    #export TEST_DB_NAME=${MYSQL_DATABASE}
    export TEST_DB_PORT=3306
    export TEST_MYSQL=true

    export TEST_TLS=off
    python3 tests/test.py;
    if [ "$?" != "0" ]; then echo "mysql-ssl-off-$version" >> "$FILEPATH_ERROR_FLAG";
    fi

<<<<<<< HEAD
    export TEST_TLS=on
    python3 tests/test.py;
    if [ "$?" != "0" ]; then echo "mysql-ssl-on-$version" >> "$FILEPATH_ERROR_FLAG";
=======
    echo "--------------------  Testing TEST_MYSQL with TEST_TLS=off"
    python3 tests/test.py -v;
    if [ "$?" != "0" ]; then echo "mysql-$version" >> "$FILEPATH_ERROR_FLAG";
>>>>>>> 18c8482d
    fi

done<|MERGE_RESOLUTION|>--- conflicted
+++ resolved
@@ -22,15 +22,6 @@
     unset TEST_MYSQL
 
     export TEST_TLS=on
-<<<<<<< HEAD
-    python3 tests/test.py;
-    if [ "$?" != "0" ]; then echo "pgsql-ssl-on-$version" >> "$FILEPATH_ERROR_FLAG";
-    fi
-
-    export TEST_TLS=off
-    python3 tests/test.py;
-    if [ "$?" != "0" ]; then echo "pgsql-ssl-off-$version" >> "$FILEPATH_ERROR_FLAG";
-=======
     
     echo "--------------------  Testing POSTGRES with TEST_TLS=on"
 
@@ -43,7 +34,6 @@
     echo "--------------------  Testing POSTGRES with TEST_TLS=off"
     python3 tests/test.py -v;
     if [ "$?" != "0" ]; then echo "pgsql-$version" >> "$FILEPATH_ERROR_FLAG";
->>>>>>> 18c8482d
     fi
 
     # setup mysql credentials
@@ -53,20 +43,17 @@
     export TEST_DB_PORT=3306
     export TEST_MYSQL=true
 
+
+    echo "--------------------  Testing TEST_MYSQL with TEST_TLS=off"
     export TEST_TLS=off
-    python3 tests/test.py;
-    if [ "$?" != "0" ]; then echo "mysql-ssl-off-$version" >> "$FILEPATH_ERROR_FLAG";
-    fi
-
-<<<<<<< HEAD
-    export TEST_TLS=on
-    python3 tests/test.py;
-    if [ "$?" != "0" ]; then echo "mysql-ssl-on-$version" >> "$FILEPATH_ERROR_FLAG";
-=======
-    echo "--------------------  Testing TEST_MYSQL with TEST_TLS=off"
     python3 tests/test.py -v;
     if [ "$?" != "0" ]; then echo "mysql-$version" >> "$FILEPATH_ERROR_FLAG";
->>>>>>> 18c8482d
+    fi
+    
+    echo "--------------------  Testing TEST_MYSQL with TEST_TLS=on"
+    export TEST_TLS=on
+    python3 tests/test.py -v;
+    if [ "$?" != "0" ]; then echo "mysql-$version" >> "$FILEPATH_ERROR_FLAG";
     fi
 
 done