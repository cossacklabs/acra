version: 2
jobs:
  postgresql-ssl:
    docker:
      - image: cossacklabs/android-build
      - image: cossacklabs/postgresql-ssl:11
        environment:
          POSTGRES_PASSWORD: test
          POSTGRES_USER: test
          POSTGRES_DB: test
    environment:
      GOTHEMIS_IMPORT: github.com/cossacklabs/themis/gothemis
      FILEPATH_ERROR_FLAG: /tmp/test_fail
      VERSIONS: 1.9.7 1.10.5 1.11.2
      TEST_DB_PORT: 5432
      GOPATH_FOLDER: gopath
      TEST_RANDOM_DATA_FOLDER: /tmp/test_data
<<<<<<< HEAD
      STRACE_OUT: "/tmp/strace"
=======
      TEST_TLS: "on"
>>>>>>> 532ae8a6
    steps:
    # prepare
      - checkout
      - run: .circleci/prepare.sh
      - run: sudo apt-get install -y postgresql-client
      - run: pg_isready -U${POSTGRES_USER} -d${POSTGRES_DB} -h127.0.0.1
    # testing
      # check that code formatted with gofmt
      - run: .circleci/check_gofmt.sh
      # check that code doesn't have a lot of golint issues (currently removed because golint version is very different on other planforms)
      - run: GOPATH=$HOME/$GOPATH_FOLDER .circleci/check_golint.sh
      # delete file if exists
      - run: if [ -f $FILEPATH_ERROR_FLAG ]; then rm "$FILEPATH_ERROR_FLAG"; fi
      # run test in each go environment and create $FILEPATH_ERROR_FLAG file if was any error. But all tests should
      - run: cd $HOME && for version in $VERSIONS; do export GOROOT=$HOME/go_root_$version/go; export PATH=$GOROOT/bin/:$PATH; export GOPATH=$HOME/$GOPATH_FOLDER; rm -rf $HOME/$GOPATH_FOLDER/bin; rm -rf $HOME/$GOPATH_FOLDER/pkg; go test -v github.com/cossacklabs/acra/...; if [ "$?" != "0" ]; then echo "$version" >> "$FILEPATH_ERROR_FLAG"; fi done
      # if file exists (exit code of stat == 0 ) then something was wrong. cat file with versions of environments where was error and return exit 1
      - run: if [ -f  $FILEPATH_ERROR_FLAG ]; then cat "$FILEPATH_ERROR_FLAG"; rm "$FILEPATH_ERROR_FLAG"; exit 1; fi
      # check python wrapper
      - run: PYTHONPATH=`pwd`/wrappers/python python3 wrappers/python/acrawriter/tests.py
      # generate test data for integration tests
      - run: python3 tests/generate_random_data.py
      # each iteration pass to test different ports for forks to avoid problems with TCP TIME WAIT between tests
      - run: .circleci/integration.sh
      - store_artifacts:
          path: /tmp/strace
      - run: if [ -f  $FILEPATH_ERROR_FLAG ]; then cat "$FILEPATH_ERROR_FLAG"; rm "$FILEPATH_ERROR_FLAG"; exit 1; fi

  postgresql:
    docker:
      - image: cossacklabs/android-build
      - image: postgres:11-alpine
        environment:
          POSTGRES_PASSWORD: test
          POSTGRES_USER: test
          POSTGRES_DB: test
    environment:
      GOTHEMIS_IMPORT: github.com/cossacklabs/themis/gothemis
      FILEPATH_ERROR_FLAG: /tmp/test_fail
      VERSIONS: 1.9.7 1.10.5 1.11.2
      TEST_DB_PORT: 5432
      GOPATH_FOLDER: gopath
      TEST_RANDOM_DATA_FOLDER: /tmp/test_data
      TEST_TLS: "off"
    steps:
      # prepare
      - checkout
      - run: .circleci/prepare.sh
      - run: sudo apt-get install -y postgresql-client
      - run: pg_isready -U${POSTGRES_USER} -d${POSTGRES_DB} -h127.0.0.1
      # generate test data for integration tests
      - run: python3 tests/generate_random_data.py
      # each iteration pass to test different ports for forks to avoid problems with TCP TIME WAIT between tests
      - run: .circleci/integration.sh
      - run: if [ -f  $FILEPATH_ERROR_FLAG ]; then cat "$FILEPATH_ERROR_FLAG"; rm "$FILEPATH_ERROR_FLAG"; exit 1; fi

  mariadb-ssl:
    docker:
    - image: cossacklabs/android-build
    # use the same credentials for mysql db as for postgresql (which support was added first)
    # has latest tag on 2018.03.29
    - image: cossacklabs/mariadb-ssl:10.3
      environment:
        MYSQL_DATABASE: test
        MYSQL_USER: test
        MYSQL_PASSWORD: test
        MYSQL_ROOT_PASSWORD: root
    environment:
      GOTHEMIS_IMPORT: github.com/cossacklabs/themis/gothemis
      FILEPATH_ERROR_FLAG: /tmp/test_fail
      VERSIONS: 1.9.7 1.10.5 1.11.2
      TEST_MYSQL: true
      TEST_DB_PORT: 3306
      GOPATH_FOLDER: gopath
      TEST_RANDOM_DATA_FOLDER: /tmp/test_data
      TEST_TLS: "on"
    steps:
    # prepare
    - checkout
    - run: .circleci/prepare.sh
    - run: sudo apt-get install -y mysql-client
    - run: mysqladmin ping -h127.0.0.1
    # testing
    # check that code formatted with gofmt
    - run: .circleci/check_gofmt.sh
    # check that code doesn't have a lot of golint issues (currently removed because golint version is very different on other planforms)
    - run: GOPATH=$HOME/$GOPATH_FOLDER .circleci/check_golint.sh
    # delete file if exists
    - run: if [ -f $FILEPATH_ERROR_FLAG ]; then rm "$FILEPATH_ERROR_FLAG"; fi
    # run test in each go environment and create $FILEPATH_ERROR_FLAG file if was any error. But all tests should
    - run: cd $HOME && for version in $VERSIONS; do export GOROOT=$HOME/go_root_$version/go; export PATH=$GOROOT/bin/:$PATH; export GOPATH=$HOME/$GOPATH_FOLDER; rm -rf $HOME/$GOPATH_FOLDER/bin; rm -rf $HOME/$GOPATH_FOLDER/pkg; go test -v github.com/cossacklabs/acra/...; if [ "$?" != "0" ]; then echo "$version" >> "$FILEPATH_ERROR_FLAG"; fi done
    # if file exists (exit code of stat == 0 ) then something was wrong. cat file with versions of environments where was error and return exit 1
    - run: if [ -f  $FILEPATH_ERROR_FLAG ]; then cat "$FILEPATH_ERROR_FLAG"; rm "$FILEPATH_ERROR_FLAG"; exit 1; fi
    # generate test data for integration tests
    - run: python3 tests/generate_random_data.py
    # each iteration pass to test different ports for forks to avoid problems with TCP TIME WAIT between tests
    - run: .circleci/integration.sh
    - run: if [ -f  $FILEPATH_ERROR_FLAG ]; then cat "$FILEPATH_ERROR_FLAG"; rm "$FILEPATH_ERROR_FLAG"; exit 1; fi

  mariadb:
    docker:
      - image: cossacklabs/android-build
      # use the same credentials for mysql db as for postgresql (which support was added first)
      # has latest tag on 2018.03.29
      - image: mariadb:latest
        environment:
          MYSQL_DATABASE: test
          MYSQL_USER: test
          MYSQL_PASSWORD: test
          MYSQL_ROOT_PASSWORD: root
    environment:
      GOTHEMIS_IMPORT: github.com/cossacklabs/themis/gothemis
      FILEPATH_ERROR_FLAG: /tmp/test_fail
      VERSIONS: 1.9.7 1.10.5 1.11.2
      TEST_MYSQL: true
      TEST_DB_PORT: 3306
      GOPATH_FOLDER: gopath
      TEST_RANDOM_DATA_FOLDER: /tmp/test_data
      TEST_TLS: "off"
    steps:
      # prepare
      - checkout
      - run: .circleci/prepare.sh
      - run: sudo apt-get install -y mysql-client
      - run: mysqladmin ping -h127.0.0.1
      # testing
      # generate test data for integration tests
      - run: python3 tests/generate_random_data.py
      # each iteration pass to test different ports for forks to avoid problems with TCP TIME WAIT between tests
      - run: .circleci/integration.sh
      - run: if [ -f  $FILEPATH_ERROR_FLAG ]; then cat "$FILEPATH_ERROR_FLAG"; rm "$FILEPATH_ERROR_FLAG"; exit 1; fi

  mysql:
    docker:
    - image: cossacklabs/android-build
    # use the same credentials for mysql db as for postgresql (which support was added first)
    # has latest tag on 2018.03.29
    - image: cossacklabs/mysql-ssl:5.7.25
      environment:
        MYSQL_DATABASE: test
        MYSQL_USER: test
        MYSQL_PASSWORD: test
        MYSQL_ROOT_PASSWORD: root
    environment:
      GOTHEMIS_IMPORT: github.com/cossacklabs/themis/gothemis
      FILEPATH_ERROR_FLAG: /tmp/test_fail
      VERSIONS: 1.9.7 1.10.5 1.11.2
      TEST_MYSQL: true
      TEST_DB_PORT: 3306
      GOPATH_FOLDER: gopath
      TEST_RANDOM_DATA_FOLDER: /tmp/test_data
      TEST_TLS: "on"
    steps:
    # prepare
    - checkout
    - run: .circleci/prepare.sh
    - run: sudo apt-get install -y mysql-client
    - run: mysqladmin ping -h127.0.0.1
    # testing
    # check that code formatted with gofmt
    - run: .circleci/check_gofmt.sh
    # check that code doesn't have a lot of golint issues (currently removed because golint version is very different on other planforms)
    - run: GOPATH=$HOME/$GOPATH_FOLDER .circleci/check_golint.sh
    # delete file if exists
    - run: if [ -f $FILEPATH_ERROR_FLAG ]; then rm "$FILEPATH_ERROR_FLAG"; fi
    # run test in each go environment and create $FILEPATH_ERROR_FLAG file if was any error. But all tests should
    - run: cd $HOME && for version in $VERSIONS; do export GOROOT=$HOME/go_root_$version/go; export PATH=$GOROOT/bin/:$PATH; export GOPATH=$HOME/$GOPATH_FOLDER; rm -rf $HOME/$GOPATH_FOLDER/bin; rm -rf $HOME/$GOPATH_FOLDER/pkg; go test -v github.com/cossacklabs/acra/...; if [ "$?" != "0" ]; then echo "$version" >> "$FILEPATH_ERROR_FLAG"; fi done
    # if file exists (exit code of stat == 0 ) then something was wrong. cat file with versions of environments where was error and return exit 1
    - run: if [ -f  $FILEPATH_ERROR_FLAG ]; then cat "$FILEPATH_ERROR_FLAG"; rm "$FILEPATH_ERROR_FLAG"; exit 1; fi
    # generate test data for integration tests
    - run: python3 tests/generate_random_data.py
    # each iteration pass to test different ports for forks to avoid problems with TCP TIME WAIT between tests
    - run: .circleci/integration.sh
    - run: if [ -f  $FILEPATH_ERROR_FLAG ]; then cat "$FILEPATH_ERROR_FLAG"; rm "$FILEPATH_ERROR_FLAG"; exit 1; fi

  mysql-ssl:
    docker:
      - image: cossacklabs/android-build
      - image: mysql:5.7.25
        environment:
          MYSQL_DATABASE: test
          MYSQL_USER: test
          MYSQL_PASSWORD: test
          MYSQL_ROOT_PASSWORD: root
    environment:
      GOTHEMIS_IMPORT: github.com/cossacklabs/themis/gothemis
      FILEPATH_ERROR_FLAG: /tmp/test_fail
      VERSIONS: 1.9.7 1.10.5 1.11.2
      TEST_MYSQL: true
      TEST_DB_PORT: 3306
      GOPATH_FOLDER: gopath
      TEST_RANDOM_DATA_FOLDER: /tmp/test_data
      TEST_TLS: "off"
    steps:
      # prepare
      - checkout
      - run: .circleci/prepare.sh
      - run: sudo apt-get install -y mysql-client
      - run: mysqladmin ping -h127.0.0.1
      # testing
      # generate test data for integration tests
      - run: python3 tests/generate_random_data.py
      # each iteration pass to test different ports for forks to avoid problems with TCP TIME WAIT between tests
      - run: .circleci/integration.sh
      - run: if [ -f  $FILEPATH_ERROR_FLAG ]; then cat "$FILEPATH_ERROR_FLAG"; rm "$FILEPATH_ERROR_FLAG"; exit 1; fi
workflows:
  version: 2
  tests:
    jobs:
      - postgresql
      - postgresql-ssl
      - mysql
      - mysql-ssl
      - mariadb
      - mariadb-ssl<|MERGE_RESOLUTION|>--- conflicted
+++ resolved
@@ -15,11 +15,7 @@
       TEST_DB_PORT: 5432
       GOPATH_FOLDER: gopath
       TEST_RANDOM_DATA_FOLDER: /tmp/test_data
-<<<<<<< HEAD
-      STRACE_OUT: "/tmp/strace"
-=======
       TEST_TLS: "on"
->>>>>>> 532ae8a6
     steps:
     # prepare
       - checkout
@@ -43,8 +39,6 @@
       - run: python3 tests/generate_random_data.py
       # each iteration pass to test different ports for forks to avoid problems with TCP TIME WAIT between tests
       - run: .circleci/integration.sh
-      - store_artifacts:
-          path: /tmp/strace
       - run: if [ -f  $FILEPATH_ERROR_FLAG ]; then cat "$FILEPATH_ERROR_FLAG"; rm "$FILEPATH_ERROR_FLAG"; exit 1; fi
 
   postgresql:
