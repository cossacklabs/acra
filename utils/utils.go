/*
Copyright 2016, Cossack Labs Limited

Licensed under the Apache License, Version 2.0 (the "License");
you may not use this file except in compliance with the License.
You may obtain a copy of the License at

http://www.apache.org/licenses/LICENSE-2.0

Unless required by applicable law or agreed to in writing, software
distributed under the License is distributed on an "AS IS" BASIS,
WITHOUT WARRANTIES OR CONDITIONS OF ANY KIND, either express or implied.
See the License for the specific language governing permissions and
limitations under the License.
*/

// Package utils contains various bits and pieces useful as helping functions all over the code.
package utils

import (
	"encoding/binary"
	"fmt"
	"github.com/cossacklabs/themis/gothemis/keys"
	"io"
	"io/ioutil"
	"reflect"
	"sync"
	"time"
	"unsafe"

	log "github.com/sirupsen/logrus"
	"os"
	"path/filepath"
	"runtime"
)

// WriteFull writes data to io.Writer.
// if wr.Write will return n <= len(data) will
//	sent the rest of data until error or total sent byte count == len(data)
func WriteFull(data []byte, wr io.Writer) (int, error) {
	sliceCopy := data[:]
	totalSent := 0
	for {
		n, err := wr.Write(sliceCopy)
		if err != nil {
			return 0, err
		}
		totalSent += n
		if totalSent == len(data) {
			return totalSent, nil
		}
		sliceCopy = sliceCopy[totalSent:]
	}
}

// SendData writes length of data block to connection, then writes data itself
func SendData(data []byte, conn io.Writer) error {
	var buf [4]byte
	binary.LittleEndian.PutUint32(buf[:], uint32(len(data)))
	_, err := WriteFull(buf[:], conn)
	if err != nil {
		return err
	}
	_, err = WriteFull(data, conn)
	if err != nil {
		return err
	}
	return nil
}

// ReadDataLength return read data from reader, parsed data length or err
func ReadDataLength(reader io.Reader) ([]byte, int, error) {
	var length [4]byte
	_, err := io.ReadFull(reader, length[:])
	if err != nil {
		return nil, 0, err
	}
	dataSize := int(binary.LittleEndian.Uint32(length[:]))
	return length[:], dataSize, nil
}

// ReadData reads length of data block, then reads data content
// returns data content
func ReadData(reader io.Reader) ([]byte, error) {
	lengthBuf, length, err := ReadDataLength(reader)
	if err != nil {
		return lengthBuf, err
	}
	buf := make([]byte, length)
	_, err = io.ReadFull(reader, buf)
	if err != nil {
		return nil, err
	}
	return buf, nil
}

// ReadFile returns contents of file
func ReadFile(path string) ([]byte, error) {
	absPath, err := filepath.Abs(path)
	if err != nil {
		return nil, err
	}
	file, err := os.Open(absPath)
	if err != nil {
		return nil, err
	}
	return ioutil.ReadAll(file)
}

// LoadPublicKey returns contents as PublicKey from keyfile
func LoadPublicKey(path string) (*keys.PublicKey, error) {
	key, err := ReadFile(path)
	if err != nil {
		return nil, err
	}
	return &keys.PublicKey{Value: key}, nil
}

// LoadPrivateKey returns contents as PrivateKey from keyfile
func LoadPrivateKey(path string) (*keys.PrivateKey, error) {
	fi, err := os.Stat(path)
	if err != nil {
		return nil, err
	}
	const expectedPerm = os.FileMode(0600)
	if nil == err && runtime.GOOS == "linux" && fi.Mode().Perm() > expectedPerm {
		log.Errorf("Private key file %v has incorrect permissions %s, expected: %s", path, fi.Mode().Perm().String(), expectedPerm.String())
		return nil, fmt.Errorf("private key file %v has incorrect permissions", path)
	}
	key, err := ReadFile(path)
	if err != nil {
		return nil, err
	}
	return &keys.PrivateKey{Value: key}, nil
}

// ZeroizeBytes wipes a byte slice from memory, filling it with zeros.
func ZeroizeBytes(data []byte) {
	for i := range data {
		data[i] = 0
	}
}

// ZeroizeSymmetricKey wipes a symmetric key from memory, filling it with zero bytes.
func ZeroizeSymmetricKey(key []byte) {
	ZeroizeBytes(key)
}

// ZeroizeSymmetricKeys wipes a symmetric keys from memory, filling it with zero bytes.
func ZeroizeSymmetricKeys(keys [][]byte) {
	for _, key := range keys {
		ZeroizeBytes(key)
	}
}

// ZeroizePrivateKey wipes a private key from memory, filling it with zero bytes.
func ZeroizePrivateKey(privateKey *keys.PrivateKey) {
	if privateKey != nil {
		ZeroizeBytes(privateKey.Value)
	}
}

// ZeroizePrivateKeys wipes a slice of private keys from memory, filling them with zero bytes.
func ZeroizePrivateKeys(privateKeys []*keys.PrivateKey) {
	for _, privateKey := range privateKeys {
		ZeroizePrivateKey(privateKey)
	}
}

// ZeroizeKeyPair wipes a private key of a key pair from memory, filling it with zero bytes.
func ZeroizeKeyPair(keypair *keys.Keypair) {
	if keypair != nil {
		ZeroizePrivateKey(keypair.Private)
	}
}

// FileExists returns true if file exists from path, path can be relative
func FileExists(path string) (bool, error) {
	absPath, err := filepath.Abs(path)
	if err != nil {
		return false, err
	}
	if _, err := os.Stat(absPath); err != nil {
		if os.IsNotExist(err) {
			return false, nil
		}
		return false, err
	}
	return true, nil
}

const (
	// NotFound indicated not found symbol
	NotFound = -1
)

// Min returns minimum integer out of two
func Min(x, y int) int {
	if x < y {
		return x
	}
	return y
}

// GetConfigPathByName returns filepath to config file named "name" from default configs folder
func GetConfigPathByName(name string) string {
	return fmt.Sprintf("configs/%s.yaml", name)
}

// DefaultWaitGroupTimeoutDuration specifies how long should we wait
// for background goroutines finishing while ReaderServer shutdown
const DefaultWaitGroupTimeoutDuration = time.Second

// WaitWithTimeout waits for the waitgroup for the specified max timeout.
// Returns true if waiting timed out.
func WaitWithTimeout(wg *sync.WaitGroup, timeout time.Duration) bool {
	c := make(chan struct{})
	go func() {
		defer close(c)
		wg.Wait()
	}()
	select {
	case <-c:
		return false // completed normally
	case <-time.After(timeout):
		return true // timed out
	}
}

// BytesToString converts data to string with re-using same allocated memory
// Warning: data shouldn't be changed after that because it will cause runtime error due to strings are immutable
// Only for read/iterate operations
<<<<<<< HEAD
func BytesToString(data []byte) string {
	if len(data) == 0 {
		return ""
	}
	sliceHeader := (*reflect.SliceHeader)(unsafe.Pointer(&data))
	stringHeader := reflect.StringHeader{Data: sliceHeader.Data, Len: sliceHeader.Len}
	return *(*string)(unsafe.Pointer(&stringHeader))
=======
// See https://groups.google.com/forum/#!msg/Golang-Nuts/ENgbUzYvCuU/90yGx7GUAgAJ .
//
// Note it may break if string and/or slice header will change
// in the future go versions.
func BytesToString(data []byte) string {
	return *(*string)(unsafe.Pointer(&data))
>>>>>>> e522e236
}<|MERGE_RESOLUTION|>--- conflicted
+++ resolved
@@ -23,7 +23,6 @@
 	"github.com/cossacklabs/themis/gothemis/keys"
 	"io"
 	"io/ioutil"
-	"reflect"
 	"sync"
 	"time"
 	"unsafe"
@@ -230,20 +229,10 @@
 // BytesToString converts data to string with re-using same allocated memory
 // Warning: data shouldn't be changed after that because it will cause runtime error due to strings are immutable
 // Only for read/iterate operations
-<<<<<<< HEAD
-func BytesToString(data []byte) string {
-	if len(data) == 0 {
-		return ""
-	}
-	sliceHeader := (*reflect.SliceHeader)(unsafe.Pointer(&data))
-	stringHeader := reflect.StringHeader{Data: sliceHeader.Data, Len: sliceHeader.Len}
-	return *(*string)(unsafe.Pointer(&stringHeader))
-=======
 // See https://groups.google.com/forum/#!msg/Golang-Nuts/ENgbUzYvCuU/90yGx7GUAgAJ .
 //
 // Note it may break if string and/or slice header will change
 // in the future go versions.
 func BytesToString(data []byte) string {
 	return *(*string)(unsafe.Pointer(&data))
->>>>>>> e522e236
 }