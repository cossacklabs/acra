--- conflicted
+++ resolved
@@ -3457,12 +3457,8 @@
         labels = {
             # acra-connector keypair1 + keypair2
             'acraserver_connections_total': {'min_value': 2},
-<<<<<<< HEAD
-            'acraserver_connections_processing_seconds_bucket': {'min_value': 1},
-=======
 
             'acraserver_connections_processing_seconds_bucket': {'min_value': 0},
->>>>>>> 912f5e73
             'acraserver_connections_processing_seconds_sum': {'min_value': TestPrometheusMetrics.MIN_EXECUTION_TIME},
             'acraserver_connections_processing_seconds_count': {'min_value': 1},
 
@@ -3475,10 +3471,7 @@
             'acraserver_request_processing_seconds_bucket': {'min_value': 0},
 
             'acra_acrastruct_decryptions_total': {'min_value': 1},
-<<<<<<< HEAD
-=======
-
->>>>>>> 912f5e73
+
             'acraserver_version_major': {'min_value': 0},
             'acraserver_version_minor': {'min_value': 0},
             'acraserver_version_patch': {'min_value': 0},
@@ -3491,18 +3484,11 @@
         # on setUp
         labels = {
             'acraconnector_connections_total': {'min_value': 2},
-<<<<<<< HEAD
-            #'acraconnector_connections_processing_seconds': {'min_value': TestPrometheusMetrics.MIN_EXECUTION_TIME},
-            'acraconnector_connections_processing_seconds_bucket': {'min_value': 1},
-            'acraconnector_connections_processing_seconds_sum': {'min_value': TestPrometheusMetrics.MIN_EXECUTION_TIME},
-            'acraconnector_connections_processing_seconds_count': {'min_value': 1},
-=======
 
             'acraconnector_connections_processing_seconds_bucket': {'min_value': 0},
             'acraconnector_connections_processing_seconds_sum': {'min_value': TestPrometheusMetrics.MIN_EXECUTION_TIME},
             'acraconnector_connections_processing_seconds_count': {'min_value': 1},
 
->>>>>>> 912f5e73
             'acraconnector_version_major': {'min_value': 0},
             'acraconnector_version_minor': {'min_value': 0},
             'acraconnector_version_patch': {'min_value': 0},
@@ -3514,11 +3500,7 @@
         labels = {
             'acratranslator_connections_total': {'min_value': 1},
 
-<<<<<<< HEAD
-            'acratranslator_connections_processing_seconds_bucket': {'min_value': 1},
-=======
             'acratranslator_connections_processing_seconds_bucket': {'min_value': 0},
->>>>>>> 912f5e73
             'acratranslator_connections_processing_seconds_sum': {'min_value': TestPrometheusMetrics.MIN_EXECUTION_TIME},
             'acratranslator_connections_processing_seconds_count': {'min_value': 1},
 
