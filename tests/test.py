# Copyright 2016, Cossack Labs Limited
#
# Licensed under the Apache License, Version 2.0 (the "License");
# you may not use this file except in compliance with the License.
# You may obtain a copy of the License at
#
# http://www.apache.org/licenses/LICENSE-2.0
#
# Unless required by applicable law or agreed to in writing, software
# distributed under the License is distributed on an "AS IS" BASIS,
# WITHOUT WARRANTIES OR CONDITIONS OF ANY KIND, either express or implied.
# See the License for the specific language governing permissions and
# limitations under the License.
# coding: utf-8
import asyncio
import collections
import collections.abc
import contextlib
import http
import json
import logging
import os
import os.path
import random
import re
import shutil
import signal
import socket
import ssl
import stat
import subprocess
import tempfile
import traceback
import unittest
from base64 import b64decode, b64encode
from distutils.dir_util import copy_tree
from tempfile import NamedTemporaryFile
from urllib.parse import urlparse
from urllib.request import urlopen

import asyncpg
import grpc
import mysql.connector
import psycopg2
import psycopg2.errors
import psycopg2.extras
import psycopg as psycopg3
import pymysql
import redis
import requests
import semver
import sqlalchemy as sa
import sys
import time
import yaml
from ddt import ddt, data
from hvac import Client
from prometheus_client.parser import text_string_to_metric_families
from sqlalchemy.dialects import mysql as mysql_dialect
from sqlalchemy.dialects import postgresql as postgresql_dialect
from sqlalchemy.dialects.postgresql import BYTEA
from sqlalchemy.exc import DatabaseError, OperationalError, ProgrammingError
from sqlalchemy.sql import expression, operators

import api_pb2
import api_pb2_grpc
import utils
from random_utils import random_bytes, random_email, random_int32, random_int64, random_str
from utils import (read_storage_public_key, read_storage_private_key,
                   read_zone_public_key, read_zone_private_key,
                   read_poison_public_key, read_poison_private_key,
                   destroy_server_storage_key,
                   decrypt_acrastruct, deserialize_and_decrypt_acrastruct,
                   load_random_data_config, get_random_data_files,
                   clean_test_data, safe_string, prepare_encryptor_config,
                   get_encryptor_config, abs_path, get_test_encryptor_config, send_signal_by_process_name,
                   load_yaml_config, dump_yaml_config, BINARY_OUTPUT_FOLDER)

# add to path our wrapper until not published to PYPI
sys.path.insert(0, os.path.join(os.path.dirname(os.path.dirname(__file__)), 'wrappers/python'))

from acrawriter import create_acrastruct

# log python logs with time format as in golang
format = u"%(asctime)s - %(message)s"
handler = logging.StreamHandler(stream=sys.stderr)
handler.setFormatter(logging.Formatter(fmt=format, datefmt="%Y-%m-%dT%H:%M:%S%z"))
handler.setLevel(logging.DEBUG)
logger = logging.getLogger()
logger.addHandler(handler)
logger.setLevel(logging.DEBUG)

DB_HOST = os.environ.get('TEST_DB_HOST', 'localhost')
DB_NAME = os.environ.get('TEST_DB_NAME', 'postgres')
DB_PORT = os.environ.get('TEST_DB_PORT', 5432)

TEST_TLS_CA = abs_path(os.environ.get('TEST_TLS_CA', 'tests/ssl/ca/ca.crt'))
TEST_TLS_SERVER_CERT = abs_path(os.environ.get('TEST_TLS_SERVER_CERT', os.path.join(os.path.dirname(__file__), 'ssl/acra-server/acra-server.crt')))
TEST_TLS_SERVER_KEY = abs_path(os.environ.get('TEST_TLS_SERVER_KEY', os.path.join(os.path.dirname(__file__), 'ssl/acra-server/acra-server.key')))
# keys copied to tests/* with modified rights to 0400 because keys in docker/ssl/ has access from groups/other but some
# db drivers prevent usage of keys with global rights
TEST_TLS_CLIENT_CERT = abs_path(os.environ.get('TEST_TLS_CLIENT_CERT', os.path.join(os.path.dirname(__file__), 'ssl/acra-writer/acra-writer.crt')))
TEST_TLS_CLIENT_KEY = abs_path(os.environ.get('TEST_TLS_CLIENT_KEY', os.path.join(os.path.dirname(__file__), 'ssl/acra-writer/acra-writer.key')))
TEST_TLS_CLIENT_2_CERT = abs_path(os.environ.get('TEST_TLS_CLIENT_2_CERT', os.path.join(os.path.dirname(__file__), 'ssl/acra-writer-2/acra-writer-2.crt')))
TEST_TLS_CLIENT_2_KEY = abs_path(os.environ.get('TEST_TLS_CLIENT_2_KEY', os.path.join(os.path.dirname(__file__), 'ssl/acra-writer-2/acra-writer-2.key')))
TEST_TLS_OCSP_CA = abs_path(os.environ.get('TEST_TLS_OCSP_CA', os.path.join(os.path.dirname(__file__), 'ssl/ca/ca.crt')))
TEST_TLS_OCSP_CERT = abs_path(os.environ.get('TEST_TLS_OCSP_CERT', os.path.join(os.path.dirname(__file__), 'ssl/ocsp-responder/ocsp-responder.crt')))
TEST_TLS_OCSP_KEY = abs_path(os.environ.get('TEST_TLS_OCSP_KEY', os.path.join(os.path.dirname(__file__), 'ssl/ocsp-responder/ocsp-responder.key')))
TEST_TLS_OCSP_INDEX = abs_path(os.environ.get('TEST_TLS_OCSP_INDEX', os.path.join(os.path.dirname(__file__), 'ssl/ca/index.txt')))
TEST_TLS_CRL_PATH = abs_path(os.environ.get('TEST_TLS_CRL_PATH', os.path.join(os.path.dirname(__file__), 'ssl/ca')))
TEST_WITH_TLS = os.environ.get('TEST_TLS', 'off').lower() == 'on'

OCSP_SERVER_PORT = int(os.environ.get('TEST_OCSP_SERVER_PORT', 8888))
CRL_HTTP_SERVER_PORT = int(os.environ.get('TEST_HTTP_SERVER_PORT', 8889))

TEST_WITH_TRACING = os.environ.get('TEST_TRACE', 'off').lower() == 'on'
TEST_WITH_REDIS = os.environ.get('TEST_REDIS', 'off').lower() == 'on'
TEST_TRACE_TO_JAEGER = os.environ.get('TEST_TRACE_JAEGER', 'off').lower() == 'on'

TEST_RANDOM_DATA_CONFIG = load_random_data_config()
TEST_RANDOM_DATA_FILES = get_random_data_files()

NoClientCert, RequestClientCert, RequireAnyClientCert, VerifyClientCertIfGiven, RequireAndVerifyClientCert = range(5)
if TEST_WITH_TLS:
    ACRA_TLS_AUTH = RequireAndVerifyClientCert  # verify if provided https://golang.org/pkg/crypto/tls/#ClientAuthType
else:
    ACRA_TLS_AUTH = VerifyClientCertIfGiven

# 200 is overhead of encryption (chosen manually)
# multiply 2 because tested acrastruct in acrastruct
COLUMN_DATA_SIZE = (TEST_RANDOM_DATA_CONFIG['data_max_size'] + 200) * 2
metadata = sa.MetaData()
test_table = sa.Table('test', metadata,
    sa.Column('id', sa.Integer, primary_key=True),
    sa.Column('data', sa.LargeBinary(length=COLUMN_DATA_SIZE)),
    sa.Column('raw_data', sa.Text),
    sa.Column('nullable_column', sa.Text, nullable=True),
    sa.Column('empty', sa.LargeBinary(length=COLUMN_DATA_SIZE), nullable=False, default=b''),
)

acrarollback_output_table = sa.Table('acrarollback_output', metadata,
                                     sa.Column('data', sa.LargeBinary),
                                     )
# keys of json objects that return acra-addzone tool
ZONE_ID = 'id'
ZONE_PUBLIC_KEY = 'public_key'

zones = []
poison_record = None
poison_record_acrablock = None
master_key = None
KEYS_FOLDER = None
ACRA_MASTER_KEY_VAR_NAME = 'ACRA_MASTER_KEY'
MASTER_KEY_PATH = '/tmp/acra-test-master.key'
TEST_WITH_VAULT = os.environ.get('TEST_WITH_VAULT', 'off').lower() == 'on'
TEST_SSL_VAULT = os.environ.get('TEST_SSL_VAULT', 'off').lower() == 'on'
TEST_VAULT_TLS_CA = abs_path(os.environ.get('TEST_VAULT_TLS_CA', 'tests/ssl/ca/ca.crt'))
VAULT_KV_ENGINE_VERSION=os.environ.get('VAULT_KV_ENGINE_VERSION', 'v1')
CRYPTO_ENVELOPE_HEADER = b'%%%'

# TLS_CERT_CLIENT_* represent two different ClientIDs are used in tests, initialized in setupModule function
TLS_CERT_CLIENT_ID_1 = None
TLS_CERT_CLIENT_ID_2 = None

TLS_CLIENT_ID_SOURCE_DN = 'distinguished_name'
TLS_CLIENT_ID_SOURCE_SERIAL = 'serial_number'

POISON_KEY_PATH = '.poison_key/poison_key'

STATEMENT_TIMEOUT = 5 * 1000 # 5 sec
SETUP_SQL_COMMAND_TIMEOUT = 0.1
# how long wait forked process to respond
FORK_TIMEOUT = 2
# seconds for sleep call after failed polling forked process
FORK_FAIL_SLEEP = 0.1
CONNECTION_FAIL_SLEEP = 0.1
SOCKET_CONNECT_TIMEOUT = 3
KILL_WAIT_TIMEOUT = 2
CONNECT_TRY_COUNT = 3
SQL_EXECUTE_TRY_COUNT = 5
# http://docs.python-requests.org/en/master/user/advanced/#timeouts
# use only for requests.* methods
REQUEST_TIMEOUT = (5, 5)  # connect_timeout, read_timeout
PG_UNIX_HOST = '/tmp'

DB_USER = os.environ.get('TEST_DB_USER', 'postgres')
DB_USER_PASSWORD = os.environ.get('TEST_DB_USER_PASSWORD', 'postgres')
SSLMODE = os.environ.get('TEST_SSL_MODE', 'require' if TEST_WITH_TLS else 'disable')
TEST_MYSQL = utils.get_bool_env('TEST_MYSQL', default=False)
TEST_MARIADB = utils.get_bool_env('TEST_MARIADB', default=False)
if TEST_MYSQL or TEST_MARIADB:
    TEST_POSTGRESQL = False
    DB_DRIVER = "mysql+pymysql"
    TEST_MYSQL = True
    connect_args = {
        'user': DB_USER, 'password': DB_USER_PASSWORD,
        'read_timeout': SOCKET_CONNECT_TIMEOUT,
        'write_timeout': SOCKET_CONNECT_TIMEOUT,
    }
    pymysql_tls_args = {}
    if TEST_WITH_TLS:
        pymysql_tls_args.update(
            ssl={
                "ca": TEST_TLS_CA,
                "cert": TEST_TLS_CLIENT_CERT,
                "key": TEST_TLS_CLIENT_KEY,
                'check_hostname': False,
            }
        )
        connect_args.update(pymysql_tls_args)
    db_dialect = mysql_dialect.dialect()
    if TEST_MARIADB:
        TEST_MARIADB = True
else:
    TEST_POSTGRESQL = True
    DB_DRIVER = "postgresql"
    connect_args = {
        'connect_timeout': SOCKET_CONNECT_TIMEOUT,
        'user': DB_USER, 'password': DB_USER_PASSWORD,
        "options": "-c statement_timeout={}".format(STATEMENT_TIMEOUT),
        'sslmode': 'disable',
        'application_name': 'acra-tests'
    }
    asyncpg_connect_args = {
        'timeout': SOCKET_CONNECT_TIMEOUT,
        'statement_cache_size': 0,
        'command_timeout': STATEMENT_TIMEOUT,
    }
    db_dialect = postgresql_dialect.dialect()
    if TEST_WITH_TLS:
        connect_args.update({
            # for psycopg2 key names took from
            # https://www.postgresql.org/docs/current/libpq-connect.html#LIBPQ-CONNECT-SSLCERT
            'sslcert': TEST_TLS_CLIENT_CERT,
            'sslkey': TEST_TLS_CLIENT_KEY,
            'sslrootcert': TEST_TLS_CA,
            'sslmode': 'require',
        })

# THe code for mysql "Query execution was interrupted" error 
MYSQL_ERR_QUERY_INTERRUPTED_CODE = 1317

def get_tls_connection_args(client_key, client_cert, for_mysql=TEST_MYSQL):
    if for_mysql:
        connect_args = {
            'user': DB_USER, 'password': DB_USER_PASSWORD,
            'read_timeout': SOCKET_CONNECT_TIMEOUT,
            'write_timeout': SOCKET_CONNECT_TIMEOUT,
        }
        pymysql_tls_args = {}
        pymysql_tls_args.update(
            ssl={
                "ca": TEST_TLS_CA,
                "cert": client_cert,
                "key": client_key,
                'check_hostname': False,
            }
        )
        connect_args.update(pymysql_tls_args)
    else:
        connect_args = {
            'connect_timeout': SOCKET_CONNECT_TIMEOUT,
            'user': DB_USER, 'password': DB_USER_PASSWORD,
            "options": "-c statement_timeout={}".format(STATEMENT_TIMEOUT),
            'sslmode': 'disable',
            'application_name': 'acra-tests'
        }

        connect_args.update({
            # for psycopg2 key names took from
            # https://www.postgresql.org/docs/current/libpq-connect.html#LIBPQ-CONNECT-SSLCERT
            'sslcert': client_cert,
            'sslkey': client_key,
            'sslrootcert': TEST_TLS_CA,
            'sslmode': 'require',
        })
    return connect_args


def get_tls_connection_args_without_certificate(for_mysql=TEST_MYSQL):
    if for_mysql:
        connect_args = {
            'user': DB_USER, 'password': DB_USER_PASSWORD,
            'read_timeout': SOCKET_CONNECT_TIMEOUT,
            'write_timeout': SOCKET_CONNECT_TIMEOUT,
        }
        pymysql_tls_args = {}
        pymysql_tls_args.update(
            ssl={
                "ca": TEST_TLS_CA,
                'check_hostname': False,
            }
        )
        connect_args.update(pymysql_tls_args)
    else:
        connect_args = {
            'connect_timeout': SOCKET_CONNECT_TIMEOUT,
            'user': DB_USER, 'password': DB_USER_PASSWORD,
            "options": "-c statement_timeout={}".format(STATEMENT_TIMEOUT),
            'sslmode': 'disable',
            'application_name': 'acra-tests'
        }

        connect_args.update({
            # for psycopg2 key names took from
            # https://www.postgresql.org/docs/current/libpq-connect.html#LIBPQ-CONNECT-SSLCERT
            'sslrootcert': TEST_TLS_CA,
            'sslmode': 'require',
        })
    return connect_args


def get_random_id():
    return random.randint(1, 100000)


def get_pregenerated_random_data():
    data_file = random.choice(TEST_RANDOM_DATA_FILES)
    with open(data_file, 'r') as f:
        return f.read()


def create_acrastruct_with_client_id(data, client_id):
    server_public1 = read_storage_public_key(client_id, KEYS_FOLDER.name)
    if isinstance(data, str):
        data = data.encode('utf-8')
    acra_struct = create_acrastruct(data, server_public1)
    return acra_struct


def stop_process(process):
    """stop process if exists by terminate and kill at end to be sure
    that process will not alive as zombi-process"""
    if not isinstance(process, collections.abc.Iterable):
        process = [process]
    # send signal to each. they can handle it asynchronously
    for p in process:
        try:
            logger.info("terminate pid {}".format(p.pid))
            p.terminate()
        except:
            traceback.print_exc()
    # synchronously wait termination or kill
    for p in process:
        try:
            # None if not terminated yet then wait some time
            if p.poll() is None:
                p.wait(timeout=KILL_WAIT_TIMEOUT)
        except:
            traceback.print_exc()
        try:
            logger.info("kill pid {}".format(p.pid))
            p.kill()
            logger.info("killed pid {}".format(p.pid))
        except:
            traceback.print_exc()


def get_connect_args(port=5432, sslmode=None, **kwargs):
    args = connect_args.copy()
    args['port'] = int(port)
    if TEST_POSTGRESQL:
        args['sslmode'] = sslmode if sslmode else SSLMODE
    args.update(kwargs)
    return args


KEYSTORE_VERSION = os.environ.get('TEST_KEYSTORE', 'v1')


def get_master_key():
    """Returns master key value (base64-encoded)."""
    global master_key
    if not master_key:
        master_key = os.environ.get(ACRA_MASTER_KEY_VAR_NAME)
        if not master_key:
            subprocess.check_output([
                os.path.join(BINARY_OUTPUT_FOLDER, 'acra-keymaker'), '--keystore={}'.format(KEYSTORE_VERSION),
                '--generate_master_key={}'.format(MASTER_KEY_PATH)])
            with open(MASTER_KEY_PATH, 'rb') as f:
                master_key = b64encode(f.read()).decode('ascii')
    return master_key


def get_poison_record():
    """generate one poison record for speed up tests and don't create subprocess
    for new records"""
    global poison_record
    if not poison_record:
        poison_record = b64decode(subprocess.check_output([
            os.path.join(BINARY_OUTPUT_FOLDER, 'acra-poisonrecordmaker'), '--keys_dir={}'.format(KEYS_FOLDER.name),
            ],
            timeout=PROCESS_CALL_TIMEOUT))
    return poison_record


def get_poison_record_with_acrablock():
    """generate one poison record with acrablock for speed up tests and don't create subprocess
    for new records"""
    global poison_record_acrablock
    if not poison_record_acrablock:
        poison_record_acrablock = b64decode(subprocess.check_output([
            os.path.join(BINARY_OUTPUT_FOLDER, 'acra-poisonrecordmaker'), '--keys_dir={}'.format(KEYS_FOLDER.name), '--type=acrablock',
        ],
            timeout=PROCESS_CALL_TIMEOUT))
    return poison_record_acrablock


def create_client_keypair(name, only_storage=False, keys_dir=None, extra_kwargs: dict=None):
    if not keys_dir:
        keys_dir = KEYS_FOLDER.name
    args = [os.path.join(BINARY_OUTPUT_FOLDER, 'acra-keymaker'), '-client_id={}'.format(name),
            '-keys_output_dir={}'.format(keys_dir),
            '--keys_public_output_dir={}'.format(keys_dir),
            '--keystore={}'.format(KEYSTORE_VERSION)]
    if only_storage:
        args.append('--generate_acrawriter_keys')

    if extra_kwargs:
        for key, value in extra_kwargs.items():
            param = '-{0}={1}'.format(key, value)
            args.append(param)
    return subprocess.call(args, cwd=os.getcwd(), timeout=PROCESS_CALL_TIMEOUT)


def create_client_keypair_from_certificate(tls_cert, extractor=TLS_CLIENT_ID_SOURCE_DN, only_storage=False, keys_dir=None, extra_kwargs: dict=None):
    if not keys_dir:
        keys_dir = KEYS_FOLDER.name
    args = [os.path.join(BINARY_OUTPUT_FOLDER, 'acra-keymaker'),  '--client_id=',
            '--tls_cert={}'.format(tls_cert),
            '--tls_identifier_extractor_type={}'.format(extractor),
            '-keys_output_dir={}'.format(keys_dir),
            '--keys_public_output_dir={}'.format(keys_dir),
            '--keystore={}'.format(KEYSTORE_VERSION)]
    if only_storage:
        args.append('--generate_acrawriter_keys')

    if extra_kwargs:
        for key, value in extra_kwargs.items():
            param = '-{0}={1}'.format(key, value)
            args.append(param)
    return subprocess.call(args, cwd=os.getcwd(), timeout=PROCESS_CALL_TIMEOUT)


WAIT_CONNECTION_ERROR_MESSAGE = "can't wait connection"


def wait_connection(port, count=1000, sleep=0.001):
    """try connect to 127.0.0.1:port and close connection
    if can't then sleep on and try again (<count> times)
    if <count> times is failed than raise Exception
    """
    while count:
        try:
            connection = socket.create_connection(('127.0.0.1', port), timeout=SOCKET_CONNECT_TIMEOUT)
            connection.close()
            return
        except ConnectionRefusedError:
            pass
        count -= 1
        time.sleep(sleep)
    raise Exception(WAIT_CONNECTION_ERROR_MESSAGE)


def wait_command_success(command, count=10, sleep=0.200):
    """try executing `command` using `os.system()`
    if exit code != 0 then sleep on and try again (<count> times)
    if <count> times is failed than raise Exception
    """
    while count:
        ret = os.system(command)
        if ret == 0:
            return
        count -= 1
        time.sleep(sleep)
    raise Exception(f"can't wait command success: {command}")


def wait_unix_socket(socket_path, count=1000, sleep=0.005):
    last_exc = Exception("can't wait unix socket")
    while count:
        connection = socket.socket(socket.AF_UNIX, socket.SOCK_STREAM)
        try:
            connection.settimeout(SOCKET_CONNECT_TIMEOUT)
            connection.connect(socket_path)
            return
        except Exception as exc:
            last_exc = exc
        finally:
            connection.close()
        count -= 1
        time.sleep(sleep)
    raise last_exc


def get_db_host():
    """use unix socket for postgresql and tcp with localhost for mysql"""
    if TEST_POSTGRESQL and not TEST_WITH_TLS:
        return PG_UNIX_HOST
    else:
        return DB_HOST


def get_engine_connection_string(connection_string, dbname):
    addr = urlparse(connection_string)
    port = addr.port
    if connection_string.startswith('tcp'):
        return get_postgresql_tcp_connection_string(port, dbname)
    else:
        port = re.search(r'\.s\.PGSQL\.(\d+)', addr.path)
        if port:
            port = port.group(1)
        return get_postgresql_unix_connection_string(port, dbname)


def get_postgresql_unix_connection_string(port, dbname):
    return '{}:///{}?host={}&port={}'.format(DB_DRIVER, dbname, PG_UNIX_HOST, port)


def get_postgresql_tcp_connection_string(port, dbname):
    return '{}://localhost:{}/{}'.format(DB_DRIVER, port, dbname)


def get_tcp_connection_string(port):
    return 'tcp://localhost:{}'.format(port)


def socket_path_from_connection_string(connection_string):
    if '://' in connection_string:
        return connection_string.split('://')[1]
    else:
        return connection_string


def acra_api_connection_string(port):
    return "tcp://localhost:{}".format(port)


def get_ocsp_server_connection_string(port=None):
    if not port:
        port = OCSP_SERVER_PORT
    return 'http://127.0.0.1:{}'.format(port)

def get_crl_http_server_connection_string(port=None):
    if not port:
        port = CRL_HTTP_SERVER_PORT
    return 'http://127.0.0.1:{}'.format(port)


def fork(func):
    process = func()
    count = 0
    step = FORK_TIMEOUT / FORK_FAIL_SLEEP
    while count <= FORK_TIMEOUT:
        if process.poll() is None:
            logging.info("forked %s [%s]", process.args[0], process.pid)
            return process
        count += step
        time.sleep(FORK_FAIL_SLEEP)
    stop_process(process)
    raise Exception("Can't fork")


def fork_ocsp_server(port: int, check_connection: bool=True):
    logging.info("fork OpenSSL OCSP server with port {}".format(port))

    ocsp_server_connection = get_ocsp_server_connection_string(port)

    args = {
        'port': port,
        'index': TEST_TLS_OCSP_INDEX,
        'rsigner': TEST_TLS_OCSP_CERT,
        'rkey': TEST_TLS_OCSP_KEY,
        'CA': TEST_TLS_CA,
        'ignore_err': None,
    }

    cli_args = sorted([f'-{k}={v}' if v is not None else f'-{k}' for k, v in args.items()])
    print('openssl ocsp args: {}'.format(' '.join(cli_args)))

    process = fork(lambda: subprocess.Popen(['openssl', 'ocsp'] + cli_args))

    check_cmd = f"openssl ocsp -CAfile {TEST_TLS_CA} -issuer {TEST_TLS_CA} -cert {TEST_TLS_CLIENT_CERT} -url {ocsp_server_connection}"

    if check_connection:
        print('check OCSP server connection {}'.format(ocsp_server_connection))
        try:
            wait_command_success(check_cmd)
        except:
            stop_process(process)
            raise

    logging.info("fork openssl ocsp finished [pid={}]".format(process.pid))
    return process


def fork_crl_http_server(port: int, check_connection: bool=True):
    logging.info("fork HTTP server with port {}".format(port))

    http_server_connection = get_crl_http_server_connection_string(port)
    # use cwd= parameter for Popen instead of --directory parameter to support 3.6 that doesn't accept --directory
    cli_args = ['--bind', '127.0.0.1', str(port)]
    print('python HTTP server args: {}'.format(' '.join(cli_args)))

    process = fork(lambda: subprocess.Popen(['python3', '-m', 'http.server'] + cli_args, cwd=TEST_TLS_CRL_PATH))

    if check_connection:
        print('check HTTP server connection {}'.format(http_server_connection))
        try:
            wait_connection(port)
        except:
            stop_process(process)
            raise

    logging.info("fork HTTP server finished [pid={}]".format(process.pid))
    return process


class ProcessStub(object):
    pid = 'stub'
    def kill(self, *args, **kwargs):
        pass
    def wait(self, *args, **kwargs):
        pass
    def terminate(self, *args, **kwargs):
        pass
    def poll(self, *args, **kwargs):
        pass

# declare global variables with ProcessStub by default to clean them in tearDownModule without extra checks with
# stop_process
OCSP_SERVER = ProcessStub()
CRL_HTTP_SERVER = ProcessStub()


def fork_certificate_validation_services():
    global OCSP_SERVER, CRL_HTTP_SERVER
    if TEST_WITH_TLS:
        OCSP_SERVER = fork_ocsp_server(OCSP_SERVER_PORT)
        CRL_HTTP_SERVER = fork_crl_http_server(CRL_HTTP_SERVER_PORT)


def kill_certificate_validation_services():
    if TEST_WITH_TLS:
        processes = [OCSP_SERVER, CRL_HTTP_SERVER]
        stop_process(processes)



DEFAULT_VERSION = '1.8.0'
DEFAULT_BUILD_ARGS = []
ACRAROLLBACK_MIN_VERSION = "1.8.0"
Binary = collections.namedtuple(
    'Binary', ['name', 'from_version', 'build_args'])


BINARIES = [
    Binary(name='acra-server', from_version=DEFAULT_VERSION,
           build_args=DEFAULT_BUILD_ARGS),
    Binary(name='acra-backup', from_version=DEFAULT_VERSION,
           build_args=DEFAULT_BUILD_ARGS),
    Binary(name='acra-tokens', from_version=DEFAULT_VERSION,
           build_args=DEFAULT_BUILD_ARGS),
    Binary(name='acra-addzone', from_version=DEFAULT_VERSION,
           build_args=DEFAULT_BUILD_ARGS),
    Binary(name='acra-keymaker', from_version=DEFAULT_VERSION,
           build_args=DEFAULT_BUILD_ARGS),
    Binary(name='acra-keys', from_version=DEFAULT_VERSION,
           build_args=DEFAULT_BUILD_ARGS),
    Binary(name='acra-poisonrecordmaker', from_version=DEFAULT_VERSION,
           build_args=DEFAULT_BUILD_ARGS),
    Binary(name='acra-rollback', from_version=ACRAROLLBACK_MIN_VERSION,
           build_args=DEFAULT_BUILD_ARGS),
    Binary(name='acra-translator', from_version=DEFAULT_VERSION,
           build_args=DEFAULT_BUILD_ARGS),
    Binary(name='acra-rotate', from_version=DEFAULT_VERSION,
           build_args=DEFAULT_BUILD_ARGS),
    Binary(name='acra-backup', from_version=DEFAULT_VERSION,
           build_args=DEFAULT_BUILD_ARGS),
    Binary(name='acra-tokens', from_version=DEFAULT_VERSION,
           build_args=DEFAULT_BUILD_ARGS),
]

BUILD_TAGS = os.environ.get("TEST_BUILD_TAGS", '')


def build_binaries():
    """Build Acra CE binaries for testing."""
    builds = [
        (binary.from_version, ['go', 'build', '-o={}'.format(os.path.join(BINARY_OUTPUT_FOLDER, binary.name)),  '-tags={}'.format(BUILD_TAGS)] +
         binary.build_args +
         ['github.com/cossacklabs/acra/cmd/{}'.format(binary.name)])
        for binary in BINARIES
    ]
    go_version = get_go_version()
    GREATER, EQUAL, LESS = (1, 0, -1)
    for version, build in builds:
        if semver.VersionInfo.parse(go_version).compare(version) == LESS:
            continue
        # try to build 3 times with timeout
        build_count = 3
        for i in range(build_count):
            try:
                subprocess.check_call(build, cwd=os.getcwd(), timeout=PROCESS_CALL_TIMEOUT)
                break
            except (AssertionError, subprocess.TimeoutExpired):
                if i == (build_count-1):
                    raise
                continue


def clean_binaries():
    for i in BINARIES:
        try:
            os.remove(os.path.join(BINARY_OUTPUT_FOLDER, i.name))
        except:
            pass


def clean_misc():
    pass


PROCESS_CALL_TIMEOUT = 120


def get_go_version():
    output = subprocess.check_output(['go', 'version'])
    # example: go1.7.2 or go1.7
    version = re.search(r'go([\d.]+)', output.decode('utf-8')).group(1)
    # convert to 3 part semver format
    if version.count('.') < 2:
        version = '{}.0'.format(version)
    return version


def drop_tables():
    engine_raw = sa.create_engine(
                '{}://{}:{}/{}'.format(DB_DRIVER, DB_HOST, DB_PORT, DB_NAME),
                connect_args=connect_args)
    metadata.drop_all(engine_raw)


# Set this to False to not rebuild binaries on setup.
CLEAN_BINARIES = utils.get_bool_env('TEST_CLEAN_BINARIES', default=True)
# Set this to False to not build binaries in principle.
BUILD_BINARIES = True


def setUpModule():
    global zones
    global KEYS_FOLDER
    global TLS_CERT_CLIENT_ID_1
    global TLS_CERT_CLIENT_ID_2
    clean_misc()
    KEYS_FOLDER = tempfile.TemporaryDirectory()
    if CLEAN_BINARIES:
        clean_binaries()
    if BUILD_BINARIES:
        build_binaries()

    # must be before any call of key generators or forks of acra/proxy servers
    os.environ.setdefault(ACRA_MASTER_KEY_VAR_NAME, get_master_key())

    # first keypair for using without zones
    assert create_client_keypair_from_certificate(TEST_TLS_CLIENT_CERT) == 0
    assert create_client_keypair_from_certificate(TEST_TLS_CLIENT_2_CERT) == 0

    TLS_CERT_CLIENT_ID_1 = extract_client_id_from_cert(TEST_TLS_CLIENT_CERT)
    TLS_CERT_CLIENT_ID_2 = extract_client_id_from_cert(TEST_TLS_CLIENT_2_CERT)
    # add two zones
    zones.append(json.loads(subprocess.check_output(
        [os.path.join(BINARY_OUTPUT_FOLDER, 'acra-addzone'), '--keys_output_dir={}'.format(KEYS_FOLDER.name)],
        cwd=os.getcwd(), timeout=PROCESS_CALL_TIMEOUT).decode('utf-8')))
    zones.append(json.loads(subprocess.check_output(
        [os.path.join(BINARY_OUTPUT_FOLDER, 'acra-addzone'), '--keys_output_dir={}'.format(KEYS_FOLDER.name)],
        cwd=os.getcwd(), timeout=PROCESS_CALL_TIMEOUT).decode('utf-8')))
    socket.setdefaulttimeout(SOCKET_CONNECT_TIMEOUT)
    drop_tables()

    fork_certificate_validation_services()


def extract_client_id_from_cert(tls_cert, extractor=TLS_CLIENT_ID_SOURCE_DN):
    res = json.loads(subprocess.check_output([
        os.path.join(BINARY_OUTPUT_FOLDER, 'acra-keys'),
        'extract-client-id',
        '--tls_identifier_extractor_type={}'.format(extractor),
        '--tls_cert={}'.format(tls_cert),
        '--print_json'
    ],
        cwd=os.getcwd(), timeout=PROCESS_CALL_TIMEOUT).decode('utf-8'))
    return res['client_id']


def tearDownModule():
    if CLEAN_BINARIES:
        clean_binaries()
    clean_misc()
    KEYS_FOLDER.cleanup()
    # use list.clear instead >>> zones = []; to avoid creation new variable with new address and allow to use it from
    # other test modules
    zones.clear()
    clean_test_data()
    for path in [MASTER_KEY_PATH]:
        try:
            os.remove(path)
        except:
            pass
    drop_tables()
    kill_certificate_validation_services()


if sys.version_info[1] > 6:
    ConnectionArgs = collections.namedtuple(
        "ConnectionArgs",
        field_names=["user", "password", "host", "port", "dbname",
                     "ssl_ca", "ssl_key", "ssl_cert", "raw", "format"],
        # 'format' is optional, other fields are required.
        defaults=[None])
else:
    class ConnectionArgs:
        def __init__(self, user=None, password=None, host=None, port=None, dbname=None,
                     ssl_ca=None, ssl_key=None, ssl_cert=None, format=None, raw=None):
            self.user = user
            self.password = password
            self.host = host
            self.port = port
            self.dbname = dbname
            self.ssl_ca = ssl_ca
            self.ssl_key = ssl_key
            self.ssl_cert = ssl_cert
            self.format = format
            self.raw = raw


class QueryExecutor(object):
    def __init__(self, connection_args):
        self.connection_args = connection_args

    def execute(self, query, args=None):
        raise NotImplementedError

    def execute_prepared_statement(self, query, args=None):
        raise NotImplementedError


class PyMysqlExecutor(QueryExecutor):
    def execute(self, query, args=None):
        if args:
            self.fail("<args> param for executor {} not supported now".format(self.__class__))
        with contextlib.closing(pymysql.connect(
                host=self.connection_args.host, port=self.connection_args.port,
                user=self.connection_args.user,
                password=self.connection_args.password,
                db=self.connection_args.dbname,
                cursorclass=pymysql.cursors.DictCursor,
                **pymysql_tls_args)) as connection:
            with connection.cursor() as cursor:
                cursor.execute(query, args)
                return cursor.fetchall()

    def execute_prepared_statement(self, query, args=None):
        if args:
            self.fail("<args> param for executor {} not supported now".format(self.__class__))
        with contextlib.closing(pymysql.connect(
                host=self.connection_args.host, port=self.connection_args.port,
                user=self.connection_args.user,
                password=self.connection_args.password,
                db=self.connection_args.dbname,
                cursorclass=pymysql.cursors.DictCursor,
                **pymysql_tls_args)) as connection:
            with connection.cursor() as cursor:
                cursor.execute("PREPARE test_statement FROM {}".format(str(sa.literal(query).compile(dialect=db_dialect, compile_kwargs={"literal_binds": True}))))
                cursor.execute('EXECUTE test_statement')
                return cursor.fetchall()


class MysqlExecutor(QueryExecutor):
    def _result_to_dict(self, description, data):
        """convert list of tuples of rows to list of dicts"""
        columns_name = [i[0] for i in description]
        result = []
        for row in data:
            row_data = {column_name: value
                        for column_name, value in zip(columns_name, row)}
            result.append(row_data)
        return result

    def execute(self, query, args=None):
        if args is None:
            args = []
        with contextlib.closing(mysql.connector.Connect(
                use_unicode=False, raw=self.connection_args.raw, charset='ascii',
                host=self.connection_args.host, port=self.connection_args.port,
                user=self.connection_args.user,
                password=self.connection_args.password,
                database=self.connection_args.dbname,
                ssl_ca=self.connection_args.ssl_ca,
                ssl_cert=self.connection_args.ssl_cert,
                ssl_key=self.connection_args.ssl_key,
                ssl_disabled=not TEST_WITH_TLS)) as connection:

            with contextlib.closing(connection.cursor()) as cursor:
                cursor.execute(query, args)
                data = cursor.fetchall()
                result = self._result_to_dict(cursor.description, data)
        return result

    def execute_prepared_statement(self, query, args=None):
        if args is None:
            args = []
        with contextlib.closing(mysql.connector.Connect(
                use_unicode=False, charset='ascii',
                host=self.connection_args.host, port=self.connection_args.port,
                user=self.connection_args.user,
                password=self.connection_args.password,
                database=self.connection_args.dbname,
                ssl_ca=self.connection_args.ssl_ca,
                ssl_cert=self.connection_args.ssl_cert,
                ssl_key=self.connection_args.ssl_key,
                ssl_disabled=not TEST_WITH_TLS)) as connection:

            with contextlib.closing(connection.cursor(prepared=True)) as cursor:
                cursor.execute(query, args)
                data = cursor.fetchall()
                result = self._result_to_dict(cursor.description, data)
        return result

    def execute_prepared_statement_no_result(self, query, args=None):
        if args is None:
            args = []
        with contextlib.closing(mysql.connector.Connect(
                use_unicode=False, charset='ascii',
                host=self.connection_args.host, port=self.connection_args.port,
                user=self.connection_args.user,
                password=self.connection_args.password,
                database=self.connection_args.dbname,
                ssl_ca=self.connection_args.ssl_ca,
                ssl_cert=self.connection_args.ssl_cert,
                ssl_key=self.connection_args.ssl_key,
                ssl_disabled=not TEST_WITH_TLS)) as connection:

            with contextlib.closing(connection.cursor(prepared=True)) as cursor:
                cursor.execute(query, args)
                connection.commit()


class AsyncpgExecutor(QueryExecutor):

    TextFormat = 'text'
    BinaryFormat = 'binary'

    def _connect(self, loop):
        return loop.run_until_complete(self.connect())

    async def connect(self):
        ssl_context = ssl.create_default_context(cafile=self.connection_args.ssl_ca)
        ssl_context.load_cert_chain(self.connection_args.ssl_cert, self.connection_args.ssl_key)
        ssl_context.check_hostname = True
        return await asyncpg.connect(
                host=self.connection_args.host, port=self.connection_args.port,
                user=self.connection_args.user, password=self.connection_args.password,
                database=self.connection_args.dbname,
                ssl=ssl_context,
            **asyncpg_connect_args)

    def _set_text_format(self, conn):
        """Force text format to numeric types."""
        loop = asyncio.get_event_loop()
        for pg_type in ['int2', 'int4', 'int8']:
            loop.run_until_complete(
                conn.set_type_codec(pg_type,
                    schema='pg_catalog',
                    encoder=str,
                    decoder=int,
                    format='text')
            )
        for pg_type in ['float4', 'float8']:
            loop.run_until_complete(
                conn.set_type_codec(pg_type,
                    schema='pg_catalog',
                    encoder=str,
                    decoder=float,
                    format='text')
            )

    def execute_prepared_statement(self, query, args=None):
        if not args:
            args = []
        loop = asyncio.get_event_loop()
        conn = self._connect(loop)
        if self.connection_args.format == self.TextFormat:
            self._set_text_format(conn)
        try:
            stmt = loop.run_until_complete(
                conn.prepare(query, timeout=STATEMENT_TIMEOUT))
            result = loop.run_until_complete(
                stmt.fetch(*args, timeout=STATEMENT_TIMEOUT))
            return result
        finally:
            conn.terminate()

    def execute(self, query, args=None):
        if not args:
            args = []
        loop = asyncio.get_event_loop()
        conn = self._connect(loop)
        if self.connection_args.format == self.TextFormat:
            self._set_text_format(conn)
        try:
            result = loop.run_until_complete(
                conn.fetch(query, *args, timeout=STATEMENT_TIMEOUT))
            return result
        finally:
            loop.run_until_complete(conn.close(timeout=STATEMENT_TIMEOUT))


class Psycopg2Executor(QueryExecutor):
    def execute(self, query, args=None):
        if args:
            self.fail("<args> param for executor {} not supported now".format(self.__class__))
        connection_args = get_connect_args(self.connection_args.port)
        with psycopg2.connect(
                host=self.connection_args.host,
                dbname=self.connection_args.dbname, **connection_args) as connection:
            with connection.cursor(
                    cursor_factory=psycopg2.extras.DictCursor) as cursor:
                cursor.execute(query, args)
                data = cursor.fetchall()
                utils.memoryview_rows_to_bytes(data)
                return data

    def execute_prepared_statement(self, query, args=None):
        if args:
            self.fail("<args> param for executor {} not supported now".format(self.__class__))
        kwargs = get_connect_args(self.connection_args.port)
        with psycopg2.connect(
                host=self.connection_args.host,
                dbname=self.connection_args.dbname, **kwargs) as connection:
            with connection.cursor(
                    cursor_factory=psycopg2.extras.DictCursor) as cursor:
                cursor.execute("prepare test_statement as {}".format(query))
                cursor.execute("execute test_statement")
                data = cursor.fetchall()
                utils.memoryview_rows_to_bytes(data)
                return data


<<<<<<< HEAD
class Psycopg3Executor(QueryExecutor):
    def _execute(self, query, args=None, prepare=None):
        # We expect postgres placeholders, like $1, $2, $3...
        # But psycopg expects only %s
        # TODO: check that numbers are in the correct order
        query = re.sub(r'\$[0-9]+', '%s', query)
=======
# Place arguments in a linear order
# For example, if query is "$2 $1 $1 $3" and arguments are [a, b, c]
# The resulted query would be "%s %s %s %s" and arguments would be [b a a c]
def replace_pg_placeholders_with_psycopg3(query, args):
    indexes = re.findall(r'\$([0-9]+)', query)
    query = re.sub(r'\$[0-9]+', '%s', query)
    # minus 1 because python uses 0-based array, while postgres 1-based
    newargs = [args[int(i) - 1] for i in indexes]
    return query, newargs


class Psycopg3Executor(QueryExecutor):
    def _execute(self, query, args=None, prepare=None):
        query, args = replace_pg_placeholders_with_psycopg3(query, args)
>>>>>>> dcade011

        connection_args = get_connect_args(self.connection_args.port)

        connection_args['sslrootcert'] = self.connection_args.ssl_ca
        connection_args['sslkey'] = self.connection_args.ssl_key
        connection_args['sslcert'] = self.connection_args.ssl_cert
        connection_args['host'] = self.connection_args.host
        connection_args['dbname'] = self.connection_args.dbname

        with psycopg3.connect(**connection_args) as conn:
            with conn.cursor(
                    row_factory=psycopg3.rows.dict_row) as cursor:
                cursor.execute(query, args, prepare=prepare)
                try:
                    data = cursor.fetchall()
                except psycopg3.ProgrammingError as ex:
                    # psycopg3 throws an error if we want to fetch rows on
                    # responseless query, like insert. So ignore it.
                    if str(ex) == "the last operation didn't produce a result":
                        return []
                    else:
                        raise
                utils.memoryview_rows_to_bytes(data)
                return data

    def execute(self, query, args=None):
        return self._execute(query, args, prepare=False)

    def execute_prepared_statement(self, query, args=None):
        return self._execute(query, args, prepare=True)


<<<<<<< HEAD
=======
class ExecutorMixin:
    """

    ExecutorMixin setups creates executors during the `setUp`:
      - self.executor1 - connection to the Acra with the first certificate
      - self.executor2 - connection to the Acra with the second certificate
      - self.raw_executor - direct connection to the database 

    It uses `self.executor_with_ssl` to set up args and `self.executor_cls`
    to create an engine of desired type.

    """
    RAW_EXECUTOR = True
    FORMAT = ''

    def setUp(self):
        super().setUp()
        acra_port = self.ACRASERVER_PORT
        self.executor1 = self.executor_with_ssl(
            TEST_TLS_CLIENT_KEY, TEST_TLS_CLIENT_CERT, acra_port)
        self.executor2 = self.executor_with_ssl(
            TEST_TLS_CLIENT_2_KEY, TEST_TLS_CLIENT_2_CERT, acra_port)
        self.raw_executor = self.executor_with_ssl(
            TEST_TLS_CLIENT_KEY, TEST_TLS_CLIENT_CERT, DB_PORT)

    def executor_with_ssl(self, ssl_key, ssl_cert, port):
        if port is None:
            port = self.ACRASERVER_PORT
        args = ConnectionArgs(
            host=get_db_host(), port=port, dbname=DB_NAME,
            user=DB_USER, password=DB_USER_PASSWORD,
            ssl_ca=TEST_TLS_CA,
            ssl_key=ssl_key,
            ssl_cert=ssl_cert,
            format=self.FORMAT,
            raw=self.RAW_EXECUTOR,
        )
        return self.executor_cls(args)


class Psycopg3ExecutorMixin(ExecutorMixin):
    executor_cls = Psycopg3Executor


class AsyncpgExecutorMixin(ExecutorMixin):
    executor_cls = AsyncpgExecutor


class MysqlExecutorMixin(ExecutorMixin):
    executor_cls = MysqlExecutor


>>>>>>> dcade011
class KeyMakerTest(unittest.TestCase):
    def test_key_length(self):
        key_size = 32

        def random_keys(size):
            if KEYSTORE_VERSION == 'v1':
                # Keystore v1 uses simple binary data for keys
                value = os.urandom(size)
            elif KEYSTORE_VERSION == 'v2':
                # Keystore v2 uses more complex JSON format
                encryption = os.urandom(size)
                signature = os.urandom(size)
                keys = {
                    'encryption': b64encode(encryption).decode('ascii'),
                    'signature': b64encode(signature).decode('ascii'),
                }
                value = json.dumps(keys).encode('ascii')
            else:
                self.fail("keystore version not supported")

            return {ACRA_MASTER_KEY_VAR_NAME: b64encode(value)}

        with tempfile.TemporaryDirectory() as folder:
            with self.assertRaises(subprocess.CalledProcessError) as exc:
                subprocess.check_output(
                    [os.path.join(BINARY_OUTPUT_FOLDER, 'acra-keymaker'), '--keystore={}'.format(KEYSTORE_VERSION),
                     '--keys_output_dir={}'.format(folder),
                     '--keys_public_output_dir={}'.format(folder)],
                    env=random_keys(key_size - 1))

        with tempfile.TemporaryDirectory() as folder:
            subprocess.check_output(
                    [os.path.join(BINARY_OUTPUT_FOLDER, 'acra-keymaker'), '--keystore={}'.format(KEYSTORE_VERSION),
                     '--keys_output_dir={}'.format(folder),
                     '--keys_public_output_dir={}'.format(folder)],
                    env=random_keys(key_size))

        with tempfile.TemporaryDirectory() as folder:
            subprocess.check_output(
                    [os.path.join(BINARY_OUTPUT_FOLDER, 'acra-keymaker'), '--keystore={}'.format(KEYSTORE_VERSION),
                     '--keys_output_dir={}'.format(folder),
                     '--keys_public_output_dir={}'.format(folder)],
                    env=random_keys(key_size * 2))

    def test_gen_keys_with_empty_client_id(self):
        #keys not needed client_id for generation
        with tempfile.TemporaryDirectory() as folder:
            subprocess.check_output(
                [os.path.join(BINARY_OUTPUT_FOLDER, 'acra-keymaker'), '--keystore={}'.format(KEYSTORE_VERSION),
                 '--keys_output_dir={}'.format(folder),
                 "--client_id=''",
                 '--generate_poisonrecord_keys',
                 '--generate_log_key',
                 '--keys_public_output_dir={}'.format(folder)])

            #check that keymaker will no fail on case of not created directory
            subprocess.check_output(
                [os.path.join(BINARY_OUTPUT_FOLDER, 'acra-keymaker'),
                 '--client_id=',
                 '--tls_cert={}'.format(TEST_TLS_CLIENT_CERT),
                 '--keystore={}'.format(KEYSTORE_VERSION),
                 '--generate_symmetric_storage_key',
                 '--keys_output_dir={}'.format('/tmp/.testkeys')])
            shutil.rmtree('/tmp/.testkeys')


class PrometheusMixin(object):
    _prometheus_addresses_field_name = 'prometheus_addresses'
    LOG_METRICS = os.environ.get('TEST_LOG_METRICS', False)

    def get_prometheus_address(self, port):
        addr = 'tcp://localhost:{}'.format(port)
        if not hasattr(self, self._prometheus_addresses_field_name):
            self.prometheus_addresses = []
        self.prometheus_addresses.append(addr)
        return addr

    def clear_prometheus_addresses(self):
        setattr(self, self._prometheus_addresses_field_name, [])

    def _get_metrics_url(self, address):
        addr = urlparse(address)
        return 'http://{}/metrics'.format(addr.netloc)

    def log_prometheus_metrics(self):
        if not self.LOG_METRICS:
            return

        for address in getattr(self, self._prometheus_addresses_field_name, []):
            response = requests.get(self._get_metrics_url(address))
            if response.status_code == 200:
                logging.info(response.text)
            else:
                logging.error(
                    "Can't fetch prometheus metrics from address: %s",
                    [address])


class TLSAuthenticationByDistinguishedNameMixin(object):
    def get_acraserver_connection_string(self, port=None):
        """unix socket connection string to allow connect directory to acra by db driver"""
        if not port:
            port = self.ACRASERVER_PORT
        return get_tcp_connection_string(port)

    def get_identifier_extractor_type(self):
        return TLS_CLIENT_ID_SOURCE_DN


class TLSAuthenticationBySerialNumberMixin(TLSAuthenticationByDistinguishedNameMixin):
    def get_identifier_extractor_type(self):
        return TLS_CLIENT_ID_SOURCE_SERIAL


class VaultClient:
    version_options = {
        'v1': dict(version=1),
        'v2': dict(version=2),
    }

    def __init__(self, verify=None):
        self.url = os.environ.get('VAULT_ADDRESS', 'http://localhost:8201')
        self.token = os.environ.get('VAULT_CLIENT_TOKEN', 'root_token')
        self.vault_client = Client(url=self.url, token=self.token, verify=verify)

    def get_vault_url(self):
        return self.url

    def get_vault_token(self):
        return self.token

    def enable_kv_secret_engine(self, mount_path=None):
        self.vault_client.sys.enable_secrets_engine(
            backend_type='kv',
            path=mount_path,
            options=self.version_options[VAULT_KV_ENGINE_VERSION],
        )
        time.sleep(2)

    def disable_kv_secret_engine(self, mount_path=None):
        self.vault_client.sys.disable_secrets_engine(path=mount_path)

    def put_master_key_by_version(self, path, version, mount_point=None):
        self.master_key = get_master_key()
        master_secret = {
            'acra_master_key': self.master_key
        }

        kv_secret_engine = None
        if version == "v1":
            kv_secret_engine = self.vault_client.secrets.kv.v1
        elif version == "v2":
            kv_secret_engine = self.vault_client.secrets.kv.v2

        kv_secret_engine.create_or_update_secret(
            path=path,
            secret=master_secret,
            mount_point=mount_point,
        )

    def get_vault_cli_args(self, mount_path=None, secret_path=None):
        args = {
            'vault_connection_api_string': self.vault_client.url,
            'vault_secrets_path': '{0}/{1}'.format(mount_path, secret_path)
        }

        if TEST_SSL_VAULT:
            args['vault_tls_transport_enable'] = True
            args['vault_tls_ca_path'] = TEST_VAULT_TLS_CA
        return args


class BaseTestCase(PrometheusMixin, unittest.TestCase):
    DEBUG_LOG = utils.get_bool_env('DEBUG_LOG', True)
    # for debugging with manually runned acra-server
    EXTERNAL_ACRA = False
    ACRASERVER_PORT = int(os.environ.get('TEST_ACRASERVER_PORT', 10003))
    ACRASERVER_PROMETHEUS_PORT = int(os.environ.get('TEST_ACRASERVER_PROMETHEUS_PORT', 11004))
    ACRA_BYTEA = 'pgsql_hex_bytea'
    DB_BYTEA = 'hex'
    WHOLECELL_MODE = False
    ZONE = False
    TEST_DATA_LOG = False

    acra = ProcessStub()
    def checkSkip(self):
        if not TEST_WITH_TLS:
            self.skipTest("running tests with TLS")

    def wait_acraserver_connection(self, connection_string: str, *args, **kwargs):
        if connection_string.startswith('unix'):
            return wait_unix_socket(
                socket_path_from_connection_string(connection_string),
                *args, **kwargs)
        else:
            return wait_connection(connection_string.split(':')[-1])

    def get_acraserver_connection_string(self, port=None):
        if not port:
            port = self.ACRASERVER_PORT
        return get_tcp_connection_string(port)

    def get_acraserver_api_connection_string(self, port=None):
        if not port:
            port = self.ACRASERVER_PORT + 1
        elif port == self.ACRASERVER_PORT:
            port = port + 1
        return acra_api_connection_string(port)

    def get_acraserver_bin_path(self):
        return os.path.join(BINARY_OUTPUT_FOLDER, 'acra-server')

    def with_tls(self):
        return TEST_WITH_TLS

    def _fork_acra(self, acra_kwargs, popen_kwargs):
        logging.info("fork acra")
        connection_string = self.get_acraserver_connection_string(
            acra_kwargs.get('incoming_connection_port', self.ACRASERVER_PORT))
        api_connection_string = self.get_acraserver_api_connection_string(
            acra_kwargs.get('incoming_connection_api_port')
        )
        for path in [socket_path_from_connection_string(connection_string), socket_path_from_connection_string(api_connection_string)]:
            try:
                os.remove(path)
            except:
                pass

        args = {
            'db_host': DB_HOST,
            'db_port': DB_PORT,
            'logging_format': 'cef',
            # we doesn't need in tests waiting closing connections
            'incoming_connection_close_timeout': 0,
            self.ACRA_BYTEA: 'true',
            'tls_ocsp_from_cert': 'ignore',
            'tls_crl_from_cert': 'ignore',
            'incoming_connection_string': connection_string,
            'incoming_connection_api_string': api_connection_string,
            'acrastruct_wholecell_enable': 'true' if self.WHOLECELL_MODE else 'false',
            'acrastruct_injectedcell_enable': 'false' if self.WHOLECELL_MODE else 'true',
            'd': 'true' if self.DEBUG_LOG else 'false',
            'zonemode_enable': 'true' if self.ZONE else 'false',
            'http_api_enable': 'true' if self.ZONE else 'true',
            'keystore_cache_on_start_enable': 'false',
            'keys_dir': KEYS_FOLDER.name,
        }
        # keystore v2 doest not support caching, disable it for now
        if KEYSTORE_VERSION == 'v2':
            args['keystore_cache_size'] = -1
        if TEST_WITH_TRACING:
            args['tracing_log_enable'] = 'true'
            if TEST_TRACE_TO_JAEGER:
                args['tracing_jaeger_enable'] = 'true'
        if self.LOG_METRICS:
            args['incoming_connection_prometheus_metrics_string'] = self.get_prometheus_address(
                self.ACRASERVER_PROMETHEUS_PORT)
        if self.with_tls():
            args['tls_key'] = TEST_TLS_SERVER_KEY
            args['tls_cert'] = TEST_TLS_SERVER_CERT
            args['tls_ca'] = TEST_TLS_CA
            args['tls_auth'] = ACRA_TLS_AUTH
            args['tls_ocsp_url'] = 'http://localhost:{}'.format(OCSP_SERVER_PORT)
            args['tls_ocsp_from_cert'] = 'use'
            args['tls_crl_url'] = 'http://localhost:{}/crl.pem'.format(CRL_HTTP_SERVER_PORT)
            args['tls_crl_from_cert'] = 'use'
        else:
            # Explicitly disable certificate validation by default since otherwise we may end up
            # in a situation when some certificate contains OCSP or CRL URI while corresponding
            # services were not started by this script (because TLS testing was disabled)
            args['tls_ocsp_from_cert'] = 'ignore'
            args['tls_crl_from_cert'] = 'ignore'
        if TEST_MYSQL:
            args['mysql_enable'] = 'true'
            args['postgresql_enable'] = 'false'
        args.update(acra_kwargs)
        if not popen_kwargs:
            popen_kwargs = {}
        cli_args = sorted(['--{}={}'.format(k, v) for k, v in args.items() if v is not None])
        print("acra-server args: {}".format(' '.join(cli_args)))

        process = fork(lambda: subprocess.Popen([self.get_acraserver_bin_path()] + cli_args,
                                                     **popen_kwargs))
        try:
            self.wait_acraserver_connection(connection_string)
        except:
            stop_process(process)
            raise
        logging.info("fork acra finished [pid={}]".format(process.pid))
        return process

    def fork_acra(self, popen_kwargs: dict=None, **acra_kwargs: dict):
        return self._fork_acra(acra_kwargs, popen_kwargs)

    def fork_translator(self, translator_kwargs, popen_kwargs=None):
        logging.info("fork acra-translator")
        from utils import load_default_config
        default_config = load_default_config("acra-translator")
        default_args = {
            'incoming_connection_close_timeout': 0,
            'keys_dir': KEYS_FOLDER.name,
            'logging_format': 'cef',
            'keystore_cache_on_start_enable': 'false',
        }
        default_config.update(default_args)
        default_config.update(translator_kwargs)
        if not popen_kwargs:
            popen_kwargs = {}
        if self.DEBUG_LOG:
            default_config['d'] = 1
        # keystore v2 doest not support caching, disable it for now
        if KEYSTORE_VERSION == 'v2':
            default_config['keystore_cache_size'] = -1
        if TEST_WITH_TRACING:
            default_config['tracing_log_enable'] = 1
            if TEST_TRACE_TO_JAEGER:
                default_config['tracing_jaeger_enable'] = 1

        cli_args = ['--{}={}'.format(k, v) for k, v in default_config.items()]

        translator = fork(lambda: subprocess.Popen([os.path.join(BINARY_OUTPUT_FOLDER, 'acra-translator')] + cli_args, **popen_kwargs))
        try:
            if default_config['incoming_connection_grpc_string']:
                wait_connection(urlparse(default_config['incoming_connection_grpc_string']).port)
            if default_config['incoming_connection_http_string']:
                wait_connection(urlparse(default_config['incoming_connection_http_string']).port)
        except:
            stop_process(translator)
            raise
        return translator

    def setUp(self):
        self.checkSkip()
        try:
            if not self.EXTERNAL_ACRA:
                self.acra = self.fork_acra()

            base_args = get_connect_args(port=self.ACRASERVER_PORT, sslmode='require')

            tls_args_1 = base_args.copy()
            tls_args_1.update(get_tls_connection_args(TEST_TLS_CLIENT_KEY, TEST_TLS_CLIENT_CERT))
            connect_str = get_engine_connection_string(
                self.get_acraserver_connection_string(self.ACRASERVER_PORT), DB_NAME)
            self.engine1 = sa.create_engine(connect_str, connect_args=tls_args_1)

            tls_args_2 = base_args.copy()
            tls_args_2.update(get_tls_connection_args(TEST_TLS_CLIENT_2_KEY, TEST_TLS_CLIENT_2_CERT))
            self.engine2 = sa.create_engine(
                get_engine_connection_string(
                    self.get_acraserver_connection_string(self.ACRASERVER_PORT), DB_NAME), connect_args=tls_args_2)

            self.engine_raw = sa.create_engine(
                '{}://{}:{}/{}'.format(DB_DRIVER, DB_HOST, DB_PORT, DB_NAME),
                connect_args=connect_args)

            self.engines = [self.engine1, self.engine2, self.engine_raw]

            metadata.create_all(self.engine_raw)
            self.engine_raw.execute('delete from test;')
            for engine in self.engines:
                count = 0
                # try with sleep if acra not up yet
                while True:
                    try:
                        if TEST_MYSQL:
                            engine.execute("select 1;")
                        else:
                            engine.execute(
                                "UPDATE pg_settings SET setting = '{}' "
                                "WHERE name = 'bytea_output'".format(self.DB_BYTEA))
                        break
                    except Exception as e:
                        time.sleep(SETUP_SQL_COMMAND_TIMEOUT)
                        count += 1
                        if count == SQL_EXECUTE_TRY_COUNT:
                            raise
        except:
            self.tearDown()
            raise

    def tearDown(self):
        try:
            self.log_prometheus_metrics()
            self.clear_prometheus_addresses()
        except:
            pass
        try:
            self.engine_raw.execute('delete from test;')
        except:
            pass
        for engine in getattr(self, 'engines', []):
            engine.dispose()
        stop_process([getattr(self, 'acra', ProcessStub())])
        send_signal_by_process_name('acra-server', signal.SIGKILL)

    def log(self, data, expected=b'<no expected value>',
            storage_client_id=None, zone_id=None,
            poison_key=False):
        """this function for printing data which used in test and for
        reproducing error with them if any error detected"""
        if not self.TEST_DATA_LOG:
            return

        def key_name():
            if storage_client_id:
                return 'client storage, id={}'.format(storage_client_id)
            elif zone_id:
                return 'zone storage, id={}'.format(zone_id)
            elif poison_key:
                return 'poison record key'
            else:
                return 'unknown'

        log_entry = {
            'master_key': get_master_key(),
            'key_name': key_name(),
            'data': b64encode(data).decode('ascii'),
            'expected': b64encode(expected).decode('ascii'),
        }

        if storage_client_id:
            public_key = read_storage_public_key(storage_client_id, KEYS_FOLDER.name)
            private_key = read_storage_private_key(KEYS_FOLDER.name, storage_client_id)
            log_entry['public_key'] = b64encode(public_key).decode('ascii')
            log_entry['private_key'] = b64encode(private_key).decode('ascii')

        if zone_id:
            public_key = read_zone_public_key(storage_client_id, KEYS_FOLDER.name)
            private_key = read_zone_private_key(KEYS_FOLDER.name, storage_client_id)
            log_entry['zone_public'] = b64encode(public_key).decode('ascii')
            log_entry['zone_private'] = b64encode(private_key).decode('ascii')
            log_entry['zone_id'] = zone_id

        if poison_key:
            public_key = read_poison_public_key(KEYS_FOLDER.name)
            private_key = read_poison_private_key(KEYS_FOLDER.name)
            log_entry['public_key'] = b64encode(public_key).decode('ascii')
            log_entry['private_key'] = b64encode(private_key).decode('ascii')
            log_entry['poison_record'] = b64encode(get_poison_record()).decode('ascii')

        logging.debug("test log: {}".format(json.dumps(log_entry)))


class AcraCatchLogsMixin(object):
    def __init__(self, *args, **kwargs):
        self.log_files = {}
        super(AcraCatchLogsMixin, self).__init__(*args, **kwargs)

    def read_log(self, process):
        with open(self.log_files[process].name, 'r', errors='replace',
                  encoding='utf-8') as f:
            log = f.read()
            print(log.encode(encoding='utf-8', errors='replace'))
            return log

    def fork_acra(self, popen_kwargs: dict=None, **acra_kwargs: dict):
        log_file = tempfile.NamedTemporaryFile('w+', encoding='utf-8')
        popen_args = {
            'stderr': subprocess.STDOUT,
            'stdout': log_file,
            'close_fds': True,
            'bufsize': 0,
        }
        process = super(AcraCatchLogsMixin, self).fork_acra(
            popen_args, **acra_kwargs
        )
        assert process
        # register process to not forget close all descriptors
        self.log_files[process] = log_file
        return process

    def tearDown(self, *args, **kwargs):
        super(AcraCatchLogsMixin, self).tearDown(*args, **kwargs)
        for process, log_file in self.log_files.items():
            log_file.close()
            try:
                os.remove(log_file.name)
            except:
                pass
            stop_process(process)


class AcraTranslatorMixin(object):
    def get_identifier_extractor_type(self):
        return TLS_CLIENT_ID_SOURCE_DN

    def get_http_schema(self):
        return 'https'

    def get_http_default_kwargs(self):
        return {
            'timeout': REQUEST_TIMEOUT,
            'verify': TEST_TLS_CA,
            # https://requests.readthedocs.io/en/master/user/advanced/#client-side-certificates
            # first crt, second key
            'cert': (TEST_TLS_CLIENT_CERT, TEST_TLS_CLIENT_KEY),
        }

    def http_decrypt_request(self, port, client_id, zone_id, acrastruct):
        api_url = '{}://localhost:{}/v1/decrypt'.format(self.get_http_schema(), port)
        if zone_id:
            api_url = '{}?zone_id={}'.format(api_url, zone_id)
        kwargs = self.get_http_default_kwargs()
        kwargs['data'] = acrastruct
        with requests.post(api_url, **kwargs) as response:
            return response.content

    def http_encrypt_request(self, port, client_id, zone_id, data):
        api_url = '{}://localhost:{}/v1/encrypt'.format(self.get_http_schema(), port)
        if zone_id:
            api_url = '{}?zone_id={}'.format(api_url, zone_id)
        kwargs = self.get_http_default_kwargs()
        kwargs['data'] = data
        with requests.post(api_url, **kwargs) as response:
            return response.content

    def get_grpc_channel(self, port):
        '''setup grpc to use tls client authentication'''
        with open(TEST_TLS_CA, 'rb') as ca_file, open(TEST_TLS_CLIENT_KEY, 'rb') as key_file, open(TEST_TLS_CLIENT_CERT, 'rb') as cert_file:
            ca_bytes = ca_file.read()
            key_bytes = key_file.read()
            cert_bytes = cert_file.read()
        tls_credentials = grpc.ssl_channel_credentials(ca_bytes, key_bytes, cert_bytes)
        return grpc.secure_channel('localhost:{}'.format(port), tls_credentials)

    def grpc_encrypt_request(self, port, client_id, zone_id, data):
        with self.get_grpc_channel(port) as channel:
            stub = api_pb2_grpc.WriterStub(channel)
            try:
                if zone_id:
                    response = stub.Encrypt(api_pb2.EncryptRequest(
                        zone_id=zone_id.encode('ascii'), data=data,
                        client_id=client_id.encode('ascii')),
                        timeout=SOCKET_CONNECT_TIMEOUT)
                else:
                    response = stub.Encrypt(api_pb2.EncryptRequest(
                        client_id=client_id.encode('ascii'), data=data),
                        timeout=SOCKET_CONNECT_TIMEOUT)
            except grpc.RpcError as exc:
                logging.info(exc)
                return b''
            return response.acrastruct

    def grpc_decrypt_request(self, port, client_id, zone_id, acrastruct, raise_exception_on_failure=False):
        with self.get_grpc_channel(port) as channel:
            stub = api_pb2_grpc.ReaderStub(channel)
            try:
                if zone_id:
                    response = stub.Decrypt(api_pb2.DecryptRequest(
                        zone_id=zone_id.encode('ascii'), acrastruct=acrastruct,
                        client_id=client_id.encode('ascii')),
                        timeout=SOCKET_CONNECT_TIMEOUT)
                else:
                    response = stub.Decrypt(api_pb2.DecryptRequest(
                        client_id=client_id.encode('ascii'), acrastruct=acrastruct),
                        timeout=SOCKET_CONNECT_TIMEOUT)
            except grpc.RpcError as exc:
                logging.info(exc)
                if raise_exception_on_failure:
                    raise
                return b''
            return response.data


class HexFormatTest(BaseTestCase):

    def testClientIDRead(self):
        """test decrypting with correct clientID and not decrypting with
        incorrect clientID or using direct connection to db"""
        client_id = TLS_CERT_CLIENT_ID_1
        server_public1 = read_storage_public_key(client_id, KEYS_FOLDER.name)
        data = get_pregenerated_random_data()
        acra_struct = create_acrastruct(
            data.encode('ascii'), server_public1)
        row_id = get_random_id()

        self.log(storage_client_id=client_id,
                 data=acra_struct, expected=data.encode('ascii'))

        self.engine1.execute(
            test_table.insert(),
            {'id': row_id, 'data': acra_struct, 'raw_data': data})
        result = self.engine1.execute(
            sa.select([test_table])
            .where(test_table.c.id == row_id))
        row = result.fetchone()
        self.assertEqual(row['data'], row['raw_data'].encode('utf-8'))
        self.assertEqual(row['empty'], b'')

        result = self.engine2.execute(
            sa.select([test_table])
            .where(test_table.c.id == row_id))
        row = result.fetchone()
        self.assertNotEqual(row['data'].decode('ascii', errors='ignore'),
                            row['raw_data'])
        self.assertEqual(row['empty'], b'')

        result = self.engine_raw.execute(
            sa.select([test_table])
            .where(test_table.c.id == row_id))
        row = result.fetchone()
        self.assertNotEqual(row['data'].decode('ascii', errors='ignore'),
                            row['raw_data'])
        self.assertEqual(row['empty'], b'')

    def testReadAcrastructInAcrastruct(self):
        """test correct decrypting acrastruct when acrastruct concatenated to
        partial another acrastruct"""
        client_id = TLS_CERT_CLIENT_ID_1
        server_public1 = read_storage_public_key(client_id, KEYS_FOLDER.name)
        incorrect_data = get_pregenerated_random_data()
        correct_data = get_pregenerated_random_data()
        suffix_data = get_pregenerated_random_data()[:10]
        fake_offset = (3+45+84) - 4
        fake_acra_struct = create_acrastruct(
            incorrect_data.encode('ascii'), server_public1)[:fake_offset]
        inner_acra_struct = create_acrastruct(
            correct_data.encode('ascii'), server_public1)
        data = fake_acra_struct + inner_acra_struct + suffix_data.encode('ascii')
        correct_data = correct_data + suffix_data
        row_id = get_random_id()

        self.log(storage_client_id=client_id,
                 data=data,
                 expected=fake_acra_struct+correct_data.encode('ascii'))

        self.engine1.execute(
            test_table.insert(),
            {'id': row_id, 'data': data, 'raw_data': correct_data})
        result = self.engine1.execute(
            sa.select([test_table])
            .where(test_table.c.id == row_id))
        row = result.fetchone()
        try:
            self.assertEqual(row['data'][fake_offset:],
                             row['raw_data'].encode('utf-8'))
            self.assertEqual(row['data'][:fake_offset], fake_acra_struct[:fake_offset])
        except:
            print('incorrect data: {}\ncorrect data: {}\ndata: {}\n data len: {}'.format(
                incorrect_data, correct_data, row['data'], len(row['data'])))
            raise
        self.assertEqual(row['empty'], b'')

        result = self.engine2.execute(
            sa.select([test_table])
            .where(test_table.c.id == row_id))
        row = result.fetchone()
        self.assertNotEqual(row['data'][fake_offset:].decode('ascii', errors='ignore'),
                            row['raw_data'])
        self.assertEqual(row['empty'], b'')

        result = self.engine_raw.execute(
            sa.select([test_table])
            .where(test_table.c.id == row_id))
        row = result.fetchone()
        self.assertNotEqual(row['data'][fake_offset:].decode('ascii', errors='ignore'),
                            row['raw_data'])
        self.assertEqual(row['empty'], b'')


class BaseBinaryPostgreSQLTestCase(AsyncpgExecutorMixin, BaseTestCase):
    """Setup test fixture for testing PostgreSQL extended protocol."""

    def checkSkip(self):
        super().checkSkip()
        if not TEST_POSTGRESQL:
            self.skipTest("test only PostgreSQL")

    FORMAT = AsyncpgExecutor.BinaryFormat

    def compileQuery(self, query, parameters={}, literal_binds=False):
        """
        Compile SQLAlchemy query and parameter dictionary
        into SQL text and parameter list for the executor.
        """
        # Ask SQLAlchemy to compile the query in database-agnostic SQL.
        # After that manually replace placeholders in text. Unfortunately,
        # passing "dialect=postgresql_dialect" does not seem to work :(
        compile_kwargs = {"literal_binds": literal_binds}
        query = str(query.compile(compile_kwargs=compile_kwargs))
        values = []
        for placeholder, value in parameters.items():
            # SQLAlchemy default dialect has placeholders of form ":name".
            # PostgreSQL syntax is "$n", with 1-based sequential parameters.
            saPlaceholder = ':' + placeholder
            pgPlaceholder = '$' + str(len(values) + 1)
            # Replace and keep values only for those placeholders which
            # are actually used in the query.
            if saPlaceholder in query:
                values.append(value)
                query = query.replace(saPlaceholder, pgPlaceholder)
        return query, values

    def compileBulkInsertQuery(self, query, parameters={}, literal_binds=False):
        """
        Compile SQLAlchemy insert query and parameter dictionary into SQL text and parameter list for the executor.
        It is used regexp parsing to get the correct order of insert params, values are stored in tuple with the same order.
        """
        compile_kwargs = {"literal_binds": literal_binds}
        query = str(query.compile(compile_kwargs=compile_kwargs))
        values = []
        # example of the insert string:
        # INSERT INTO test_table (id, zone_id, nullable_column, empty) VALUES (:id, :zone_id, :nullable_column, :empty)
        pattern_string = r'(INSERT INTO) (\S+).*\((.*?)\).*(VALUES).*\((.*?)\)(.*\;?)'

        res = re.findall(pattern_string, query, re.IGNORECASE | re.DOTALL)
        if len(res) > 0:
            # regexp matching result should look like this:
            # `id, zone_id, nullable_column, empty`
            intos = str(res[0][2])
            count = 1
            for idx, params in enumerate(parameters):
                # each value in bulk insert has unique suffix like ':id_m0'
                suffix = '_m'+str(idx)
                # so we need to split it by comma value to iterate over
                for into_value in intos.split(', '):
                    values.append(params[into_value])
                    query = query.replace(':' + into_value + suffix, '$' + str(count))
                    count += 1
        return query, tuple(values)

    def compileInsertQuery(self, query, parameters={}, literal_binds=False):
        """
        Compile SQLAlchemy insert query and parameter dictionary into SQL text and parameter list for the executor.
        It is used regexp parsing to get the correct order of insert params, values are stored in tuple with the same order.
        """
        compile_kwargs = {"literal_binds": literal_binds}
        query = str(query.compile(compile_kwargs=compile_kwargs))
        values = []
        # example of the insert string:
        # INSERT INTO test_table (id, zone_id, nullable_column, empty) VALUES (:id, :zone_id, :nullable_column, :empty)
        pattern_string = r'(INSERT INTO) (\S+).*\((.*?)\).*(VALUES).*\((.*?)\)(.*\;?)'

        res = re.findall(pattern_string, query, re.IGNORECASE | re.DOTALL)
        if len(res) > 0:
            # regexp matching result should look like this:
            # `id, zone_id, nullable_column, empty`
            intos = str(res[0][2])
            count = 1
            # so we need to split it by comma value to iterate over
            for into_value in intos.split(', '):
                values.append(parameters[into_value])
                query = query.replace(':' + into_value, '$' + str(count))
                count += 1
        return query, tuple(values)


class BaseBinaryMySQLTestCase(MysqlExecutorMixin, BaseTestCase):
    """Setup test fixture for testing MySQL extended protocol."""

    def checkSkip(self):
        super().checkSkip()
        if not TEST_MYSQL:
            self.skipTest("test only MySQL")

    def compileInsertQuery(self, query, parameters={}, literal_binds=False):
        """
        Compile SQLAlchemy insert query and parameter dictionary into SQL text and parameter list for the executor.
        It is used regexp parsing to get the correct order of insert params, values are stored in tuple with the same order.
        """
        compile_kwargs = {"literal_binds": literal_binds}
        query = str(query.compile(compile_kwargs=compile_kwargs))
        values = []
        # example of the insert string:
        # INSERT INTO test_table (id, zone_id, nullable_column, empty) VALUES (:id, :zone_id, :nullable_column, :empty)
        pattern_string = r'(INSERT INTO) (\S+).*\((.*?)\).*(VALUES).*\((.*?)\)(.*\;?)'

        res = re.findall(pattern_string, query, re.IGNORECASE | re.DOTALL)
        if len(res) > 0:
            # regexp matching result should look like this:
            # `id, zone_id, nullable_column, empty`
            intos = str(res[0][2])

            # so we need to split it by comma value to iterate over
            for into_value in intos.split(', '):
                values.append(parameters[into_value])
                query = query.replace(':' + into_value, '?')
        return query, tuple(values)

    def compileBulkInsertQuery(self, query, parameters={}, literal_binds=False):
        """
        Compile SQLAlchemy insert query and parameter dictionary into SQL text and parameter list for the executor.
        It is used regexp parsing to get the correct order of insert params, values are stored in tuple with the same order.
        """
        compile_kwargs = {"literal_binds": literal_binds}
        query = str(query.compile(compile_kwargs=compile_kwargs))
        values = []
        # example of the insert string:
        # INSERT INTO test_table (id, zone_id, nullable_column, empty) VALUES (:id, :zone_id, :nullable_column, :empty)
        pattern_string = r'(INSERT INTO) (\S+).*\((.*?)\).*(VALUES).*\((.*?)\)(.*\;?)'

        res = re.findall(pattern_string, query, re.IGNORECASE | re.DOTALL)
        if len(res) > 0:
            # regexp matching result should look like this:
            # `id, zone_id, nullable_column, empty`
            intos = str(res[0][2])
            for idx, params in enumerate(parameters):
                # each value in bulk insert contains unique suffix like ':id_m0'
                suffix = '_m'+str(idx)
                # so we need to split it by comma value to iterate over
                for into_value in intos.split(', '):
                    values.append(params[into_value])
                    query = query.replace(':' + into_value + suffix, '?')
        return query, tuple(values)

    def compileQuery(self, query, parameters={}, literal_binds=False):
        """
        Compile SQLAlchemy query and parameter dictionary into SQL text and parameter list for the executor.
        It is used regexp parsing to get the correct order of parameters, values are stored in tuple with the same order.
        """
        compile_kwargs = {"literal_binds": literal_binds}
        query = str(query.compile(compile_kwargs=compile_kwargs))
        values = []
        # parse all parameters like `:id` in the query
        pattern_string = r'(:\w+)'
        res = re.findall(pattern_string, query, re.IGNORECASE | re.DOTALL)
        if len(res) > 0:
            for placeholder in res:
                # parameters map contain values where keys without ':' so we need trim the placeholder before
                key = placeholder.lstrip(':')
                values.append(parameters[key])
                query = query.replace(placeholder, '?')
        return query, tuple(values)


class BaseCensorTest(BaseTestCase):
    CENSOR_CONFIG_FILE = 'default.yaml'

    def fork_acra(self, popen_kwargs: dict=None, **acra_kwargs: dict):
        acra_kwargs['acracensor_config_file'] = self.CENSOR_CONFIG_FILE
        return self._fork_acra(acra_kwargs, popen_kwargs)


class FailedRunProcessMixin(object):

    def getOutputFromProcess(self, args):
        logger.info("run command '{}'".format(' '.join(args)))
        process = subprocess.Popen(args, stderr=subprocess.PIPE)
        try:
            _, stderr = process.communicate(timeout=5)  # 5 second enough to start binary and stop execution with error
        except:
            raise
        finally:
            process.kill()
        logger.debug(stderr)
        return stderr.decode('utf-8')

    def assertProcessHasNotMessage(self, args, status_code, expectedMessage):
        logger.info("run command '{}'".format(' '.join(args)))
        process = subprocess.Popen(args, stderr=subprocess.PIPE, cwd=os.getcwd())
        try:
            _, stderr = process.communicate(timeout=1)
            logger.debug(stderr)
            self.assertEqual(process.returncode, status_code)
            self.assertNotIn(expectedMessage.lower(), stderr.decode('utf-8').lower(), "Has message that should not to be in")
        except:
            raise
        finally:
            process.kill()


class TestCensorVersionChecks(BaseCensorTest, FailedRunProcessMixin):
    def setUp(self):
        # doesn't need to start acra-server and connections
        pass

    def tearDown(self):
        # doesn't need to stop acra-server and connections
        pass

    def checkErrorMessage(self, configFile, expectedMessage):
        args = [self.get_acraserver_bin_path(),
                '--acracensor_config_file={}'.format(configFile),
                # required param
                '--db_host={}'.format(DB_HOST)
                ]
        stderr = self.getOutputFromProcess(args)
        self.assertIn(expectedMessage.lower(), stderr.lower())

    def testWithoutVersion(self):
        expectedMessage = 'level=error msg="can\'t setup censor" code=561 error="acra-censor\'s config is outdated"'
        self.checkErrorMessage(abs_path('tests/acra-censor_configs/without_version.yaml'), expectedMessage)

    def testNewerVersion(self):
        expectedMessage = "acra-censor's config is outdated"
        self.checkErrorMessage(abs_path('tests/acra-censor_configs/new_version.yaml'), expectedMessage)

    def testIncorrectFormat(self):
        expectedMessage = 'level=error msg="can\'t setup censor" code=561 error="strconv.parseuint: parsing'
        self.checkErrorMessage(abs_path('tests/acra-censor_configs/incorrect_version_format.yaml'), expectedMessage)


class CensorBlacklistTest(BaseCensorTest):
    CENSOR_CONFIG_FILE = abs_path('tests/acra-censor_configs/acra-censor_blacklist.yaml')
    def testBlacklist(self):
        connection_args = ConnectionArgs(host=get_db_host(), port=self.ACRASERVER_PORT,
                           user=DB_USER, password=DB_USER_PASSWORD, raw=True,
                           dbname=DB_NAME, ssl_ca=TEST_TLS_CA,
                           ssl_key=TEST_TLS_CLIENT_KEY,
                           ssl_cert=TEST_TLS_CLIENT_CERT)
        if TEST_MYSQL:
            expectedException = (pymysql.err.OperationalError,
                                 mysql.connector.errors.DatabaseError)
            expectedExceptionInPreparedStatement = mysql.connector.errors.DatabaseError
            executors = [PyMysqlExecutor(connection_args),
                         MysqlExecutor(connection_args)]
        if TEST_POSTGRESQL:
            expectedException = (psycopg2.ProgrammingError,
                                 asyncpg.exceptions.SyntaxOrAccessError,
                                 # https://github.com/MagicStack/asyncpg/issues/240
                                 AttributeError)
            expectedExceptionInPreparedStatement = asyncpg.exceptions.SyntaxOrAccessError
            executors = [Psycopg2Executor(connection_args),
                         AsyncpgExecutor(connection_args)]

        testQueries = ["select * from test",  # should be denied by query
                       "select * from acrarollback_output",  # should be denied by table
                       "select data from test where id=1",  # should be denied by pattern
                       "insert into test(id, data, empty) values(1, DEFAULT, '')"]  # should be denied by pattern

        for executor in executors:
            for testQuery in testQueries:
                with self.assertRaises(expectedException):
                    executor.execute(testQuery)
                try:
                    executor.execute_prepared_statement(testQuery)
                except psycopg2.ProgrammingError as e:
                    self.assertTrue(str(e) == "no results to fetch")
                except expectedExceptionInPreparedStatement:
                    return


class CensorWhitelistTest(BaseCensorTest):
    CENSOR_CONFIG_FILE = abs_path('tests/acra-censor_configs/acra-censor_whitelist.yaml')
    def testWhitelist(self):
        connection_args = ConnectionArgs(host=get_db_host(), port=self.ACRASERVER_PORT,
                           user=DB_USER, password=DB_USER_PASSWORD, raw=True,
                           dbname=DB_NAME, ssl_ca=TEST_TLS_CA,
                           ssl_key=TEST_TLS_CLIENT_KEY,
                           ssl_cert=TEST_TLS_CLIENT_CERT)
        if TEST_MYSQL:
            expectedException = (pymysql.err.OperationalError,
                                 mysql.connector.errors.DatabaseError)
            expectedExceptionInPreparedStatement = mysql.connector.errors.DatabaseError
            executors = [PyMysqlExecutor(connection_args),
                         MysqlExecutor(connection_args)]
        if TEST_POSTGRESQL:
            expectedException = (psycopg2.ProgrammingError,
                                 asyncpg.exceptions.SyntaxOrAccessError)
            expectedExceptionInPreparedStatement = (
                asyncpg.exceptions.SyntaxOrAccessError,
                # due to https://github.com/MagicStack/asyncpg/issues/240
                AttributeError)
            executors = [Psycopg2Executor(connection_args),
                         AsyncpgExecutor(connection_args)]

        # all those queries should be denied because no matching allow rules specified
        testQueries = ["select * from acrarollback_output",
                       "insert into test(id, data, empty) values(1, DEFAULT, '')"]

        for executor in executors:
            for testQuery in testQueries:
                with self.assertRaises(expectedException):
                    executor.execute(testQuery)
                try:
                    executor.execute_prepared_statement(testQuery)
                except psycopg2.ProgrammingError as e:
                    self.assertTrue(str(e) == "no results to fetch")
                except expectedExceptionInPreparedStatement:
                    return


class ZoneHexFormatTest(BaseTestCase):
    ZONE = True

    def testRead(self):
        data = get_pregenerated_random_data()
        zone_public = b64decode(zones[0][ZONE_PUBLIC_KEY].encode('ascii'))
        acra_struct = create_acrastruct(
            data.encode('ascii'), zone_public,
            context=zones[0][ZONE_ID].encode('ascii'))
        row_id = get_random_id()
        self.log(zone_id=zones[0][ZONE_ID],
                 data=acra_struct, expected=data.encode('ascii'))
        self.engine1.execute(
            test_table.insert(),
            {'id': row_id, 'data': acra_struct, 'raw_data': data})

        zone = zones[0][ZONE_ID].encode('ascii')
        result = self.engine1.execute(
            sa.select([sa.cast(zone, BYTEA), test_table])
            .where(test_table.c.id == row_id))
        row = result.fetchone()
        self.assertEqual(row['data'], row['raw_data'].encode('utf-8'))
        self.assertEqual(row['empty'], b'')

        # without zone in another acra-server, in the same acra-server and without any acra-server
        for engine in self.engines:
            result = engine.execute(
                sa.select([test_table])
                .where(test_table.c.id == row_id))
            row = result.fetchone()
            self.assertNotEqual(row['data'].decode('ascii', errors='ignore'), row['raw_data'])
            self.assertEqual(row['empty'], b'')

    def testReadAcrastructInAcrastruct(self):
        incorrect_data = get_pregenerated_random_data()
        correct_data = get_pregenerated_random_data()
        suffix_data = get_pregenerated_random_data()[:10]
        zone_public = b64decode(zones[0][ZONE_PUBLIC_KEY].encode('ascii'))
        fake_offset = (3+45+84) - 1
        fake_acra_struct = create_acrastruct(
            incorrect_data.encode('ascii'), zone_public, context=zones[0][ZONE_ID].encode('ascii'))[:fake_offset]
        inner_acra_struct = create_acrastruct(
            correct_data.encode('ascii'), zone_public, context=zones[0][ZONE_ID].encode('ascii'))
        data = fake_acra_struct + inner_acra_struct + suffix_data.encode('ascii')
        correct_data = correct_data + suffix_data
        self.log(zone_id=zones[0][ZONE_ID],
                 data=data,
                 expected=fake_acra_struct+correct_data.encode('ascii'))
        row_id = get_random_id()
        self.engine1.execute(
            test_table.insert(),
            {'id': row_id, 'data': data, 'raw_data': correct_data})
        zone = zones[0][ZONE_ID].encode('ascii')
        result = self.engine1.execute(
            sa.select([sa.cast(zone, BYTEA), test_table])
            .where(test_table.c.id == row_id))
        row = result.fetchone()
        self.assertEqual(row['data'][fake_offset:],
                         safe_string(row['raw_data']).encode('utf-8'))
        self.assertEqual(row['data'][:fake_offset], fake_acra_struct[:fake_offset])
        self.assertEqual(row['empty'], b'')

        result = self.engine2.execute(
            sa.select([test_table])
            .where(test_table.c.id == row_id))
        row = result.fetchone()
        self.assertNotEqual(len(row['data'][fake_offset:]), len(row['raw_data'][fake_offset:]))
        self.assertEqual(row['empty'], b'')
        result = self.engine_raw.execute(
            sa.select([test_table])
            .where(test_table.c.id == row_id))
        row = result.fetchone()
        self.assertNotEqual(row['data'][fake_offset:].decode('ascii', errors='ignore'),
                            row['raw_data'])
        self.assertEqual(row['empty'], b'')


class TestEnableCachedOnStartupTest(HexFormatTest):

    def checkSkip(self):
        super().checkSkip()
        if KEYSTORE_VERSION == 'v2':
            self.skipTest("test only for keystore Version v1")

    def setUp(self):
        self.cached_dir = tempfile.TemporaryDirectory()
        # fill temp dir with all keys
        copy_tree(KEYS_FOLDER.name, self.cached_dir.name)
        super().setUp()

    def fork_acra(self, popen_kwargs: dict=None, **acra_kwargs: dict):
        acra_kwargs['keystore_cache_on_start_enable'] = 'true'
        acra_kwargs['keys_dir'] = self.cached_dir.name
        return super(TestEnableCachedOnStartupTest, self).fork_acra(
            popen_kwargs, **acra_kwargs)

    def testReadAcrastructInAcrastruct(self):
        self.cached_dir.cleanup()
        super().testReadAcrastructInAcrastruct()

    def testClientIDRead(self):
        self.cached_dir.cleanup()
        super().testClientIDRead()


class TestEnableCachedOnStartupServerV2ErrorExit(BaseTestCase):
    def checkSkip(self):
        if KEYSTORE_VERSION == 'v1':
            self.skipTest("test only for keystore Version v2")

    def setUp(self):
        self.log_file = tempfile.NamedTemporaryFile('w+', encoding='utf-8')

    def testRun(self):
        self.checkSkip()
        acra_kwargs = {
            'log_to_file': self.log_file.name,
            'keystore_cache_on_start_enable': 'true',
        }
        try:
            self.fork_acra(**acra_kwargs)
        except Exception as exc:
            self.assertEqual(str(exc), WAIT_CONNECTION_ERROR_MESSAGE)
            with open(self.log_file.name, 'r') as f:
                log = f.read()
                self.assertIn("Can't cache on start with disabled cache", log)
            self.tearDown()


class TestEnableCachedOnStartupTranslatorSV2ErrorExit(AcraTranslatorMixin, BaseTestCase):
    def checkSkip(self):
        if KEYSTORE_VERSION == 'v1':
            self.skipTest("test only for keystore Version v2")

    def setUp(self):
        self.log_file = tempfile.NamedTemporaryFile('w+', encoding='utf-8')

    def testRun(self):
        translator_kwargs = {
            'log_to_file': self.log_file.name,
            'keystore_cache_on_start_enable': 'true',
        }

        with ProcessContextManager(self.fork_translator(translator_kwargs)):
            with self.assertRaises(Exception):
                with open(self.log_file.name, 'r') as f:
                    log = f.read()
                    self.assertIn("Can't cache on start with disabled cache", log)
                self.tearDown()


class TestDisableCachedOnStartupTest(HexFormatTest):

    def setUp(self):
        self.non_cached_dir = tempfile.TemporaryDirectory()
        # fill temp dir with all keys
        copy_tree(KEYS_FOLDER.name, self.non_cached_dir.name)
        super().setUp()

    def fork_acra(self, popen_kwargs: dict=None, **acra_kwargs: dict):
        # keystore_cache_on_start_enable is false by default in super().fork_acra()
        acra_kwargs['keys_dir'] = self.non_cached_dir.name
        return super(TestDisableCachedOnStartupTest, self).fork_acra(
            popen_kwargs, **acra_kwargs)

    def testReadAcrastructInAcrastruct(self):
        self.non_cached_dir.cleanup()
        with self.assertRaises(Exception):
            super().testReadAcrastructInAcrastruct()

    def testClientIDRead(self):
        self.non_cached_dir.cleanup()
        with self.assertRaises(Exception):
            super().testClientIDRead()


class EscapeFormatTest(HexFormatTest):
    ACRA_BYTEA = 'pgsql_escape_bytea'
    DB_BYTEA = 'escape'

    def checkSkip(self):
        if TEST_MYSQL:
            self.skipTest("useful only for postgresql")
        elif not TEST_WITH_TLS:
            self.skipTest("running tests only with TLS")


class ZoneEscapeFormatTest(ZoneHexFormatTest):
    ACRA_BYTEA = 'pgsql_escape_bytea'
    DB_BYTEA = 'escape'


class TestConnectionClosing(BaseTestCase):
    class mysql_closing(contextlib.closing):
        """
        extended contextlib.closing that add close() method that call close()
        method of wrapped object

        Need to wrap pymysql.connection with own __enter__/__exit__
        implementation that will return connection instead of cursor (as do
        pymysql.Connection.__enter__())
        """
        def close(self):
            logger.info('mysql_closing.close()')
            self.thing.close()

    def setUp(self):
        self.checkSkip()
        try:
            if not self.EXTERNAL_ACRA:
                self.acra = self.fork_acra(
                    tls_ocsp_from_cert='ignore',
                    tls_crl_from_cert='ignore',
                    tls_ocsp_url='',
                    tls_crl_url='',
                )
        except:
            self.tearDown()
            raise

    def get_connection(self):
        count = CONNECT_TRY_COUNT
        while True:
            try:
                if TEST_MYSQL:
                    return TestConnectionClosing.mysql_closing(
                        pymysql.connect(**get_connect_args(port=self.ACRASERVER_PORT)))
                else:
                    return TestConnectionClosing.mysql_closing(psycopg2.connect(
                        host=get_db_host(), **get_connect_args(port=self.ACRASERVER_PORT)))
            except:
                count -= 1
                if count == 0:
                    raise
                time.sleep(CONNECTION_FAIL_SLEEP)

    def tearDown(self):
        procs = []
        if not self.EXTERNAL_ACRA and hasattr(self, 'acra'):
            procs.append(self.acra)
        stop_process(procs)
        send_signal_by_process_name('acra-server', signal.SIGKILL)

    def getActiveConnectionCount(self, cursor):
        if TEST_MYSQL:
            query = "SHOW STATUS WHERE `variable_name` = 'Threads_connected';"
            cursor.execute(query)
            return int(cursor.fetchone()[1])
        else:
            cursor.execute('select count(*) from pg_stat_activity;')
            return int(cursor.fetchone()[0])

    def getConnectionLimit(self, connection=None):
        created_connection = False
        if connection is None:
            connection = self.get_connection()
            created_connection = True

        if TEST_MYSQL:
            query = "SHOW VARIABLES WHERE `variable_name` = 'max_connections';"
            with connection.cursor() as cursor:
                cursor.execute(query)
                return int(cursor.fetchone()[1])

        else:
            with TestConnectionClosing.mysql_closing(connection.cursor()) as cursor:
                try:
                    cursor.execute('select setting from pg_settings where name=\'max_connections\';')
                    pg_max_connections = int(cursor.fetchone()[0])
                    cursor.execute('select rolconnlimit from pg_roles where rolname = current_user;')
                    pg_rolconnlimit = int(cursor.fetchone()[0])
                    cursor.close()
                    if pg_rolconnlimit <= 0:
                        return pg_max_connections
                    return min(pg_max_connections, pg_rolconnlimit)
                except:
                    if created_connection:
                        connection.close()
                    raise

    def check_count(self, cursor, expected):
        # give a time to close connections via postgresql
        # because performance where tests will run not always constant,
        # we wait try_count times. in best case it will not need to sleep
        timeout = 3
        step = 0.1
        iterations = timeout / step
        for i in range(int(iterations)):
            try:
                self.assertEqual(self.getActiveConnectionCount(cursor), expected)
                break
            except AssertionError:
                if i == (iterations - 1):
                    raise
                # some wait for closing. chosen manually
                time.sleep(step)

    def checkConnectionLimit(self, connection_limit):
        connections = []
        try:
            exception = None
            try:
                for i in range(connection_limit):
                    connections.append(self.get_connection())
            except Exception as exc:
                exception = exc

            self.assertIsNotNone(exception)

            is_correct_exception_message = False
            if TEST_MYSQL:
                exception_type = pymysql.err.OperationalError
                correct_messages = [
                    'Too many connections'
                ]
                for message in correct_messages:
                    if exception.args[0] in [1203, 1040] and message in exception.args[1]:
                        is_correct_exception_message = True
                        break
            else:
                exception_type = psycopg2.OperationalError
                # exception doesn't has any related code, only text messages
                correct_messages = [
                    'FATAL:  too many connections for role',
                    'FATAL:  sorry, too many clients already',
                    'FATAL:  remaining connection slots are reserved for non-replication superuser connections'
                ]
                for message in correct_messages:
                    if message in exception.args[0]:
                        is_correct_exception_message = True
                        break

            self.assertIsInstance(exception, exception_type)
            self.assertTrue(is_correct_exception_message)
        except:
            for connection in connections:
                connection.close()
            raise
        return connections

    def testClosingConnectionsWithDB(self):
        with self.get_connection() as connection:
            connection.autocommit = True
            with TestConnectionClosing.mysql_closing(connection.cursor()) as cursor:
                current_connection_count = self.getActiveConnectionCount(cursor)

                with self.get_connection():
                    self.assertEqual(self.getActiveConnectionCount(cursor),
                                     current_connection_count+1)
                    connection_limit = self.getConnectionLimit(connection)

                    created_connections = self.checkConnectionLimit(
                        connection_limit)
                    for conn in created_connections:
                        conn.close()

                self.check_count(cursor, current_connection_count)

                # try create new connection
                with self.get_connection():
                    self.check_count(cursor, current_connection_count + 1)

                self.check_count(cursor, current_connection_count)


class BasePoisonRecordTest(AcraCatchLogsMixin, AcraTranslatorMixin, BaseTestCase):
    SHUTDOWN = True
    TEST_DATA_LOG = True
    DETECT_POISON_RECORDS = True

    def get_poison_record_data(self):
        return get_poison_record()

    def setUp(self):
        super(BasePoisonRecordTest, self).setUp()
        try:
            self.log(poison_key=True, data=get_poison_record())
        except:
            self.tearDown()
            raise

    def fork_acra(self, popen_kwargs: dict=None, **acra_kwargs: dict):
        args = {
            'poison_shutdown_enable': 'true' if self.SHUTDOWN else 'false',
            'poison_detect_enable': 'true' if self.DETECT_POISON_RECORDS else 'false',
            # use text format to simplify check some error messages in logs, for example code=XXX instead of '|XXX|' in
            # CEF format
            'logging_format': 'text',
        }

        if hasattr(self, 'poisonscript'):
            args['poison_run_script_file'] = self.poisonscript
        acra_kwargs.update(args)

        return super(BasePoisonRecordTest, self).fork_acra(popen_kwargs, **acra_kwargs)

    def fork_translator(self, translator_kwargs, popen_kwargs=None):
        args = {
            'poison_shutdown_enable': 'true' if self.SHUTDOWN else 'false',
            'poison_detect_enable': 'true' if self.DETECT_POISON_RECORDS else 'false',
            # use text format to simplify check some error messages in logs, for example code=XXX instead of '|XXX|' in
            # CEF format
            'logging_format': 'text',
        }

        if hasattr(self, 'poisonscript'):
            args['poison_run_script_file'] = self.poisonscript
        translator_kwargs.update(args)

        return super(BasePoisonRecordTest, self).fork_translator(translator_kwargs, popen_kwargs)

    def get_base_translator_args(self):
        return {
            'tls_ocsp_from_cert': 'ignore',
            'tls_crl_from_cert': 'ignore',
            'tls_key': abs_path(TEST_TLS_SERVER_KEY),
            'tls_cert': abs_path(TEST_TLS_SERVER_CERT),
            'tls_ca': TEST_TLS_CA,
            'tls_identifier_extractor_type': self.get_identifier_extractor_type(),
            'acratranslator_client_id_from_connection_enable': 'true',
        }


class TestPoisonRecordShutdown(BasePoisonRecordTest):
    SHUTDOWN = True

    def testShutdown(self):
        """fetch data from table by specifying row id

        this method works with ZoneMode ON and OFF because in both cases acra-server should find poison record
        on data decryption failure
        """
        row_id = get_random_id()
        data = self.get_poison_record_data()
        self.engine1.execute(
            test_table.insert(),
            {'id': row_id, 'data': data, 'raw_data': 'poison_record'})
        with self.assertRaises(DatabaseError):
            result = self.engine1.execute(
                sa.select([test_table])
                .where(test_table.c.id == row_id))
            row = result.fetchone()
            if row['data'] == data:
                self.fail("unexpected response")
        log = self.read_log(self.acra)
        self.assertIn('code=101', log)
        self.assertIn('Detected poison record, exit', log)
        self.assertNotIn('executed code after os.Exit', log)

    def testShutdown2(self):
        """check working poison record callback on full select

        this method works with ZoneMode ON and OFF because in both cases acra-server should find poison record
        on data decryption failure
        """
        row_id = get_random_id()
        data = self.get_poison_record_data()
        self.engine1.execute(
            test_table.insert(),
            {'id': row_id, 'data': data, 'raw_data': 'poison_record'})
        with self.assertRaises(DatabaseError):
            result = self.engine1.execute(
                sa.select([test_table]))
            rows = result.fetchall()
            for row in rows:
                if row['id'] == row_id and row['data'] == data:
                    self.fail("unexpected response")
        log = self.read_log(self.acra)
        self.assertIn('code=101', log)
        self.assertIn('Detected poison record, exit', log)
        self.assertNotIn('executed code after os.Exit', log)

    def testShutdown3(self):
        """check working poison record callback on full select inside another data

        this method works with ZoneMode ON and OFF because in both cases acra-server should find poison record
        on data decryption failure
        """
        row_id = get_random_id()
        poison_record = get_poison_record()
        begin_tag = poison_record[:4]
        # test with extra long begin tag
        data = os.urandom(100) + begin_tag + poison_record + os.urandom(100)
        self.engine1.execute(
            test_table.insert(),
            {'id': row_id, 'data': data, 'raw_data': 'poison_record'})
        with self.assertRaises(DatabaseError):
            result = self.engine1.execute(
                sa.select([test_table]))
            rows = result.fetchall()
            for row in rows:
                if row['id'] == row_id and row['data'] == data:
                    self.fail("unexpected response")
        log = self.read_log(self.acra)
        self.assertIn('code=101', log)
        self.assertIn('Detected poison record, exit', log)
        self.assertNotIn('executed code after os.Exit', log)

    def testShutdownWithExplicitZone(self):
        """check callback with select by id and specify zone id in select query

        This method works with ZoneMode ON and OFF because in both cases acra-server should find poison record
        on data decryption failure. Plus in ZoneMode OFF acra-server will ignore ZoneID
        """
        row_id = get_random_id()
        self.engine1.execute(
            test_table.insert(),
            {'id': row_id, 'data': self.get_poison_record_data(), 'raw_data': 'poison_record'})
        with self.assertRaises(DatabaseError):
            zone = zones[0][ZONE_ID].encode('ascii')
            result = self.engine1.execute(
                sa.select([sa.cast(zone, BYTEA), test_table])
                    .where(test_table.c.id == row_id))
            print(result.fetchall())
        log = self.read_log(self.acra)
        self.assertIn('code=101', log)
        self.assertIn('Detected poison record, exit', log)
        self.assertNotIn('executed code after os.Exit', log)

    def testShutdownTranslatorHTTP(self):
        """check poison record decryption via acra-translator using HTTP v1 API

        This method works with ZoneMode ON and OFF because in both cases acra-translator should match poison record
        on data decryption failure
        """
        http_port = 3356
        http_connection_string = 'tcp://127.0.0.1:{}'.format(http_port)
        translator_kwargs = self.get_base_translator_args()
        translator_kwargs.update({
            'incoming_connection_http_string': http_connection_string,
        })

        data = self.get_poison_record_data()
        with ProcessContextManager(self.fork_translator(translator_kwargs)):
            with self.assertRaises(requests.exceptions.ConnectionError) as exc:
                response = self.http_decrypt_request(http_port, TLS_CERT_CLIENT_ID_1, None, data)
        self.assertEqual(exc.exception.args[0].args[0], 'Connection aborted.')

        # check that port not listening anymore
        with self.assertRaises(Exception) as exc:
            wait_connection(http_port, count=1, sleep=0)
        self.assertEqual(exc.exception.args[0], WAIT_CONNECTION_ERROR_MESSAGE)

    def testShutdownTranslatorgRPC(self):
        """check poison record decryption via acra-translator using gRPC API

        This method works with ZoneMode ON and OFF because in both cases acra-translator should match poison record
        on data decryption failure
        """
        grpc_port = 3357
        grpc_connection_string = 'tcp://127.0.0.1:{}'.format(grpc_port)
        translator_kwargs = self.get_base_translator_args()
        translator_kwargs.update({
            'incoming_connection_grpc_string': grpc_connection_string,
        })

        data = self.get_poison_record_data()

        with ProcessContextManager(self.fork_translator(translator_kwargs)):
            with self.assertRaises(grpc.RpcError) as exc:
                response = self.grpc_decrypt_request(grpc_port, TLS_CERT_CLIENT_ID_1, None, data,
                                                     raise_exception_on_failure=True)
        self.assertEqual(exc.exception.code(), grpc.StatusCode.UNAVAILABLE)

        # check that port not listening anymore
        with self.assertRaises(Exception) as exc:
            wait_connection(grpc_port, count=1, sleep=0)
        self.assertEqual(exc.exception.args[0], WAIT_CONNECTION_ERROR_MESSAGE)


class TestPoisonRecordShutdownWithAcraBlock(TestPoisonRecordShutdown):
    def get_poison_record_data(self):
        return get_poison_record_with_acrablock()


class TestPoisonRecordOffStatus(BasePoisonRecordTest):
    SHUTDOWN = True
    DETECT_POISON_RECORDS = False

    def testShutdown(self):
        """case with select by specifying row id, checks that acra-server doesn't initialize poison record detection
        and any callbacks, and returns data as is on decryption failure even if it's valid poison record

        Works with ZoneMode On/OFF
        """
        row_id = get_random_id()
        data = self.get_poison_record_data()
        self.engine1.execute(
            test_table.insert(),
            {'id': row_id, 'data': data, 'raw_data': 'poison_record'})

        result = self.engine1.execute(
            sa.select([test_table])
            .where(test_table.c.id == row_id))
        row = result.fetchone()
        # AcraServer must return data as is
        if row['data'] != data:
            self.fail("unexpected response")

        log = self.read_log(self.acra)
        self.assertNotIn('Recognized poison record', log)
        self.assertNotIn('Turned on poison record detection', log)
        self.assertNotIn('code=101', log)

    def testShutdown2(self):
        """case with select full table, checks that acra-server doesn't initialize poison record detection
        and any callbacks, and returns data as is on decryption failure even if it's valid poison record

        Works with ZoneMode On/OFF
        """
        row_id = get_random_id()
        data = self.get_poison_record_data()
        self.engine1.execute(
            test_table.insert(),
            {'id': row_id, 'data': data, 'raw_data': 'poison_record'})

        result = self.engine1.execute(
            sa.select([test_table]))
        rows = result.fetchall()
        for row in rows:
            # AcraServer must return data as is
            if row['id'] == row_id and row['data'] != data:
                self.fail("unexpected response")

        log = self.read_log(self.acra)
        self.assertNotIn('Recognized poison record', log)
        self.assertNotIn('Turned on poison record detection', log)
        self.assertNotIn('code=101', log)

    def testShutdown3(self):
        """case with select full table and inlined poison record, checks that acra-server doesn't initialize poison
        record detection and any callbacks, and returns data as is on decryption failure even if it's valid poison
        record

        Works with ZoneMode On/OFF
        """
        row_id = get_random_id()
        poison_record = self.get_poison_record_data()
        begin_tag = poison_record[:4]
        # test with extra long begin tag
        data = os.urandom(100) + begin_tag + poison_record + os.urandom(100)
        self.engine1.execute(
            test_table.insert(),
            {'id': row_id, 'data': data, 'raw_data': 'poison_record'})

        result = self.engine1.execute(
            sa.select([test_table]))
        rows = result.fetchall()
        for row in rows:
            # AcraServer must return data as is
            if row['id'] == row_id and row['data'] != data:
                self.fail("unexpected response")

        log = self.read_log(self.acra)
        self.assertNotIn('Recognized poison record', log)
        self.assertNotIn('Turned on poison record detection', log)
        self.assertNotIn('code=101', log)

    def testShutdownWithExplicitZone(self):
        """case with explicitly specified ZoneID in SELECT query, checks that acra-server doesn't initialize poison
        record detection and any callbacks, and returns data as is on decryption failure even if it's valid poison
        record

        Works with ZoneMode On/OFF
        """
        row_id = get_random_id()
        self.engine1.execute(
            test_table.insert(),
            {'id': row_id, 'data': self.get_poison_record_data(), 'raw_data': 'poison_record'})
        zone = zones[0][ZONE_ID].encode('ascii')
        result = self.engine1.execute(
            sa.select([sa.cast(zone, BYTEA), test_table])
                .where(test_table.c.id == row_id))
        rows = result.fetchall()
        for zone, _, data, raw_data, _, _ in result:
            self.assertEqual(zone, zone)
            self.assertEqual(data, poison_record)

        log = self.read_log(self.acra)
        self.assertNotIn('Recognized poison record', log)
        self.assertNotIn('Turned on poison record detection', log)
        self.assertNotIn('code=101', log)

    def testShutdownTranslatorHTTP(self):
        """check poison record ignoring via acra-translator using HTTP v1 API, omitting initialization poison
        record detection and any callbacks, returning data as is on decryption failure even if it's valid poison
        record

        Works with ZoneMode On/OFF
        """
        http_port = 3356
        http_connection_string = 'tcp://127.0.0.1:{}'.format(http_port)
        with tempfile.NamedTemporaryFile('w+', encoding='utf-8') as log_file:
            translator_kwargs = self.get_base_translator_args()
            translator_kwargs.update({
                'incoming_connection_http_string': http_connection_string,
                'log_to_file': log_file.name,
            })

            data = self.get_poison_record_data()
            with ProcessContextManager(self.fork_translator(translator_kwargs)) as translator:
                response = self.http_decrypt_request(http_port, TLS_CERT_CLIENT_ID_1, None, data)
                self.assertEqual(response, b"Can't decrypt AcraStruct")

            with open(log_file.name, 'r') as f:
                log = f.read()
            self.assertNotIn('Recognized poison record', log)
            self.assertNotIn('Turned on poison record detection', log)
            self.assertNotIn('code=101', log)

    def testShutdownTranslatorgRPC(self):
        """check poison record ignoring via acra-translator using gRPC API, omitting initialization poison
            record detection and any callbacks, returning data as is on decryption failure even if it's valid poison
            record

            Works with ZoneMode On/OFF
            """
        grpc_port = 3357
        grpc_connection_string = 'tcp://127.0.0.1:{}'.format(grpc_port)
        with tempfile.NamedTemporaryFile('w+', encoding='utf-8') as log_file:
            translator_kwargs = self.get_base_translator_args()
            translator_kwargs.update({
                'incoming_connection_grpc_string': grpc_connection_string,
                'log_to_file': log_file.name,
            })

            data = self.get_poison_record_data()

            with ProcessContextManager(self.fork_translator(translator_kwargs)):
                with self.assertRaises(grpc.RpcError) as exc:
                    response = self.grpc_decrypt_request(grpc_port, TLS_CERT_CLIENT_ID_1, None, data,
                                                         raise_exception_on_failure=True)
                self.assertEqual(exc.exception.code(), grpc.StatusCode.UNKNOWN)
                self.assertEqual(exc.exception.details(), "can't decrypt data")
            with open(log_file.name, 'r') as f:
                log = f.read()
            self.assertNotIn('Recognized poison record', log)
            self.assertNotIn('Turned on poison record detection', log)
            self.assertNotIn('code=101', log)


class TestPoisonRecordOffStatusWithAcraBlock(TestPoisonRecordOffStatus):
    def get_poison_record_data(self):
        return get_poison_record_with_acrablock()


class TestShutdownPoisonRecordWithZone(TestPoisonRecordShutdown):
    ZONE = True
    WHOLECELL_MODE = False
    SHUTDOWN = True


class TestShutdownPoisonRecordWithZoneAcraBlock(TestShutdownPoisonRecordWithZone):
    def get_poison_record_data(self):
        return get_poison_record_with_acrablock()


class TestShutdownPoisonRecordWithZoneOffStatus(TestPoisonRecordOffStatus):
    ZONE = True
    WHOLECELL_MODE = False
    SHUTDOWN = True
    DETECT_POISON_RECORDS = False


class TestShutdownPoisonRecordWithZoneOffStatusWithAcraBlock(TestShutdownPoisonRecordWithZoneOffStatus):
    def get_poison_record_data(self):
        return get_poison_record_with_acrablock()


class TestNoCheckPoisonRecord(BasePoisonRecordTest):
    WHOLECELL_MODE = False
    SHUTDOWN = False
    DEBUG_LOG = True
    DETECT_POISON_RECORDS = False

    def testNoDetect(self):
        row_id = get_random_id()
        poison_record = get_poison_record()
        self.engine1.execute(
            test_table.insert(),
            {'id': row_id, 'data': poison_record, 'raw_data': 'poison_record'})
        result = self.engine1.execute(test_table.select())
        result.fetchall()
        log = self.read_log(self.acra)
        self.assertNotIn('Recognized poison record', log)
        self.assertNotIn('Turned on poison record detection', log)
        self.assertNotIn('code=101', log)
        result = self.engine1.execute(
            sa.select([test_table]))
        for _, data, raw_data, _, _ in result:
            self.assertEqual(poison_record, data)


class TestNoCheckPoisonRecordWithZone(TestNoCheckPoisonRecord):
    ZONE = True


class TestCheckLogPoisonRecord(BasePoisonRecordTest):
    SHUTDOWN = True
    DEBUG_LOG = True
    TEST_DATA_LOG = True

    def setUp(self):
        self.poison_script_file = NamedTemporaryFile('w')
        # u+rwx
        os.chmod(self.poison_script_file.name, stat.S_IRWXU)
        self.poison_script = self.poison_script_file.name
        super(TestCheckLogPoisonRecord, self).setUp()

    def tearDown(self):
        self.poison_script_file.close()
        super(TestCheckLogPoisonRecord, self).tearDown()

    def testDetect(self):
        row_id = get_random_id()
        self.engine1.execute(
            test_table.insert(),
            {'id': row_id, 'data': get_poison_record(), 'raw_data': 'poison_record'})

        with self.assertRaises(DatabaseError):
            self.engine1.execute(test_table.select())

        log = self.read_log(self.acra)
        self.assertIn('Recognized poison record', log)
        self.assertIn('Turned on poison record detection', log)
        self.assertIn('code=101', log)


class TestKeyStorageClearing(BaseTestCase):
    def setUp(self):
        self.checkSkip()
        try:
            self.init_key_stores()
            if not self.EXTERNAL_ACRA:
                self.acra = self.fork_acra(
                    zonemode_enable='true',
                    http_api_enable='true',
                    tls_ocsp_from_cert='ignore',
                    tls_crl_from_cert='ignore',
                    tls_ocsp_url='',
                    tls_crl_url='',
                    keys_dir=self.server_keys_dir)

            args = get_connect_args(port=self.ACRASERVER_PORT, sslmode='require')
            args.update(get_tls_connection_args(TEST_TLS_CLIENT_KEY, TEST_TLS_CLIENT_CERT))
            self.engine1 = sa.create_engine(
                get_engine_connection_string(
                    self.get_acraserver_connection_string(),
                    DB_NAME),
                connect_args=args)

            self.engine_raw = sa.create_engine(
                '{}://{}:{}/{}'.format(DB_DRIVER, DB_HOST, DB_PORT, DB_NAME),
                connect_args=connect_args)

            self.engines = [self.engine1, self.engine_raw]

            metadata.create_all(self.engine_raw)
            self.engine_raw.execute('delete from test;')
        except:
            self.tearDown()
            raise

    def tearDown(self):
        try:
            self.engine_raw.execute('delete from test;')
        except:
            pass

        for engine in getattr(self, 'engines', []):
            engine.dispose()

        processes = []
        if not self.EXTERNAL_ACRA and hasattr(self, 'acra'):
            processes.append(self.acra)

        stop_process(processes)
        send_signal_by_process_name('acra-server', signal.SIGKILL)
        self.server_keystore.cleanup()

    def init_key_stores(self):
        self.server_keystore = tempfile.TemporaryDirectory()
        self.server_keys_dir = os.path.join(self.server_keystore.name, '.acrakeys')

        create_client_keypair_from_certificate(tls_cert=TEST_TLS_CLIENT_CERT, keys_dir=self.server_keys_dir, only_storage=True)

    def test_clearing(self):
        # execute any query for loading key by acra
        result = self.engine1.execute(sa.select([1]).limit(1))
        result.fetchone()
        with urlopen('http://localhost:{}/resetKeyStorage'.format(self.ACRASERVER_PORT+1)) as response:
            self.assertEqual(response.status, 200)


class HashiCorpVaultMasterKeyLoaderMixin:
    DEFAULT_MOUNT_PATH = 'test_kv'
    secret_path = 'foo'

    def setUp(self):
        if not TEST_WITH_VAULT:
            self.skipTest("test with HashiCorp Vault ACRA_MASTER_KEY loader")

        if TEST_SSL_VAULT:
            self.vault_client = VaultClient(verify=TEST_VAULT_TLS_CA)
        else:
            self.vault_client = VaultClient()

        self.vault_client.enable_kv_secret_engine(mount_path=self.DEFAULT_MOUNT_PATH)
        self.vault_client.put_master_key_by_version(self.secret_path, VAULT_KV_ENGINE_VERSION, mount_point=self.DEFAULT_MOUNT_PATH)
        super().setUp()

    def fork_acra(self, popen_kwargs: dict = None, **acra_kwargs: dict):
        args = self.vault_client.get_vault_cli_args(self.DEFAULT_MOUNT_PATH, self.secret_path)
        acra_kwargs.update(args)
        return self._fork_acra(acra_kwargs, popen_kwargs)

    def fork_translator(self, translator_kwargs, popen_kwargs=None):
        args = self.vault_client.get_vault_cli_args(self.DEFAULT_MOUNT_PATH,self.secret_path)
        translator_kwargs.update(args)
        return super().fork_translator(translator_kwargs, popen_kwargs)

    def read_rotation_public_key(self,  extra_kwargs: dict = None):
        args = self.vault_client.get_vault_cli_args(self.DEFAULT_MOUNT_PATH,self.secret_path)
        return super().read_rotation_public_key(extra_kwargs=args)

    def create_keypair(self, extra_kwargs: dict = None):
        args = self.vault_client.get_vault_cli_args(self.DEFAULT_MOUNT_PATH,self.secret_path)
        return super().create_keypair(extra_kwargs=args)

    def tearDown(self):
        super().tearDown()
        self.vault_client.disable_kv_secret_engine(mount_path=self.DEFAULT_MOUNT_PATH)


class TestKeyStoreMigration(BaseTestCase):
    """Test "acra-keys migrate" utility."""

    # We need to test different keystore formats so we can't touch
    # the global KEYS_FOLDER. We need to launch service instances
    # with particular keystore configuration. Ignore the usual
    # setup and teardown routines that start Acra services.

    def setUp(self):
        self.checkSkip()
        self.test_dir = tempfile.TemporaryDirectory()
        self.engine_raw = sa.create_engine(
            '{}://{}:{}/{}'.format(DB_DRIVER, DB_HOST, DB_PORT, DB_NAME),
            connect_args=get_connect_args(DB_PORT))
        metadata.create_all(self.engine_raw)
        self.engine_raw.execute(test_table.delete())
        self.master_keys = {}

    def tearDown(self):
        self.engine_raw.execute(test_table.delete())
        self.engine_raw.dispose()
        self.test_dir.cleanup()

    # Instead, use these methods according to individual test needs.

    def get_master_key(self, version):
        """Returns master key value for given version (base64-encoded)."""
        if version not in self.master_keys:
            temp_file = os.path.join(self.test_dir.name, 'master.key')

            subprocess.check_output([
                os.path.join(BINARY_OUTPUT_FOLDER, 'acra-keymaker'), '--keystore={}'.format(version),
                '--generate_master_key={}'.format(temp_file)])

            with open(temp_file, 'rb') as f:
                master_key = b64encode(f.read()).decode('ascii')
                self.master_keys[version] = master_key

            os.remove(temp_file)

        return self.master_keys[version]


    def create_key_store(self, version):
        """Create new keystore of given version."""
        # Start with service transport keys and client storage keys.
        self.client_id = TLS_CERT_CLIENT_ID_1
        subprocess.check_call([
                os.path.join(BINARY_OUTPUT_FOLDER, 'acra-keymaker'),
                '--generate_acrawriter_keys',
                '--client_id={}'.format(self.client_id),
                '--keys_output_dir={}'.format(self.current_key_store_path()),
                '--keys_public_output_dir={}'.format(self.current_key_store_path()),
                '--keystore={}'.format(version),
            ],
            env={ACRA_MASTER_KEY_VAR_NAME: self.get_master_key(version)},
            timeout=PROCESS_CALL_TIMEOUT)

        # Then add some zones that we're going to test with.
        zone_output = subprocess.check_output([
                os.path.join(BINARY_OUTPUT_FOLDER, 'acra-addzone'),
                '--keys_output_dir={}'.format(self.current_key_store_path()),
            ],
            env={ACRA_MASTER_KEY_VAR_NAME: self.get_master_key(version)},
            timeout=PROCESS_CALL_TIMEOUT)
        zone_config = json.loads(zone_output.decode('utf-8'))
        self.zone_id = zone_config[ZONE_ID]

        # Keep the current version around, we'll need it for migration.
        self.keystore_version = version

    def migrate_key_store(self, new_version):
        """Migrate keystore from current to given new version."""
        # Run the migration tool. New keystore is in a new directory.
        subprocess.check_call([
                os.path.join(BINARY_OUTPUT_FOLDER, 'acra-keys'), 'migrate',
                '--src_keys_dir={}'.format(self.current_key_store_path()),
                '--src_keys_dir_public={}'.format(self.current_key_store_path()),
                '--src_keystore={}'.format(self.keystore_version),
                '--dst_keys_dir={}'.format(self.new_key_store_path()),
                '--dst_keys_dir_public={}'.format(self.new_key_store_path()),
                '--dst_keystore={}'.format(new_version),
            ],
            env={'SRC_ACRA_MASTER_KEY': self.get_master_key(self.keystore_version),
                 'DST_ACRA_MASTER_KEY': self.get_master_key(new_version)},
            timeout=PROCESS_CALL_TIMEOUT)

        # Finalize the migration, replacing old keystore with the new one.
        # We assume the services to be not running at this moment.
        os.rename(self.current_key_store_path(), self.old_key_store_path())
        os.rename(self.new_key_store_path(), self.current_key_store_path())
        self.keystore_version = new_version

    def change_key_store_path(self):
        """Change the absolute path of the keystore directory."""
        # Swap the whole testing directory for a new one.
        old_key_store_path = self.current_key_store_path()
        old_test_dir = self.test_dir
        new_test_dir = tempfile.TemporaryDirectory()
        self.test_dir = new_test_dir
        new_key_store_path = self.current_key_store_path()
        # Move the keystore to the new location.
        os.rename(old_key_store_path, new_key_store_path)
        # Remove the old, now unneeded directory.
        old_test_dir.cleanup()

    def start_services(self, zone_mode=False):
        """Start Acra services required for testing."""
        master_key = self.get_master_key(self.keystore_version)
        master_key_env = {ACRA_MASTER_KEY_VAR_NAME: master_key}

        self.acra_server = self.fork_acra(
            zonemode_enable='true' if zone_mode else 'false',
            keys_dir=self.current_key_store_path(),
            tls_ocsp_from_cert='ignore',
            tls_crl_from_cert='ignore',
            tls_ocsp_url='',
            tls_crl_url='',
            keystore_cache_size=-1,
            popen_kwargs={'env': master_key_env})

        args = get_connect_args(port=self.ACRASERVER_PORT, sslmode='require')
        args.update(get_tls_connection_args(TEST_TLS_CLIENT_KEY, TEST_TLS_CLIENT_CERT))
        self.engine = sa.create_engine(
            get_engine_connection_string(
                self.get_acraserver_connection_string(),
                DB_NAME),
            connect_args=args)

        # Remember whether we're running in zone mode. We need to know this
        # to store and retrieve the data correctly.
        self.zone_mode = zone_mode

    def stop_services(self):
        """Gracefully stop Acra services being tested."""
        self.engine.dispose()
        stop_process(self.acra_server)

    @contextlib.contextmanager
    def running_services(self, **kwargs):
        self.start_services(**kwargs)
        try:
            yield
        finally:
            self.stop_services()

    def insert_as_client(self, data):
        """Encrypt and insert data via AcraServer."""
        # It's too bothersome to thread through the master key setting.
        # Set it here and reset it back after reading the public key.
        new_master_key = self.get_master_key(self.keystore_version)
        old_master_key = os.environ[ACRA_MASTER_KEY_VAR_NAME]
        os.environ[ACRA_MASTER_KEY_VAR_NAME] = new_master_key

        # Encryption depends on whether we're using zones or not.
        if self.zone_mode:
            acra_struct = create_acrastruct(
                data.encode('ascii'),
                read_zone_public_key(
                    self.zone_id,
                    self.current_key_store_path()),
                context=self.zone_id.encode('ascii'))
        else:
            acra_struct = create_acrastruct(
                data.encode('ascii'),
                read_storage_public_key(
                    self.client_id,
                    self.current_key_store_path()))

        os.environ[ACRA_MASTER_KEY_VAR_NAME] = old_master_key

        row_id = get_random_id()
        self.engine.execute(test_table.insert(), {
            'id': row_id, 'data': acra_struct, 'raw_data': data,
        })
        return row_id

    def select_as_client(self, row_id):
        """Select decrypted data via AcraServer."""
        # If we're using zones, zone ID should precede the encrypted data.
        if self.zone_mode:
            cols = [sa.cast(self.zone_id.encode('ascii'), BYTEA),
                    test_table.c.data, test_table.c.raw_data]
        else:
            cols = [test_table.c.data, test_table.c.raw_data]

        rows = self.engine.execute(
            sa.select(cols).where(test_table.c.id == row_id))
        return rows.first()

    def select_directly(self, row_id):
        """Select raw data directly from database."""
        rows = self.engine_raw.execute(
            sa.select([test_table.c.data]).where(test_table.c.id == row_id))
        return rows.first()

    def current_key_store_path(self):
        return os.path.join(self.test_dir.name, '.acrakeys')

    def new_key_store_path(self):
        return os.path.join(self.test_dir.name, '.acrakeys.new')

    def old_key_store_path(self):
        return os.path.join(self.test_dir.name, '.acrakeys.old')

    # Now we can proceed with the tests...

    def test_migrate_v1_to_v2(self):
        """Verify v1 -> v2 keystore migration."""
        data_1 = get_pregenerated_random_data()
        data_2 = get_pregenerated_random_data()

        self.create_key_store('v1')

        # Try saving some data with default zone
        with self.running_services():
            row_id_1 = self.insert_as_client(data_1)

            # Check that we're able to put and get data via AcraServer.
            selected = self.select_as_client(row_id_1)
            self.assertEquals(selected['data'], data_1.encode('ascii'))
            self.assertEquals(selected['raw_data'], data_1)

            # Get encrypted data. It should really be encrypted.
            encrypted_1 = self.select_directly(row_id_1)
            self.assertNotEquals(encrypted_1['data'], data_1.encode('ascii'))

        # Now do the same with a specific zone
        with self.running_services(zone_mode=True):
            row_id_1_zoned = self.insert_as_client(data_1)

            # Check that we're able to put and get data via AcraServer.
            selected = self.select_as_client(row_id_1_zoned)
            self.assertEquals(selected['data'], data_1.encode('ascii'))
            self.assertEquals(selected['raw_data'], data_1)

            # Get encrypted data. It should really be encrypted.
            encrypted_1_zoned = self.select_directly(row_id_1_zoned)
            self.assertNotEquals(encrypted_1_zoned['data'], data_1.encode('ascii'))
            # Also, it should be different from the default-zoned data.
            self.assertNotEquals(encrypted_1_zoned['data'], encrypted_1['data'])

        self.migrate_key_store('v2')

        # After we have migrated the keys, check the setup again.
        with self.running_services():
            # Old data should still be there, accessible via AcraServer.
            selected = self.select_as_client(row_id_1)
            self.assertEquals(selected['data'], data_1.encode('ascii'))
            self.assertEquals(selected['raw_data'], data_1)

            # Key migration does not change encrypted data.
            encrypted_1_migrated = self.select_directly(row_id_1)
            self.assertEquals(encrypted_1_migrated['data'],
                              encrypted_1['data'])

            # We're able to put some new data into the table and get it back.
            row_id_2 = self.insert_as_client(data_2)
            selected = self.select_as_client(row_id_2)
            self.assertEquals(selected['data'], data_2.encode('ascii'))
            self.assertEquals(selected['raw_data'], data_2)

        # And again, this time with zones.
        with self.running_services(zone_mode=True):
            # Old data should still be there, accessible via AcraServer.
            selected = self.select_as_client(row_id_1_zoned)
            self.assertEquals(selected['data'], data_1.encode('ascii'))
            self.assertEquals(selected['raw_data'], data_1)

            # Key migration does not change encrypted data.
            encrypted_1_zoned_migrated = self.select_directly(row_id_1_zoned)
            self.assertEquals(encrypted_1_zoned_migrated['data'],
                              encrypted_1_zoned['data'])

            # We're able to put some new data into the table and get it back.
            row_id_2_zoned = self.insert_as_client(data_2)
            selected = self.select_as_client(row_id_2_zoned)
            self.assertEquals(selected['data'], data_2.encode('ascii'))
            self.assertEquals(selected['raw_data'], data_2)

    def test_moved_key_store(self):
        """Verify that keystore can be moved to a different absolute path."""
        self.create_key_store(KEYSTORE_VERSION)

        # Save some data, do a sanity check.
        data = get_pregenerated_random_data()
        with self.running_services():
            row_id = self.insert_as_client(data)
            selected = self.select_as_client(row_id)
            self.assertEquals(selected['data'], data.encode('ascii'))

        # Move the keystore to a different (still temporary) location.
        self.change_key_store_path()

        # Check that keystore path is not included into encryption context.
        # We should still be able to access the data with the same keystore
        # but located at different path.
        with self.running_services():
            selected = self.select_as_client(row_id)
            self.assertEquals(selected['data'], data.encode('ascii'))


class RedisMixin:
    TEST_REDIS_KEYS_DB = 0
    TEST_REDIS_TOKEN_DB = 1

    def checkSkip(self):
        super().checkSkip()
        if not TEST_WITH_REDIS:
            self.skipTest("test only with Redis")
        elif not TEST_WITH_TLS:
            self.skipTest("running tests only with TLS")

    def setUp(self):
        self.redis_keys_client = redis.Redis(host='localhost', port=6379, db=self.TEST_REDIS_KEYS_DB)
        self.redis_tokens_client = redis.Redis(host='localhost', port=6379, db=self.TEST_REDIS_TOKEN_DB)
        super().setUp()

    def tearDown(self):
        self.redis_keys_client.flushall()
        self.redis_tokens_client.flushall()
        super().tearDown()


class TestAcraKeysWithZoneIDGeneration(unittest.TestCase):

    def setUp(self):
        self.master_key = get_master_key()
        self.zone_dir = tempfile.TemporaryDirectory()

    def test_rotate_symmetric_zone_key(self):
        zone = json.loads(subprocess.check_output(
            [os.path.join(BINARY_OUTPUT_FOLDER, 'acra-addzone'), '--keys_output_dir={}'.format(self.zone_dir.name)],
            cwd=os.getcwd(), timeout=PROCESS_CALL_TIMEOUT).decode('utf-8'))

        subprocess.check_call([
            os.path.join(BINARY_OUTPUT_FOLDER, 'acra-keys'),
            'generate',
            '--zone_symmetric_key',
            '--keys_dir={}'.format(self.zone_dir.name),
            '--keys_dir_public={}'.format(self.zone_dir.name),
            '--zone_id={}'.format(zone['id'])
        ],
            env={ACRA_MASTER_KEY_VAR_NAME: self.master_key},
            timeout=PROCESS_CALL_TIMEOUT)
        path = '{}/{}_zone_sym.old'.format(self.zone_dir.name, zone['id'])
        self.assertTrue(len(os.listdir(path)) != 0)


class TestAcraKeysWithClientIDGeneration(unittest.TestCase):
    def setUp(self):
        self.master_key = get_master_key()
        self.dir_with_distinguished_name_client_id = tempfile.TemporaryDirectory()
        self.dir_with_serial_number_client_id = tempfile.TemporaryDirectory()

        self.create_key_store_with_client_id_from_cert(TLS_CLIENT_ID_SOURCE_DN, self.dir_with_distinguished_name_client_id.name)
        self.create_key_store_with_client_id_from_cert(TLS_CLIENT_ID_SOURCE_SERIAL, self.dir_with_serial_number_client_id.name)

    def test_generate_client_id_from_distinguished_name(self):
        readKey = self.read_key_by_client_id(TLS_CLIENT_ID_SOURCE_DN, self.dir_with_distinguished_name_client_id.name)
        self.assertTrue(readKey)

    def test_non_client_id_keys_generation(self):
        subprocess.check_call([
            os.path.join(BINARY_OUTPUT_FOLDER, 'acra-keys'),
            'generate',
            '--audit_log_symmetric_key',
            '--poison_record_keys',
            '--keys_dir={}'.format(self.dir_with_distinguished_name_client_id.name),
            '--keys_dir_public={}'.format(self.dir_with_distinguished_name_client_id.name),
            '--keystore={}'.format(KEYSTORE_VERSION),
        ],
            env={ACRA_MASTER_KEY_VAR_NAME: self.master_key},
            timeout=PROCESS_CALL_TIMEOUT)

    def test_keys_generation_without_client_id(self):
        with self.assertRaises(subprocess.CalledProcessError) as exc:
            subprocess.check_output([
                os.path.join(BINARY_OUTPUT_FOLDER, 'acra-keys'),
                'generate',
                '--keys_dir={}'.format(self.dir_with_distinguished_name_client_id.name),
                '--keys_dir_public={}'.format(self.dir_with_distinguished_name_client_id.name),
                '--keystore={}'.format(KEYSTORE_VERSION),
            ],
                env={ACRA_MASTER_KEY_VAR_NAME: self.master_key},
                stderr=subprocess.STDOUT)
        self.assertIn("--client_id or --tls_cert is required to generate keys".lower(), exc.exception.output.decode('utf8').lower())
        self.assertEqual(exc.exception.returncode, 1)

        with self.assertRaises(subprocess.CalledProcessError) as exc:
            subprocess.check_output([
                os.path.join(BINARY_OUTPUT_FOLDER, 'acra-keys'),
                'generate',
                "--client_id='test'",
                '--keys_dir={}'.format(self.dir_with_distinguished_name_client_id.name),
                '--keys_dir_public={}'.format(self.dir_with_distinguished_name_client_id.name),
                '--keystore={}'.format(KEYSTORE_VERSION),
            ],
                env={ACRA_MASTER_KEY_VAR_NAME: self.master_key},
                stderr=subprocess.STDOUT)
        self.assertIn("Invalid client ID".lower(), exc.exception.output.decode('utf8').lower())
        self.assertEqual(exc.exception.returncode, 1)

    def test_read_keys_symmetric(self):
        subprocess.check_call([
            os.path.join(BINARY_OUTPUT_FOLDER, 'acra-keys'),
            'generate',
            '--client_id={}'.format("testclientid"),
            '--client_storage_symmetric_key',
            '--keys_dir={}'.format(self.dir_with_distinguished_name_client_id.name),
            '--keys_dir_public={}'.format(self.dir_with_distinguished_name_client_id.name),
            '--keystore={}'.format(KEYSTORE_VERSION),
        ],
            env={ACRA_MASTER_KEY_VAR_NAME: self.master_key},
            timeout=PROCESS_CALL_TIMEOUT)

        subprocess.check_call([
            os.path.join(BINARY_OUTPUT_FOLDER, 'acra-keys'),
            'read',
            '--keys_dir={}'.format(self.dir_with_distinguished_name_client_id.name),
            '--keys_dir_public={}'.format(self.dir_with_distinguished_name_client_id.name),
            'client/testclientid/symmetric'
        ],
            env={ACRA_MASTER_KEY_VAR_NAME: self.master_key},
            timeout=PROCESS_CALL_TIMEOUT)

    def test_read_keys_symmetric_zone(self):
        zone = json.loads(subprocess.check_output(
            [os.path.join(BINARY_OUTPUT_FOLDER, 'acra-addzone'), '--keys_output_dir={}'.format(self.dir_with_distinguished_name_client_id.name)],
            cwd=os.getcwd(), timeout=PROCESS_CALL_TIMEOUT).decode('utf-8'))

        subprocess.check_call([
            os.path.join(BINARY_OUTPUT_FOLDER, 'acra-keys'),
            'read',
            '--keys_dir={}'.format(self.dir_with_distinguished_name_client_id.name),
            '--keys_dir_public={}'.format(self.dir_with_distinguished_name_client_id.name),
            'zone/{}/symmetric'.format(zone['id'])
        ],
            env={ACRA_MASTER_KEY_VAR_NAME: self.master_key},
            timeout=PROCESS_CALL_TIMEOUT)


    def test_generate_client_id_from_serial_number(self):
        readKey = self.read_key_by_client_id(TLS_CLIENT_ID_SOURCE_SERIAL, self.dir_with_serial_number_client_id.name)
        self.assertTrue(readKey)

    def read_key_by_client_id(self, extractor, dir_name):
        cmd_output = json.loads(subprocess.check_output([
            os.path.join(BINARY_OUTPUT_FOLDER, 'acra-keys'),
            'extract-client-id',
            '--tls_identifier_extractor_type={}'.format(extractor),
            '--tls_cert={}'.format(TEST_TLS_SERVER_CERT),
            '--print_json'
        ],
            cwd=os.getcwd(), timeout=PROCESS_CALL_TIMEOUT).decode('utf-8'))

        client_id = cmd_output['client_id']
        readKey = subprocess.check_output([
            os.path.join(BINARY_OUTPUT_FOLDER, 'acra-keys'),
            'read',
            '--keys_dir={}'.format(dir_name),
            '--keys_dir_public={}'.format(dir_name),
            '--public',
            'client/{}/storage'.format(client_id),
        ],
            cwd=os.getcwd(), timeout=PROCESS_CALL_TIMEOUT)
        return readKey

    def create_key_store_with_client_id_from_cert(self, extractor, dir_name):
        """Create new keystore of given version using acra-keys tool."""
        subprocess.check_call([
            os.path.join(BINARY_OUTPUT_FOLDER, 'acra-keys'),
            'generate',
            '--tls_cert={}'.format(TEST_TLS_SERVER_CERT),
            '--tls_identifier_extractor_type={}'.format(extractor),
            '--keys_dir={}'.format(dir_name),
            '--keys_dir_public={}'.format(dir_name),
            '--keystore={}'.format(KEYSTORE_VERSION),
        ],
            env={ACRA_MASTER_KEY_VAR_NAME: self.master_key},
            timeout=PROCESS_CALL_TIMEOUT)


class TestAcraKeysWithRedis(RedisMixin, unittest.TestCase):

    def setUp(self):
        self.checkSkip()
        super().setUp()

    def checkSkip(self):
        if not TEST_WITH_REDIS:
            self.skipTest("test only with Redis")

    def test_read_command_keystore(self):
        master_key = get_master_key()
        client_id = 'keypair1'

        subprocess.check_call(
            [os.path.join(BINARY_OUTPUT_FOLDER, 'acra-keymaker'),
             '--client_id={}'.format(client_id),
             '--generate_acrawriter_keys',
             '--generate_symmetric_storage_key',
             '--redis_host_port=localhost:6379',
             '--keystore={}'.format(KEYSTORE_VERSION)
             ],
            env={ACRA_MASTER_KEY_VAR_NAME: master_key},
            timeout=PROCESS_CALL_TIMEOUT)

        subprocess.check_call([
            os.path.join(BINARY_OUTPUT_FOLDER, 'acra-keys'),
            'read',
            '--public',
            '--redis_host_port=localhost:6379',
            'client/keypair1/storage'
        ],
            env={ACRA_MASTER_KEY_VAR_NAME: master_key},
            timeout=PROCESS_CALL_TIMEOUT)

        subprocess.check_call([
            os.path.join(BINARY_OUTPUT_FOLDER, 'acra-keys'),
            'read',
            '--redis_host_port=localhost:6379',
            'client/keypair1/symmetric'
        ],
            env={ACRA_MASTER_KEY_VAR_NAME: master_key},
            timeout=PROCESS_CALL_TIMEOUT)

        subprocess.check_call([
            os.path.join(BINARY_OUTPUT_FOLDER, 'acra-keys'),
            'read',
            '--private',
            '--redis_host_port=localhost:6379',
            'client/keypair1/storage'
        ],
            env={ACRA_MASTER_KEY_VAR_NAME: master_key},
            timeout=PROCESS_CALL_TIMEOUT)


class TestPostgreSQLParseQueryErrorSkipExit(AcraCatchLogsMixin, BaseTestCase):
    """By default AcraServer skip any errors connected SQL parse queries failures.
        It can be changed by --sql_parse_error_exit=true cmd param."""

    def checkSkip(self):
        if not TEST_POSTGRESQL:
            self.skipTest("Only for postgresql")
        super().checkSkip()

    def executePreparedStatement(self, query):
        return AsyncpgExecutor(ConnectionArgs(
            host=get_db_host(), port=self.ACRASERVER_PORT, dbname=DB_NAME,
            user=DB_USER, password=DB_USER_PASSWORD, raw=True,
            format=AsyncpgExecutor.BinaryFormat,
            ssl_ca=TEST_TLS_CA,
            ssl_key=TEST_TLS_CLIENT_KEY,
            ssl_cert=TEST_TLS_CLIENT_CERT
        )).execute_prepared_statement(query=query)

    def read_public_key(self,  extra_kwargs: dict = None):
        return read_storage_public_key(TLS_CERT_CLIENT_ID_1, KEYS_FOLDER.name, extra_kwargs=extra_kwargs)

    def insert_random_data(self):
        row_id = get_random_id()
        data = get_pregenerated_random_data()
        public_key = self.read_public_key()
        acra_struct = create_acrastruct(data.encode('ascii'), public_key)
        self.engine1.execute(
            test_table.insert(),
            {'id': row_id, 'data': acra_struct, 'raw_data': data})
        return row_id, data

    def test_skip_error(self):
        # First, let's put some test data into the table.
        row_id_1, raw_data_1 = self.insert_random_data()

        query = 'WITH test_with AS (SELECT 1) SELECT * FROM test'
        # Request should be successful.
        # It should return encrypted data because of parse skipping.
        result = self.executePreparedStatement(query=query)
        row = result[0]
        self.assertEqual(row['id'], row_id_1)
        self.assertEqual(row['data'], raw_data_1.encode('utf-8'))
        self.assertEqual(row['empty'], b'')
        self.assertIn("ignoring error of non parsed sql statement", self.read_log(self.acra))


class TestPostgreSQLParseQueryErrorExit(AcraCatchLogsMixin, BaseTestCase):

    def checkSkip(self):
        if not TEST_POSTGRESQL:
            self.skipTest("Only for postgresql")
        super().checkSkip()

    def fork_acra(self, popen_kwargs: dict = None, **acra_kwargs: dict):
        acra_kwargs['sql_parse_on_error_exit_enable'] = 'true'
        return super(TestPostgreSQLParseQueryErrorExit, self).fork_acra(popen_kwargs, **acra_kwargs)

    def executePreparedStatement(self, query):
        return AsyncpgExecutor(ConnectionArgs(
            host=get_db_host(), port=self.ACRASERVER_PORT, dbname=DB_NAME,
            user=DB_USER, password=DB_USER_PASSWORD, raw=True,
            ssl_ca=TEST_TLS_CA,
            ssl_key=TEST_TLS_CLIENT_KEY,
            ssl_cert=TEST_TLS_CLIENT_CERT
        )).execute_prepared_statement(query=query)

    def test_exit_on_parse_error(self):
        query = 'WITH test_with AS (SELECT 1) SELECT * FROM test'
        try:
            self.executePreparedStatement(query=query)
        except asyncpg.exceptions.ConnectionDoesNotExistError:
            self.assertIn("Can't parse SQL from Parse packet", self.read_log(self.acra))
        pass


class TestKeyRotation(BaseTestCase):
    """Verify key rotation without data reencryption."""
    # TODO(ilammy, 2020-03-13): test with rotated zone keys as well
    # That is, as soon as it is possible to rotate them (T1581)

    def read_rotation_public_key(self,  extra_kwargs: dict = None):
        return read_storage_public_key(TLS_CERT_CLIENT_ID_1, KEYS_FOLDER.name, extra_kwargs=extra_kwargs)

    def create_keypair(self, extra_kwargs: dict = None):
        create_client_keypair(TLS_CERT_CLIENT_ID_1, only_storage=True, extra_kwargs=extra_kwargs)

    def test_read_after_rotation(self):
        """Verify that AcraServer can decrypt data with old keys."""

        def insert_random_data():
            row_id = get_random_id()
            data = get_pregenerated_random_data()
            public_key = self.read_rotation_public_key()
            acra_struct = create_acrastruct(data.encode('ascii'), public_key)
            self.engine1.execute(
                test_table.insert(),
                {'id': row_id, 'data': acra_struct, 'raw_data': data})
            return row_id, data

        # First, let's put some test data into the table.
        row_id_1, raw_data_1 = insert_random_data()

        # After that rotate the storage key for the client,
        # but don't touch the encrypted data.
        self.create_keypair()
        # Insert some more data encrypted with the new key.
        row_id_2, raw_data_2 = insert_random_data()

        # It should return expected decrypted data.
        result = self.engine1.execute(
            sa.select([test_table])
            .where(test_table.c.id == row_id_1))
        row = result.fetchone()
        self.assertEqual(row['data'], raw_data_1.encode('utf-8'))
        self.assertEqual(row['empty'], b'')

        result = self.engine1.execute(
            sa.select([test_table])
            .where(test_table.c.id == row_id_2))
        row = result.fetchone()
        self.assertEqual(row['data'], raw_data_2.encode('utf-8'))
        self.assertEqual(row['empty'], b'')


class TestAcraRollback(BaseTestCase):
    DATA_COUNT = 5

    def checkSkip(self):
        super(TestAcraRollback, self).checkSkip()
        go_version = get_go_version()
        GREATER, EQUAL, LESS = (1, 0, -1)
        if semver.compare(go_version, ACRAROLLBACK_MIN_VERSION) == LESS:
            self.skipTest("not supported go version")

    def setUp(self):
        self.checkSkip()
        self.engine_raw = sa.create_engine(
            '{}://{}:{}/{}'.format(DB_DRIVER, DB_HOST, DB_PORT,
                                   DB_NAME),
            connect_args=connect_args)
        metadata.create_all(self.engine_raw)

        self.output_filename = 'acra-rollback_output.txt'
        acrarollback_output_table.create(self.engine_raw, checkfirst=True)
        if TEST_WITH_TLS:
            self.sslmode='require'
        else:
            self.sslmode='disable'
        if TEST_MYSQL:
            # https://github.com/go-sql-driver/mysql/
            connection_string = "{user}:{password}@tcp({host}:{port})/{dbname}".format(
                user=DB_USER, password=DB_USER_PASSWORD, dbname=DB_NAME,
                port=DB_PORT, host=DB_HOST
            )

            # https://github.com/ziutek/mymysql
            # connection_string = "tcp:{host}:{port}*{dbname}/{user}/{password}".format(
            #     user=DB_USER, password=DB_USER_PASSWORD, dbname=DB_NAME,
            #     port=DB_PORT, host=DB_HOST
            # )
        else:
            connection_string = (
                'dbname={dbname} user={user} '
                'sslmode={sslmode} password={password} host={host} '
                'port={port}').format(
                     sslmode=self.sslmode, dbname=DB_NAME,
                     user=DB_USER, port=DB_PORT,
                     password=DB_USER_PASSWORD, host=DB_HOST
            )

        if TEST_MYSQL:
            self.placeholder = "?"
            DB_ARGS = ['--mysql_enable']
        else:
            self.placeholder = "$1"
            DB_ARGS = ['--postgresql_enable']

        self.default_acrarollback_args = [
            '--client_id=keypair1',
             '--connection_string={}'.format(connection_string),
             '--output_file={}'.format(self.output_filename),
            '--keys_dir={}'.format(KEYS_FOLDER.name),
        ] + DB_ARGS

    def tearDown(self):
        try:
            self.engine_raw.execute(acrarollback_output_table.delete())
            self.engine_raw.execute(test_table.delete())
        except Exception as exc:
            print(exc)
        self.engine_raw.dispose()
        if os.path.exists(self.output_filename):
            os.remove(self.output_filename)

    def run_acrarollback(self, extra_args):
        args = [os.path.join(BINARY_OUTPUT_FOLDER, 'acra-rollback')] + self.default_acrarollback_args + extra_args
        try:
            subprocess.check_call(
                args, cwd=os.getcwd(), timeout=PROCESS_CALL_TIMEOUT)
        except subprocess.CalledProcessError as exc:
            if exc.stderr:
                print(exc.stderr, file=sys.stderr)
            else:
                print(exc.stdout, file=sys.stdout)
            raise

    def test_without_zone_to_file(self):
        server_public1 = read_storage_public_key(TLS_CERT_CLIENT_ID_1, KEYS_FOLDER.name)

        rows = []
        for _ in range(self.DATA_COUNT):
            data = get_pregenerated_random_data()
            row = {
                'raw_data': data,
                'data': create_acrastruct(data.encode('ascii'), server_public1),
                'id': get_random_id()
            }
            rows.append(row)
        self.engine_raw.execute(test_table.insert(), rows)
        args = [
            '--select=select data from {};'.format(test_table.name),
            '--insert=insert into {} values({});'.format(
                 acrarollback_output_table.name, self.placeholder)
        ]
        self.run_acrarollback(args)

        # execute file
        with open(self.output_filename, 'r') as f:
            for line in f:
                self.engine_raw.execute(line)

        source_data = set([i['raw_data'].encode('ascii') for i in rows])
        result = self.engine_raw.execute(acrarollback_output_table.select())
        result = result.fetchall()
        for data in result:
            self.assertIn(data[0], source_data)

    def test_with_zone_to_file(self):
        zone_public = b64decode(zones[0][ZONE_PUBLIC_KEY].encode('ascii'))
        rows = []
        for _ in range(self.DATA_COUNT):
            data = get_pregenerated_random_data()
            row = {
                'raw_data': data,
                'data': create_acrastruct(
                    data.encode('ascii'), zone_public,
                    context=zones[0][ZONE_ID].encode('ascii')),
                'id': get_random_id()
            }
            rows.append(row)
        self.engine_raw.execute(test_table.insert(), rows)
        if TEST_MYSQL:
            select_query = '--select=select \'{id}\', data from {table};'.format(
                 id=zones[0][ZONE_ID], table=test_table.name)
        else:
            select_query = '--select=select \'{id}\'::bytea, data from {table};'.format(
                 id=zones[0][ZONE_ID], table=test_table.name)
        args = [
             select_query,
             '--zonemode_enable=true',
             '--insert=insert into {} values({});'.format(
                 acrarollback_output_table.name, self.placeholder)
        ]
        self.run_acrarollback(args)

        # execute file
        with open(self.output_filename, 'r') as f:
            for line in f:
                self.engine_raw.execute(line)

        source_data = set([i['raw_data'].encode('ascii') for i in rows])
        result = self.engine_raw.execute(acrarollback_output_table.select())
        result = result.fetchall()
        for data in result:
            self.assertIn(data[0], source_data)

    def test_without_zone_execute(self):
        server_public1 = read_storage_public_key(TLS_CERT_CLIENT_ID_1, KEYS_FOLDER.name)

        rows = []
        for _ in range(self.DATA_COUNT):
            data = get_pregenerated_random_data()
            row = {
                'raw_data': data,
                'data': create_acrastruct(data.encode('ascii'), server_public1),
                'id': get_random_id()
            }
            rows.append(row)
        self.engine_raw.execute(test_table.insert(), rows)

        args = [
            '--execute=true',
            '--select=select data from {};'.format(test_table.name),
            '--insert=insert into {} values({});'.format(
                acrarollback_output_table.name, self.placeholder)
        ]
        self.run_acrarollback(args)

        source_data = set([i['raw_data'].encode('ascii') for i in rows])
        result = self.engine_raw.execute(acrarollback_output_table.select())
        result = result.fetchall()
        for data in result:
            self.assertIn(data[0], source_data)

    def test_with_zone_execute(self):
        zone_public = b64decode(zones[0][ZONE_PUBLIC_KEY].encode('ascii'))
        rows = []
        for _ in range(self.DATA_COUNT):
            data = get_pregenerated_random_data()
            row = {
                'raw_data': data,
                'data': create_acrastruct(
                    data.encode('ascii'), zone_public,
                    context=zones[0][ZONE_ID].encode('ascii')),
                'id': get_random_id()
            }
            rows.append(row)
        self.engine_raw.execute(test_table.insert(), rows)

        if TEST_MYSQL:
            select_query = '--select=select \'{id}\', data from {table};'.format(
                 id=zones[0][ZONE_ID], table=test_table.name)
        else:
            select_query = '--select=select \'{id}\'::bytea, data from {table};'.format(
                 id=zones[0][ZONE_ID], table=test_table.name)
        args = [
            '--execute=true',
            select_query,
            '--zonemode_enable=true',
            '--insert=insert into {} values({});'.format(
                acrarollback_output_table.name, self.placeholder)
        ]
        self.run_acrarollback(args)

        source_data = set([i['raw_data'].encode('ascii') for i in rows])
        result = self.engine_raw.execute(acrarollback_output_table.select())
        result = result.fetchall()
        for data in result:
            self.assertIn(data[0], source_data)

    def test_without_placeholder(self):
        args = [os.path.join(BINARY_OUTPUT_FOLDER, 'acra-rollback'),
            '--execute=true',
            '--select=select data from {};'.format(test_table.name),
            '--insert=query without placeholders;',
            '--postgresql_enable',
            '--keys_dir={}'.format(KEYS_FOLDER.name),
        ]

        log_file = tempfile.NamedTemporaryFile('w+', encoding='utf-8')
        popen_args = {
            'stderr': subprocess.PIPE,
            'stdout': subprocess.PIPE,
            'close_fds': True
        }
        process = subprocess.Popen(args, **popen_args)
        _, err = process.communicate(timeout=5)
        stop_process(process)

        self.assertIn(b"SQL INSERT statement doesn't contain any placeholders", err)

    def test_with_rotated_keys(self):
        # TODO(ilammy, 2020-03-13): test with rotated zone keys as well
        # That is, as soon as it is possible to rotate them (T1581)

        def insert_random_data():
            rows = []
            public_key = read_storage_public_key(TLS_CERT_CLIENT_ID_1, KEYS_FOLDER.name)
            for _ in range(self.DATA_COUNT):
                data = get_pregenerated_random_data()
                row = {
                    'raw_data': data,
                    'data': create_acrastruct(data.encode('ascii'), public_key),
                    'id': get_random_id()
                }
                rows.append(row)
            self.engine_raw.execute(test_table.insert(), rows)
            return rows

        # Insert some encrypted test data into the table
        rows = insert_random_data()

        # Rotate storage keys for 'keypair1'
        create_client_keypair('keypair1', only_storage=True)

        # Insert some more data encrypted with new key
        rows = rows + insert_random_data()

        # Run acra-rollback for the test table
        self.run_acrarollback([
            '--select=select data from {};'.format(test_table.name),
            '--insert=insert into {} values({});'.format(
                acrarollback_output_table.name, self.placeholder)
        ])

        # Rollback should successfully use previous keys to decrypt data
        source_data = set([i['raw_data'].encode('ascii') for i in rows])
        result = self.engine_raw.execute(acrarollback_output_table.select())
        result = result.fetchall()
        for data in result:
            self.assertIn(data[0], source_data)


class TestAcraKeyMakers(unittest.TestCase):
    def test_only_alpha_client_id(self):
        # call with directory separator in key name
        self.assertEqual(create_client_keypair(POISON_KEY_PATH), 1)


class SSLPostgresqlMixin(AcraCatchLogsMixin):
    ACRASERVER2_PORT = BaseTestCase.ACRASERVER_PORT + 1000
    ACRASERVER2_PROMETHEUS_PORT = BaseTestCase.ACRASERVER_PROMETHEUS_PORT + 1000
    DEBUG_LOG = True

    def with_tls(self):
        return False

    def get_acraserver_connection_string(self, port=None):
        return get_tcp_connection_string(port if port else self.ACRASERVER_PORT)

    def wait_acraserver_connection(self, *args, **kwargs):
        wait_connection(self.ACRASERVER_PORT)

    def checkSkip(self):
        if not (TEST_WITH_TLS and TEST_POSTGRESQL):
            self.skipTest("running tests without TLS")

    def get_ssl_engine(self):
        return sa.create_engine(
                get_postgresql_tcp_connection_string(self.ACRASERVER2_PORT, DB_NAME),
                connect_args=get_connect_args(port=self.ACRASERVER2_PORT, sslmode='require'))

    def testConnectionCloseOnTls(self):
        engine = self.get_ssl_engine()
        try:
            with self.assertRaises(sa.exc.OperationalError):
                with engine.connect():
                    pass
            self.log_files[self.acra2].flush()
            self.assertIn('tls: no certificates configured', self.read_log(self.acra2))
        finally:
            engine.dispose()

    def setUp(self):
        self.checkSkip()
        """connect directly to acra, use sslmode=require in connections and tcp protocol on acra side
        because postgresql support tls only over tcp
        """
        try:
            if not self.EXTERNAL_ACRA:
                self.acra = self.fork_acra(
                    tls_key=abs_path(TEST_TLS_SERVER_KEY),
                    tls_cert=abs_path(TEST_TLS_SERVER_CERT),
                    tls_ca=TEST_TLS_CA,
                    client_id=TLS_CERT_CLIENT_ID_1)
                # create second acra without settings for tls to check that
                # connection will be closed on tls handshake
                self.acra2 = self.fork_acra(
                    client_id=TLS_CERT_CLIENT_ID_1,
                    incoming_connection_api_string=self.get_acraserver_api_connection_string(port=self.ACRASERVER2_PORT+5),
                    incoming_connection_port=self.ACRASERVER2_PORT,
                    incoming_connection_prometheus_metrics_string=self.get_prometheus_address(self.ACRASERVER2_PROMETHEUS_PORT))
            self.engine1 = sa.create_engine(
                get_postgresql_tcp_connection_string(self.ACRASERVER_PORT, DB_NAME), connect_args=get_connect_args(port=self.ACRASERVER_PORT))
            self.engine_raw = sa.create_engine(
                '{}://{}:{}/{}'.format(DB_DRIVER, DB_HOST, DB_PORT, DB_NAME),
                connect_args=get_connect_args(DB_PORT))
            # test case from HexFormatTest expect two engines with different client_id but here enough one and
            # raw connection
            self.engine2 = self.engine_raw

            self.engines = [self.engine1, self.engine_raw]

            metadata.create_all(self.engine_raw)
            self.engine_raw.execute('delete from test;')
            for engine in self.engines:
                count = 0
                # try with sleep if acra not up yet
                while True:
                    try:
                        engine.execute(
                            "UPDATE pg_settings SET setting = '{}' "
                            "WHERE name = 'bytea_output'".format(self.DB_BYTEA))
                        break
                    except Exception:
                        time.sleep(SETUP_SQL_COMMAND_TIMEOUT)
                        count += 1
                        if count == SQL_EXECUTE_TRY_COUNT:
                            raise
        except:
            self.tearDown()
            raise

    def tearDown(self):
        super(SSLPostgresqlMixin, self).tearDown()
        try:
            self.engine_raw.execute('delete from test;')
        except:
            traceback.print_exc()

        try:
            for engine in getattr(self, 'engines', []):
                engine.dispose()
        except:
             traceback.print_exc()

        if not self.EXTERNAL_ACRA:
            for process in [getattr(self, attr)
                            for attr in ['acra', 'acra2']
                            if hasattr(self, attr)]:
                stop_process(process)


class SSLPostgresqlConnectionTest(SSLPostgresqlMixin, HexFormatTest):
    pass


class SSLPostgresqlConnectionWithZoneTest(SSLPostgresqlMixin, ZoneHexFormatTest):
    pass


class SSLMysqlMixin(SSLPostgresqlMixin):
    def checkSkip(self):
        if not (TEST_WITH_TLS and TEST_MYSQL):
            self.skipTest("running tests without TLS")

    def get_ssl_engine(self):
        return sa.create_engine(
                get_postgresql_tcp_connection_string(self.ACRASERVER2_PORT, DB_NAME),
                connect_args=get_connect_args(
                    port=self.ACRASERVER2_PORT, ssl=self.driver_to_acraserver_ssl_settings))

    def setUp(self):
        self.checkSkip()
        """connect directly to acra, use ssl for connections and tcp protocol on acra side
        because postgresql support tls only over tcp
        """
        try:
            if not self.EXTERNAL_ACRA:
                self.acra = self.fork_acra(
                    tls_key=abs_path(TEST_TLS_SERVER_KEY),
                    tls_cert=abs_path(TEST_TLS_SERVER_CERT),
                    tls_ca=TEST_TLS_CA,
                    tls_auth=ACRA_TLS_AUTH,
                    #tls_db_sni="127.0.0.1",
                    client_id=TLS_CERT_CLIENT_ID_1)
                # create second acra without settings for tls to check that
                # connection will be closed on tls handshake
                self.acra2 = self.fork_acra(
                    client_id=TLS_CERT_CLIENT_ID_1,
                    incoming_connection_port=self.ACRASERVER2_PORT,
                    incoming_connection_api_string=self.get_acraserver_api_connection_string(port=self.ACRASERVER2_PORT+5),
                    incoming_connection_prometheus_metrics_string=self.get_prometheus_address(
                        self.ACRASERVER2_PROMETHEUS_PORT))
            self.driver_to_acraserver_ssl_settings = {
                'ca': TEST_TLS_CA,
                'cert': TEST_TLS_CLIENT_CERT,
                'key': TEST_TLS_CLIENT_KEY,
                'check_hostname': False
            }
            self.engine_raw = sa.create_engine(
                '{}://{}:{}/{}'.format(DB_DRIVER, DB_HOST,
                                       DB_PORT, DB_NAME),
                # don't provide any client's certificates to driver that connects
                # directly to mysql to avoid verifying by mysql server
                connect_args=get_connect_args(DB_PORT, ssl={'ca': None}))

            self.engine1 = sa.create_engine(
                get_postgresql_tcp_connection_string(self.ACRASERVER_PORT, DB_NAME),
                connect_args=get_connect_args(
                    port=self.ACRASERVER_PORT, ssl=self.driver_to_acraserver_ssl_settings))

            # test case from HexFormatTest expect two engines with different
            # client_id but here enough one and raw connection
            self.engine2 = self.engine_raw

            self.engines = [self.engine1, self.engine_raw]

            metadata.create_all(self.engine_raw)
            self.engine_raw.execute('delete from test;')
            for engine in self.engines:
                count = 0
                # try with sleep if acra not up yet
                while True:
                    try:
                        engine.execute("select 1")
                        break
                    except Exception:
                        time.sleep(SETUP_SQL_COMMAND_TIMEOUT)
                        count += 1
                        if count == SQL_EXECUTE_TRY_COUNT:
                            raise
        except:
            self.tearDown()
            raise


class SSLMysqlConnectionTest(SSLMysqlMixin, HexFormatTest):
    pass


class SSLMysqlConnectionWithZoneTest(SSLMysqlMixin, ZoneHexFormatTest):
    pass


class BasePrepareStatementMixin:
    def checkSkip(self):
        return

    def executePreparedStatement(self, query):
        raise NotImplementedError

    def testClientRead(self):
        """test decrypting with correct client_id and not decrypting with
        incorrect client_id or using direct connection to db"""
        client_id = TLS_CERT_CLIENT_ID_1
        server_public1 = read_storage_public_key(client_id, KEYS_FOLDER.name)
        data = get_pregenerated_random_data()
        acra_struct = create_acrastruct(
            data.encode('ascii'), server_public1)
        row_id = get_random_id()

        self.log(storage_client_id=client_id,
                 data=acra_struct, expected=data.encode('ascii'))

        self.engine1.execute(
            test_table.insert(),
            {'id': row_id, 'data': acra_struct, 'raw_data': data})

        query = sa.select([test_table]).where(test_table.c.id == row_id).compile(compile_kwargs={"literal_binds": True}).string
        row = self.executePreparedStatement(query)[0]

        self.assertEqual(row['data'], safe_string(row['raw_data']).encode('utf-8'))
        self.assertEqual(row['empty'], b'')

        result = self.engine2.execute(
            sa.select([test_table])
            .where(test_table.c.id == row_id))
        row = result.fetchone()
        self.assertNotEqual(row['data'].decode('ascii', errors='ignore'),
                            row['raw_data'])
        self.assertEqual(row['empty'], b'')

        result = self.engine_raw.execute(
            sa.select([test_table])
            .where(test_table.c.id == row_id))
        row = result.fetchone()
        self.assertNotEqual(row['data'].decode('ascii', errors='ignore'),
                            row['raw_data'])
        self.assertEqual(row['empty'], b'')

    def testReadAcrastructInAcrastruct(self):
        """test correct decrypting acrastruct when acrastruct concatenated to
        partial another acrastruct"""
        client_id = TLS_CERT_CLIENT_ID_1
        server_public1 = read_storage_public_key(client_id, KEYS_FOLDER.name)
        incorrect_data = get_pregenerated_random_data()
        correct_data = get_pregenerated_random_data()
        suffix_data = get_pregenerated_random_data()[:10]
        fake_offset = (3+45+84) - 4
        fake_acra_struct = create_acrastruct(
            incorrect_data.encode('ascii'), server_public1)[:fake_offset]
        inner_acra_struct = create_acrastruct(
            correct_data.encode('ascii'), server_public1)
        data = fake_acra_struct + inner_acra_struct + suffix_data.encode('ascii')
        correct_data = correct_data + suffix_data
        row_id = get_random_id()

        self.log(storage_client_id=client_id,
                 data=data,
                 expected=fake_acra_struct+correct_data.encode('ascii'))

        self.engine1.execute(
            test_table.insert(),
            {'id': row_id, 'data': data, 'raw_data': correct_data})

        query = (sa.select([test_table])
                 .where(test_table.c.id == row_id)
                 .compile(compile_kwargs={"literal_binds": True}).string)
        row = self.executePreparedStatement(query)[0]

        try:
            self.assertEqual(row['data'][fake_offset:],
                             safe_string(row['raw_data']).encode('utf-8'))
            self.assertEqual(row['data'][:fake_offset], fake_acra_struct[:fake_offset])
            self.assertEqual(row['empty'], b'')
        except:
            print('incorrect data: {}\ncorrect data: {}\ndata: {}\n data len: {}'.format(
                incorrect_data, correct_data, row['data'], len(row['data'])))
            raise

        result = self.engine2.execute(
            sa.select([test_table])
            .where(test_table.c.id == row_id))
        row = result.fetchone()
        self.assertNotEqual(row['data'][fake_offset:].decode('ascii', errors='ignore'),
                            row['raw_data'])
        self.assertEqual(row['empty'], b'')

        result = self.engine_raw.execute(
            sa.select([test_table])
            .where(test_table.c.id == row_id))
        row = result.fetchone()
        self.assertNotEqual(row['data'][fake_offset:].decode('ascii', errors='ignore'),
                            row['raw_data'])
        self.assertEqual(row['empty'], b'')


class TestMysqlTextPreparedStatement(BasePrepareStatementMixin, BaseTestCase):
    def checkSkip(self):
        if not TEST_MYSQL:
            self.skipTest("run test only for mysql")
        elif not TEST_WITH_TLS:
            self.skipTest("running tests only with TLS")

    def executePreparedStatement(self, query):
        return PyMysqlExecutor(
            ConnectionArgs(host=get_db_host(), port=self.ACRASERVER_PORT,
                           user=DB_USER, password=DB_USER_PASSWORD,
                           dbname=DB_NAME, ssl_ca=TEST_TLS_CA,
                           ssl_key=TEST_TLS_CLIENT_KEY,
                           raw=True,
                           ssl_cert=TEST_TLS_CLIENT_CERT)
        ).execute_prepared_statement(query)


class TestMysqlTextPreparedStatementWholeCell(TestMysqlTextPreparedStatement):
    WHOLECELL_MODE = True


class TestMysqlBinaryPreparedStatement(BasePrepareStatementMixin, BaseTestCase):
    def checkSkip(self):
        if not TEST_MYSQL:
            self.skipTest("run test only for mysql")
        elif not TEST_WITH_TLS:
            self.skipTest("running tests only with TLS")

    def executePreparedStatement(self, query, args=None):
        return MysqlExecutor(
            ConnectionArgs(host=get_db_host(), port=self.ACRASERVER_PORT,
                           user=DB_USER, password=DB_USER_PASSWORD,
                           dbname=DB_NAME, ssl_ca=TEST_TLS_CA,
                           ssl_key=TEST_TLS_CLIENT_KEY,
                           raw=True,
                           ssl_cert=TEST_TLS_CLIENT_CERT)
        ).execute_prepared_statement(query, args=args)


class TestMysqlBinaryPreparedStatementWholeCell(TestMysqlBinaryPreparedStatement):
    WHOLECELL_MODE = True


class TestPostgresqlTextPreparedStatement(BasePrepareStatementMixin, BaseTestCase):
    def checkSkip(self):
        if not TEST_POSTGRESQL:
            self.skipTest("run test only for postgresql")
        elif not TEST_WITH_TLS:
            self.skipTest("running tests only with TLS")

    def executePreparedStatement(self, query, args=None):
        if not args:
            args = []
        return Psycopg2Executor(ConnectionArgs(host=get_db_host(), port=self.ACRASERVER_PORT,
                           user=DB_USER, password=DB_USER_PASSWORD,
                           dbname=DB_NAME, ssl_ca=TEST_TLS_CA, raw=True,
                           ssl_key=TEST_TLS_CLIENT_KEY,
                           ssl_cert=TEST_TLS_CLIENT_CERT)).execute_prepared_statement(query, args)


class TestPostgresqlTextPreparedStatementWholeCell(TestPostgresqlTextPreparedStatement):
    WHOLECELL_MODE = True


class TestPostgresqlBinaryPreparedStatement(BaseBinaryPostgreSQLTestCase, BasePrepareStatementMixin):

    def executePreparedStatement(self, query):
        return self.executor1.execute_prepared_statement(query)


class TestPostgresqlBinaryPreparedStatementWholeCell(TestPostgresqlBinaryPreparedStatement):
    WHOLECELL_MODE = True


class ProcessContextManager(object):
    """wrap subprocess.Popen result to use as context manager that call
    stop_process on __exit__
    """
    def __init__(self, process):
        self.process = process

    def __enter__(self):
        return self.process

    def __exit__(self, exc_type, exc_val, exc_tb):
        stop_process(self.process)


class TestClientIDDecryptionWithVaultMasterKeyLoader(HashiCorpVaultMasterKeyLoaderMixin, HexFormatTest):
    pass


class TestZoneIDDecryptionWithVaultMasterKeyLoader(HashiCorpVaultMasterKeyLoaderMixin, ZoneHexFormatTest):
    pass


class AcraTranslatorTest(AcraTranslatorMixin, BaseTestCase):

    def apiEncryptionTest(self, request_func, use_http=False, use_grpc=False):
        # one is set
        self.assertTrue(use_http or use_grpc)
        # two is not acceptable
        self.assertFalse(use_http and use_grpc)
        translator_port = 3456
        key_folder = tempfile.TemporaryDirectory()
        try:
            client_id = extract_client_id_from_cert(tls_cert=TEST_TLS_CLIENT_CERT, extractor=self.get_identifier_extractor_type())
            self.assertEqual(create_client_keypair_from_certificate(tls_cert=TEST_TLS_CLIENT_CERT,
                                                                    extractor=self.get_identifier_extractor_type(), keys_dir=key_folder.name), 0)
            data = get_pregenerated_random_data().encode('ascii')
            client_id_private_key = read_storage_private_key(key_folder.name, client_id)
            connection_string = 'tcp://127.0.0.1:{}'.format(translator_port)
            translator_kwargs = {
                'incoming_connection_http_string': connection_string if use_http else '',
                # turn off grpc to avoid check connection to it
                'incoming_connection_grpc_string': connection_string if use_grpc else '',
                'tls_key': abs_path(TEST_TLS_SERVER_KEY),
                'tls_cert': abs_path(TEST_TLS_SERVER_CERT),
                'tls_ca': TEST_TLS_CA,
                'keys_dir': key_folder.name,
                'tls_identifier_extractor_type': self.get_identifier_extractor_type(),
                'acratranslator_client_id_from_connection_enable': 'true',
                'tls_ocsp_from_cert': 'ignore',
                'tls_crl_from_cert': 'ignore',
            }

            incorrect_client_id = TLS_CERT_CLIENT_ID_2
            with ProcessContextManager(self.fork_translator(translator_kwargs)):
                response = request_func(translator_port, incorrect_client_id, None, data)
                decrypted = deserialize_and_decrypt_acrastruct(response, client_id_private_key, client_id)
                self.assertEqual(data, decrypted)
        finally:
            shutil.rmtree(key_folder.name)

    def apiDecryptionTest(self, request_func, use_http=False, use_grpc=False):
        # one is set
        self.assertTrue(use_http or use_grpc)
        # two is not acceptable
        self.assertFalse(use_http and use_grpc)
        translator_port = 3456
        key_folder = tempfile.TemporaryDirectory()
        try:
            client_id = extract_client_id_from_cert(tls_cert=TEST_TLS_CLIENT_CERT, extractor=self.get_identifier_extractor_type())
            self.assertEqual(create_client_keypair_from_certificate(tls_cert=TEST_TLS_CLIENT_CERT,
                                                                    extractor=self.get_identifier_extractor_type(), keys_dir=key_folder.name), 0)
            data = get_pregenerated_random_data().encode('ascii')
            encryption_key = read_storage_public_key(client_id, keys_dir=key_folder.name)
            acrastruct = create_acrastruct(data, encryption_key)
            connection_string = 'tcp://127.0.0.1:{}'.format(translator_port)
            translator_kwargs = {
                'incoming_connection_http_string': connection_string if use_http else '',
                # turn off grpc to avoid check connection to it
                'incoming_connection_grpc_string': connection_string if use_grpc else '',
                'tls_key': abs_path(TEST_TLS_SERVER_KEY),
                'tls_cert': abs_path(TEST_TLS_SERVER_CERT),
                'tls_ca': TEST_TLS_CA,
                'keys_dir': key_folder.name,
                'tls_identifier_extractor_type': self.get_identifier_extractor_type(),
                'acratranslator_client_id_from_connection_enable': 'true',
                'tls_ocsp_from_cert': 'ignore',
                'tls_crl_from_cert': 'ignore',
            }

            incorrect_client_id = TLS_CERT_CLIENT_ID_2
            with ProcessContextManager(self.fork_translator(translator_kwargs)):
                response = request_func(translator_port, incorrect_client_id, None, acrastruct)
                self.assertEqual(data, response)
        finally:
            shutil.rmtree(key_folder.name)

    def testHTTPSApiResponses(self):
        translator_port = 3456
        data = get_pregenerated_random_data().encode('ascii')
        encryption_key = read_storage_public_key(
            TLS_CERT_CLIENT_ID_1, keys_dir=KEYS_FOLDER.name)
        acrastruct = create_acrastruct(data, encryption_key)
        connection_string = 'tcp://127.0.0.1:{}'.format(translator_port)
        translator_kwargs = {
            'incoming_connection_http_string': connection_string,
            'tls_key': abs_path(TEST_TLS_SERVER_KEY),
            'tls_cert': abs_path(TEST_TLS_SERVER_CERT),
            'tls_ca': TEST_TLS_CA,
            'tls_identifier_extractor_type': TLS_CLIENT_ID_SOURCE_DN,
            'acratranslator_client_id_from_connection_enable': 'true',
            'tls_ocsp_from_cert': 'ignore',
            'tls_crl_from_cert': 'ignore',
        }

        api_url = 'https://localhost:{}/v1/decrypt'.format(translator_port)
        with ProcessContextManager(self.fork_translator(translator_kwargs)):
                cert = (TEST_TLS_CLIENT_CERT, TEST_TLS_CLIENT_KEY)

                # test incorrect HTTP method
                response = requests.get(api_url, data=acrastruct, cert=cert, verify=TEST_TLS_CA,
                                        timeout=REQUEST_TIMEOUT)
                self.assertEqual(
                    response.status_code, http.HTTPStatus.METHOD_NOT_ALLOWED)
                self.assertIn('405 method not allowed'.lower(),
                              response.text.lower())
                self.assertEqual(response.headers['Content-Type'], 'text/plain')

                # test without api version
                without_version_api_url = api_url.replace('v1/', '')
                response = requests.post(
                    without_version_api_url, data=acrastruct, cert=cert, verify=TEST_TLS_CA,
                    timeout=REQUEST_TIMEOUT)
                self.assertEqual(response.status_code, http.HTTPStatus.NOT_FOUND)
                self.assertIn('404 Page Not Found'.lower(), response.text.lower())
                self.assertEqual(response.headers['Content-Type'], 'text/plain')

                # incorrect version
                without_version_api_url = api_url.replace('v1/', 'v3/')
                response = requests.post(
                    without_version_api_url, data=acrastruct, cert=cert, verify=TEST_TLS_CA,
                    timeout=REQUEST_TIMEOUT)
                self.assertEqual(response.status_code,
                                 http.HTTPStatus.NOT_FOUND)
                self.assertIn('404 Page Not Found'.lower(), response.text.lower())
                self.assertEqual(response.headers['Content-Type'], 'text/plain')

                # incorrect url
                incorrect_url = 'https://localhost:{}/v1/someurl'.format(translator_port)
                response = requests.post(
                    incorrect_url, data=acrastruct, cert=cert, verify=TEST_TLS_CA, timeout=REQUEST_TIMEOUT)
                self.assertEqual(
                    response.status_code, http.HTTPStatus.NOT_FOUND)
                self.assertEqual('404 Page Not Found'.lower(), response.text.lower())
                self.assertEqual(response.headers['Content-Type'], 'text/plain')


                # without acrastruct (http body), pass empty byte array as data
                response = requests.post(api_url, data=b'', cert=cert, verify=TEST_TLS_CA,
                                         timeout=REQUEST_TIMEOUT)
                self.assertEqual(response.status_code,
                                 http.HTTPStatus.UNPROCESSABLE_ENTITY)
                self.assertIn("Can't decrypt AcraStruct".lower(),
                              response.text.lower())
                self.assertEqual(response.headers['Content-Type'], 'text/plain; charset=utf-8')

                # test with correct acrastruct
                response = requests.post(api_url, data=acrastruct, cert=cert, verify=TEST_TLS_CA,
                                         timeout=REQUEST_TIMEOUT)
                self.assertEqual(data, response.content)
                self.assertEqual(response.status_code, http.HTTPStatus.OK)
                self.assertEqual(response.headers['Content-Type'],
                                 'application/octet-stream')

    def testGRPCApi(self):
        self.apiDecryptionTest(self.grpc_decrypt_request, use_grpc=True)
        self.apiEncryptionTest(self.grpc_encrypt_request, use_grpc=True)

    def testHTTPApi(self):
        self.apiDecryptionTest(self.http_decrypt_request, use_http=True)
        self.apiEncryptionTest(self.http_encrypt_request, use_http=True)


class TestTranslatorDisableCachedOnStartup(AcraTranslatorMixin, BaseTestCase):
    def checkSkip(self):
        super().checkSkip()
        if KEYSTORE_VERSION == 'v2':
            self.skipTest("test only for keystore Version v1")

    def setUp(self):
        self.cached_dir = tempfile.TemporaryDirectory()
        # fill temp dir with all keys
        copy_tree(KEYS_FOLDER.name, self.cached_dir.name)
        super().setUp()

    def fork_translator(self, translator_kwargs, popen_kwargs=None):
        args = {
            'keystore_cache_on_start_enable': 'false',
            'keys_dir': self.cached_dir.name
        }
        translator_kwargs.update(args)
        return super().fork_translator(translator_kwargs, popen_kwargs)

    def testApiEncryptionDisableCacheWithoutKeysDir(self):
        translator_port = 3456

        client_id = extract_client_id_from_cert(tls_cert=TEST_TLS_CLIENT_CERT, extractor=self.get_identifier_extractor_type())
        self.assertEqual(create_client_keypair_from_certificate(tls_cert=TEST_TLS_CLIENT_CERT,
                                                                extractor=self.get_identifier_extractor_type(), keys_dir=self.cached_dir.name), 0)
        data = get_pregenerated_random_data().encode('ascii')
        client_id_private_key = read_storage_private_key(self.cached_dir.name, client_id)
        connection_string = 'tcp://127.0.0.1:{}'.format(translator_port)
        translator_kwargs = {
            'incoming_connection_http_string': connection_string,
            'tls_key': abs_path(TEST_TLS_SERVER_KEY),
            'tls_cert': abs_path(TEST_TLS_SERVER_CERT),
            'tls_ca': TEST_TLS_CA,
            'keys_dir': self.cached_dir.name,
            'tls_identifier_extractor_type': self.get_identifier_extractor_type(),
            'acratranslator_client_id_from_connection_enable': 'true',
            'tls_ocsp_from_cert': 'ignore',
            'tls_crl_from_cert': 'ignore',
        }

        incorrect_client_id = TLS_CERT_CLIENT_ID_2
        with ProcessContextManager(self.fork_translator(translator_kwargs)):
            self.cached_dir.cleanup()
            response = self.http_encrypt_request(translator_port, incorrect_client_id, None, data)
            # we cant encrypt data because AcraServer doest have access to encryption key with disabled keystore caching
            self.assertEqual(response, b"Can't encrypt data")
            with self.assertRaises(ValueError):
                deserialize_and_decrypt_acrastruct(response, client_id_private_key, client_id)


class TestTranslatorEnableCachedOnStartup(AcraTranslatorMixin, BaseTestCase):
    def checkSkip(self):
        super().checkSkip()
        if KEYSTORE_VERSION == 'v2':
            self.skipTest("test only for keystore Version v1")

    def setUp(self):
        self.cached_dir = tempfile.TemporaryDirectory()
        # fill temp dir with all keys
        copy_tree(KEYS_FOLDER.name, self.cached_dir.name)
        super().setUp()

    def fork_translator(self, translator_kwargs, popen_kwargs=None):
        args = {
            'keystore_cache_on_start_enable': 'true',
            'keys_dir': self.cached_dir.name
        }
        translator_kwargs.update(args)
        return super().fork_translator(translator_kwargs, popen_kwargs)

    def testApiEncryptionEnabledCacheWithoutKeysDir(self):
        translator_port = 3456

        client_id = extract_client_id_from_cert(tls_cert=TEST_TLS_CLIENT_CERT, extractor=self.get_identifier_extractor_type())
        self.assertEqual(create_client_keypair_from_certificate(tls_cert=TEST_TLS_CLIENT_CERT,
                                                                    extractor=self.get_identifier_extractor_type(), keys_dir=self.cached_dir.name), 0)
        data = get_pregenerated_random_data().encode('ascii')
        client_id_private_key = read_storage_private_key(self.cached_dir.name, client_id)
        connection_string = 'tcp://127.0.0.1:{}'.format(translator_port)
        translator_kwargs = {
                'incoming_connection_http_string': connection_string,
                'tls_key': abs_path(TEST_TLS_SERVER_KEY),
                'tls_cert': abs_path(TEST_TLS_SERVER_CERT),
                'tls_ca': TEST_TLS_CA,
                'keys_dir': self.cached_dir.name,
                'tls_identifier_extractor_type': self.get_identifier_extractor_type(),
                'acratranslator_client_id_from_connection_enable': 'true',
                'tls_ocsp_from_cert': 'ignore',
                'tls_crl_from_cert': 'ignore',
            }

        incorrect_client_id = TLS_CERT_CLIENT_ID_2
        with ProcessContextManager(self.fork_translator(translator_kwargs)):
            self.cached_dir.cleanup()
            response = self.http_encrypt_request(translator_port, incorrect_client_id, None, data)
            decrypted = deserialize_and_decrypt_acrastruct(response, client_id_private_key, client_id)
            self.assertEqual(data, decrypted)


class TestAcraTranslatorWithVaultMasterKeyLoaderByDistinguishedName(HashiCorpVaultMasterKeyLoaderMixin,
                                                 TLSAuthenticationByDistinguishedNameMixin, AcraTranslatorTest):
    pass


class TestAcraTranslatorWithVaultMasterKeyLoaderBySerialNumber(HashiCorpVaultMasterKeyLoaderMixin,
                                                                    TLSAuthenticationBySerialNumberMixin, AcraTranslatorTest):
    pass


class TestAcraTranslatorClientIDFromTLSByDistinguishedName(TLSAuthenticationByDistinguishedNameMixin, AcraTranslatorTest):
    pass


class TestAcraTranslatorClientIDFromTLSByDistinguishedNameVaultMasterKeyLoader(HashiCorpVaultMasterKeyLoaderMixin, TestAcraTranslatorClientIDFromTLSByDistinguishedName):
    pass


class TestKeyRotationWithVaultMasterKeyLoader(HashiCorpVaultMasterKeyLoaderMixin, TestKeyRotation):
    pass


class TestAcraTranslatorClientIDFromTLSBySerialNumber(TLSAuthenticationBySerialNumberMixin, TestAcraTranslatorClientIDFromTLSByDistinguishedName):
    pass


class TestAcraTranslatorClientIDFromTLSBySerialNumberVaultMasterKeyLoader(HashiCorpVaultMasterKeyLoaderMixin, TLSAuthenticationBySerialNumberMixin, TestAcraTranslatorClientIDFromTLSByDistinguishedName):
    pass


class TestAcraRotateWithZone(BaseTestCase):
    ZONE = True

    def fork_acra(self, popen_kwargs: dict=None, **acra_kwargs: dict):
        acra_kwargs['keystore_cache_size'] = -1  # no cache
        return super(TestAcraRotateWithZone, self).fork_acra(
            popen_kwargs, **acra_kwargs)

    def read_public_key(self, key_id, keys_folder):
        return read_zone_public_key(key_id, keys_folder)

    def isSamePublicKeys(self, keys_folder, keys_data):
        """check is equal zone public key on filesystem and from zone_data"""
        for key_id, public_key in keys_data.items():
            current_public = self.read_public_key(key_id, keys_folder)
            if b64decode(public_key) != current_public:
                return False
        return True

    def testFileRotation(self):
        """
        generate some zones, create AcraStructs with them and save to files
        call acra-rotate and check that public keys of zones different,
        AcraStructs different and decrypted AcraStructs (raw data) the same"""

        TestData = collections.namedtuple("TestData", ["acrastruct", "data"])
        zone_map = collections.defaultdict(list)
        # how much generate acrastructs per zone
        zone_file_count = 3
        # count of different zones
        zone_id_count = 3
        filename_template = '{dir}/{id}_{num}.acrastruct'

        zones_before_rotate = {}

        # generated acrastructs to compare with rotated
        acrastructs = {}
        with tempfile.TemporaryDirectory() as keys_folder, \
                tempfile.TemporaryDirectory() as data_folder:
            # generate zones in separate folder
            # create acrastructs with this zones
            for i in range(zone_id_count):
                zone_data = json.loads(
                    subprocess.check_output(
                        [os.path.join(BINARY_OUTPUT_FOLDER, 'acra-addzone'),
                         '--keys_output_dir={}'.format(keys_folder)],
                        cwd=os.getcwd(),
                        timeout=PROCESS_CALL_TIMEOUT).decode('utf-8'))
                public_key = b64decode(zone_data[ZONE_PUBLIC_KEY])
                zone_id = zone_data[ZONE_ID]
                zones_before_rotate[zone_id] = zone_data[ZONE_PUBLIC_KEY]
                for i in range(zone_file_count):
                    data = get_pregenerated_random_data().encode('ascii')
                    acrastruct = create_acrastruct(
                        data, public_key, zone_id.encode("ascii"))
                    filename = filename_template.format(
                        dir=data_folder, id=zone_id, num=i)
                    acrastructs[filename] = TestData(
                        acrastruct=acrastruct, data=data)
                    with open(filename, 'wb') as f:
                        f.write(acrastruct)
                    zone_map[zone_id].append(filename)

            # keys of json objects that will be in output
            PUBLIC_KEY = 'new_public_key'
            FILES = 'file_paths'
            # True must be first because code below depends on it
            for dryRun in (True, False):
                with contextlib.closing(tempfile.NamedTemporaryFile(
                        'w', delete=False)) as zone_map_file:
                    json.dump(zone_map, zone_map_file)
                    zone_map_file.close()
                    result = subprocess.check_output(
                        [os.path.join(BINARY_OUTPUT_FOLDER, 'acra-rotate'), '--keys_dir={}'.format(keys_folder),
                         '--file_map_config={}'.format(zone_map_file.name),
                         '--dry-run={}'.format(1 if dryRun else 0)])
                    if not isinstance(result, str):
                        result = result.decode('utf-8')
                    result = json.loads(result)
                    if dryRun:
                        # keys on filesystem should not changed
                        self.assertTrue(
                            self.isSamePublicKeys(
                                keys_folder, zones_before_rotate))
                    else:
                        # keys on filesystem must be changed
                        self.assertFalse(
                            self.isSamePublicKeys(
                                keys_folder, zones_before_rotate))
                    for zone_id in result:
                        self.assertIn(zone_id, zones_before_rotate)
                        # new public key in output must be different from
                        # previous
                        self.assertNotEqual(
                            result[zone_id][PUBLIC_KEY],
                            zones_before_rotate[zone_id])
                        # check that all files was processed and are in result
                        self.assertEqual(
                            zone_map[zone_id],  # already sorted by loop index
                            sorted(result[zone_id][FILES]))
                        # compare rotated acrastructs
                        for path in result[zone_id][FILES]:
                            with open(path, 'rb') as acrastruct_file:
                                rotated_acrastruct = acrastruct_file.read()
                            zone_private = read_zone_private_key(keys_folder, zone_id)
                            if dryRun:
                                decrypted_rotated = decrypt_acrastruct(
                                    rotated_acrastruct, zone_private,
                                    zone_id=zone_id.encode('ascii'))
                                self.assertEqual(
                                    rotated_acrastruct,
                                    acrastructs[path].acrastruct)
                            else:
                                decrypted_rotated = deserialize_and_decrypt_acrastruct(
                                    rotated_acrastruct, zone_private,
                                    zone_id=zone_id.encode('ascii'))
                                self.assertNotEqual(
                                    rotated_acrastruct,
                                    acrastructs[path].acrastruct)
                            # data should be unchanged
                            self.assertEqual(
                                decrypted_rotated, acrastructs[path].data)

    def testDatabaseRotation(self):
        # TODO(ilammy, 2020-03-13): test with rotated zone keys
        # That is, as soon as it is possible to rotate them (T1581)

        def load_zones_from_folder(keys_folder, zone_ids):
            """load zone public keys from filesystem"""
            output = {}
            for id in zone_ids:
                output[id] = b64encode(self.read_public_key(id, keys_folder))
            return output

        rotate_test_table = sa.Table(
            'rotate_zone_test',
            metadata,
            sa.Column('id', sa.Integer, primary_key=True),
            sa.Column('zone_id', sa.LargeBinary(length=COLUMN_DATA_SIZE)),
            sa.Column('data', sa.LargeBinary(length=COLUMN_DATA_SIZE)),
            sa.Column('raw_data', sa.Text),
        )
        metadata.create_all(self.engine_raw)
        self.engine_raw.execute(sa.delete(rotate_test_table))
        zones = []
        zone_count = 5
        data_per_zone_count = 2
        for i in range(zone_count):
            zones.append(
                json.loads(subprocess.check_output(
                    [os.path.join(BINARY_OUTPUT_FOLDER, 'acra-addzone'),
                     '--keys_output_dir={}'.format(KEYS_FOLDER.name)],
                    cwd=os.getcwd(),
                    timeout=PROCESS_CALL_TIMEOUT).decode('utf-8')))
        zone_ids = [data[ZONE_ID] for data in zones]
        data_before_rotate = {}
        for zone in zones:
            for _ in range(data_per_zone_count):
                data = get_pregenerated_random_data()
                zone_public = b64decode(zone[ZONE_PUBLIC_KEY].encode('ascii'))
                acra_struct = create_acrastruct(
                    data.encode('ascii'), zone_public,
                    context=zone[ZONE_ID].encode('ascii'))
                row_id = get_random_id()
                data_before_rotate[row_id] = acra_struct
                self.engine_raw.execute(
                    rotate_test_table.insert(),
                    {'id': row_id, 'data': acra_struct, 'raw_data': data,
                     'zone_id': zone[ZONE_ID].encode('ascii')})

        if TEST_MYSQL:
            # test:test@tcp(127.0.0.1:3306)/test
            connection_string = "{user}:{password}@tcp({host}:{port})/{db_name}".format(
                user=DB_USER, password=DB_USER_PASSWORD, host=DB_HOST,
                port=DB_PORT, db_name=DB_NAME)
            mode_arg = '--mysql_enable'
        elif TEST_POSTGRESQL:
            if TEST_WITH_TLS:
                sslmode = "require"
            else:
                sslmode = "disable"

            connection_string = "postgres://{user}:{password}@{db_host}:{db_port}/{db_name}?sslmode={sslmode}".format(
                sslmode=sslmode, user=DB_USER, password=DB_USER_PASSWORD,
                db_host=DB_HOST, db_port=DB_PORT, db_name=DB_NAME)
            mode_arg = '--postgresql_enable'
        else:
            self.fail("unsupported settings of tested db")

        for dry_run in (True, False):
            if TEST_MYSQL:
                sql_update = "update {} set data=? where id=?;".format(rotate_test_table.name)
                sql_select = 'select id, zone_id, data from {} order by id;'.format(rotate_test_table.name)
            elif TEST_POSTGRESQL:
                sql_update = "update {} set data=$1 where id=$2;".format(rotate_test_table.name)
                sql_select = 'select id, zone_id::bytea, data from {} order by id;'.format(rotate_test_table.name)
            else:
                self.fail("unsupported settings of tested db")

            default_args = [
                os.path.join(BINARY_OUTPUT_FOLDER, 'acra-rotate'),
                '--keys_dir={}'.format(KEYS_FOLDER.name),
                '--db_connection_string={}'.format(connection_string),
                '--dry-run={}'.format(1 if dry_run else 0),
                mode_arg
            ]

            zone_map = load_zones_from_folder(KEYS_FOLDER.name, zone_ids)
            # use extra arg in select and update
            subprocess.check_output(
                default_args + [
                    '--sql_select={}'.format(sql_select),
                    '--sql_update={}'.format(sql_update)
                ]
            )
            if dry_run:
                self.assertTrue(
                    self.isSamePublicKeys(KEYS_FOLDER.name, zone_map))
            else:
                self.assertFalse(
                    self.isSamePublicKeys(KEYS_FOLDER.name, zone_map))

            result = self.engine1.execute(sa.select([rotate_test_table]))
            self.check_decrypted_data(result)
            result = self.engine_raw.execute(sa.select([rotate_test_table]))
            self.check_rotation(result, data_before_rotate, dry_run)

            some_id = list(data_before_rotate.keys())[0]

            # chose any id to operate with specific row
            if TEST_MYSQL:
                sql_update = "update {} set data=? where id={{}};".format(rotate_test_table.name)
                sql_select = 'select zone_id, data from {} where id={};'.format(rotate_test_table.name, some_id)
            elif TEST_POSTGRESQL:
                sql_update = "update {} set data=$1 where id={{}};".format(rotate_test_table.name)
                sql_select = 'select zone_id::bytea, data from {} where id={};'.format(rotate_test_table.name, some_id)
            else:
                self.fail("unsupported settings of tested db")

            sql_update = sql_update.format(some_id)


            zone_map = load_zones_from_folder(KEYS_FOLDER.name, zone_ids)
            # rotate with select without extra arg
            subprocess.check_output(
                default_args + [
                    '--sql_select={}'.format(sql_select),
                    '--sql_update={}'.format(sql_update)
                ]
            )

            if dry_run:
                self.assertTrue(
                    self.isSamePublicKeys(KEYS_FOLDER.name, zone_map))
            else:
                self.assertFalse(
                    self.isSamePublicKeys(KEYS_FOLDER.name, zone_map))

            result = self.engine1.execute(
                sa.select([rotate_test_table],
                          whereclause=rotate_test_table.c.id==some_id))
            self.check_decrypted_data(result)
            # check that after rotation we can read actual data
            result = self.engine_raw.execute(
                sa.select([rotate_test_table],
                          whereclause=rotate_test_table.c.id==some_id))
            self.check_rotation(result, data_before_rotate, dry_run)

    def check_decrypted_data(self, result):
        data = result.fetchall()
        self.assertTrue(data)
        for row in data:
            # check that data was not changed
            self.assertEqual(row['data'], row['raw_data'].encode('utf-8'))

    def check_rotation(self, result, data_before_rotate, dry_run):
        data = result.fetchall()
        self.assertTrue(data)
        for row in data:
            # check that after rotation encrypted data != raw data
            self.assertNotEqual(row['data'], row['raw_data'].encode('utf-8'))
            if dry_run:
                # check that data was not changed
                self.assertEqual(row['data'], data_before_rotate[row['id']])
            else:
                # check that data was changed
                self.assertNotEqual(row['data'], data_before_rotate[row['id']])
                # update with new data to check on next stage
                data_before_rotate[row['id']] = row['data']


@ddt
class TestAcraRotate(TestAcraRotateWithZone):
    ZONE = False

    def read_public_key(self, key_id, keys_folder):
        return read_storage_public_key(key_id, keys_folder)

    def testFileRotation(self):
        """
        create AcraStructs with them and save to files
        call acra-rotate and check that public keys for client_ids different,
        AcraStructs different and decrypted AcraStructs (raw data) the same"""

        TestData = collections.namedtuple("TestData", ["acrastruct", "data"])
        filename_template = '{dir}/{id}_{num}.acrastruct'
        key_before_rotate = {}
        client_id = 'keypair1'
        keys_map = collections.defaultdict(list)
        keys_file_count = 3
        # generated acrastructs to compare with rotated
        acrastructs = {}
        with tempfile.TemporaryDirectory() as keys_folder, \
                tempfile.TemporaryDirectory() as data_folder:
            # generate keys in separate folder

            subprocess.check_output(
                [os.path.join(BINARY_OUTPUT_FOLDER, 'acra-keymaker'),
                 '--client_id={}'.format(client_id),
                 '--keys_output_dir={}'.format(keys_folder),
                 '--keys_public_output_dir={}'.format(keys_folder),
                 '--keystore={}'.format(KEYSTORE_VERSION)],
                cwd=os.getcwd(),
                timeout=PROCESS_CALL_TIMEOUT).decode('utf-8')
            # create acrastructs with this client_id
            key_before_rotate = {client_id: b64encode(self.read_public_key(client_id, keys_folder))}

            for i in range(keys_file_count):
                data = get_pregenerated_random_data().encode('ascii')
                acrastruct = create_acrastruct(data, b64decode(key_before_rotate[client_id]))
                filename = filename_template.format(
                    dir=data_folder, id=client_id, num=i)
                acrastructs[filename] = TestData(acrastruct=acrastruct, data=data)
                with open(filename, 'wb') as f:
                    f.write(acrastruct)
                keys_map[client_id].append(filename)


            # keys of json objects that will be in output
            PUBLIC_KEY = 'new_public_key'
            FILES = 'file_paths'
            # True must be first because code below depends on it
            for dryRun in (True, False):
                with contextlib.closing(tempfile.NamedTemporaryFile(
                        'w', delete=False)) as keys_map_file:
                    json.dump(keys_map, keys_map_file)
                    keys_map_file.close()
                    result = subprocess.check_output(
                        [os.path.join(BINARY_OUTPUT_FOLDER, 'acra-rotate'), '--keys_dir={}'.format(keys_folder),
                         '--file_map_config={}'.format(keys_map_file.name),
                         '--dry-run={}'.format(1 if dryRun else 0),
                         '--zonemode_enable=false'])
                    if not isinstance(result, str):
                        result = result.decode('utf-8')
                    result = json.loads(result)
                    if dryRun:
                        # keys on filesystem should not changed
                        self.assertTrue(
                            self.isSamePublicKeys(
                                keys_folder, key_before_rotate))
                    else:
                        # keys on filesystem must be changed
                        self.assertFalse(
                            self.isSamePublicKeys(
                                keys_folder, key_before_rotate))
                    for key_id in result:
                        self.assertIn(key_id, key_before_rotate)
                        # new public key in output must be different from
                        # previous
                        self.assertNotEqual(
                            result[key_id][PUBLIC_KEY],
                            key_before_rotate[key_id])
                        # check that all files was processed and are in result
                        self.assertEqual(
                            keys_map[key_id],  # already sorted by loop index
                            sorted(result[key_id][FILES]))
                        # compare rotated acrastructs
                        for path in result[key_id][FILES]:
                            with open(path, 'rb') as acrastruct_file:
                                rotated_acrastruct = acrastruct_file.read()
                            client_id_private = read_storage_private_key(keys_folder, key_id)
                            if dryRun:
                                decrypted_rotated = decrypt_acrastruct(
                                    rotated_acrastruct, client_id_private)
                                self.assertEqual(
                                    rotated_acrastruct,
                                    acrastructs[path].acrastruct)
                            else:
                                decrypted_rotated = deserialize_and_decrypt_acrastruct(
                                    rotated_acrastruct, client_id_private)
                                self.assertNotEqual(
                                    rotated_acrastruct,
                                    acrastructs[path].acrastruct)
                            # data should be unchanged
                            self.assertEqual(
                                decrypted_rotated, acrastructs[path].data)

    # Skip inherited non-decorated test
    def testDatabaseRotation(self):
        pass

    @data(False, True)
    def testDatabaseRotation2(self, rotate_storage_keys):
        def load_keys_from_folder(keys_folder, ids):
            """load public keys from filesystem"""
            output = {}
            for id in ids:
                output[id] = b64encode(self.read_public_key(id, keys_folder))
            return output

        rotate_test_table = sa.Table(
            'rotate_client_id_test',
            metadata,
            sa.Column('id', sa.Integer, primary_key=True),
            sa.Column('key_id', sa.LargeBinary(length=COLUMN_DATA_SIZE)),
            sa.Column('data', sa.LargeBinary(length=COLUMN_DATA_SIZE)),
            sa.Column('raw_data', sa.Text),
            keep_existing=True,
        )
        metadata.create_all(self.engine_raw)
        self.engine_raw.execute(sa.delete(rotate_test_table))

        data_before_rotate = {}

        data = get_pregenerated_random_data()
        client_id = TLS_CERT_CLIENT_ID_1
        acra_struct = create_acrastruct_with_client_id(data.encode('ascii'), client_id)
        row_id = get_random_id()
        data_before_rotate[row_id] = acra_struct
        self.engine_raw.execute(
            rotate_test_table.insert(),
            {'id': row_id, 'data': acra_struct, 'raw_data': data,
             'key_id': client_id.encode('ascii')})

        if rotate_storage_keys:
            create_client_keypair(client_id, only_storage=True)

        if TEST_MYSQL:
            # test:test@tcp(127.0.0.1:3306)/test
            connection_string = "{user}:{password}@tcp({host}:{port})/{db_name}".format(
                user=DB_USER, password=DB_USER_PASSWORD, host=DB_HOST,
                port=DB_PORT, db_name=DB_NAME)
            mode_arg = '--mysql_enable'
        elif TEST_POSTGRESQL:
            if TEST_WITH_TLS:
                sslmode = "require"
            else:
                sslmode = "disable"

            connection_string = "postgres://{user}:{password}@{db_host}:{db_port}/{db_name}?sslmode={sslmode}".format(
                sslmode=sslmode, user=DB_USER, password=DB_USER_PASSWORD,
                db_host=DB_HOST, db_port=DB_PORT, db_name=DB_NAME)
            mode_arg = '--postgresql_enable'
        else:
            self.fail("unsupported settings of tested db")

        for dry_run in (True, False):
            if TEST_MYSQL:
                sql_update = "update {} set data=? where id=?;".format(rotate_test_table.name)
                sql_select = "select id, '{}', data from {} order by id;".format(client_id, rotate_test_table.name)
            elif TEST_POSTGRESQL:
                sql_update = "update {} set data=$1 where id=$2;".format(rotate_test_table.name)
                sql_select = "select id, '{}'::bytea, data from {} order by id;".format(client_id, rotate_test_table.name)
            else:
                self.fail("unsupported settings of tested db")

            default_args = [
                os.path.join(BINARY_OUTPUT_FOLDER, 'acra-rotate'),
                '--keys_dir={}'.format(KEYS_FOLDER.name),
                '--db_connection_string={}'.format(connection_string),
                '--dry-run={}'.format(1 if dry_run else 0),
                '--zonemode_enable=false',
                mode_arg
            ]

            keys_map = load_keys_from_folder(KEYS_FOLDER.name, [client_id])
            try:
                # use extra arg in select and update
                subprocess.check_output(
                    default_args + [
                        "--sql_select={}".format(sql_select),
                        '--sql_update={}'.format(sql_update),
                    ]
                )
            except subprocess.CalledProcessError as exc:
                print(exc.output)
                raise
            if dry_run:
                self.assertTrue(
                    self.isSamePublicKeys(KEYS_FOLDER.name, keys_map))
            else:
                self.assertFalse(
                    self.isSamePublicKeys(KEYS_FOLDER.name, keys_map))

            result = self.engine1.execute(sa.select([rotate_test_table]))
            self.check_decrypted_data(result)
            result = self.engine_raw.execute(sa.select([rotate_test_table]))
            self.check_rotation(result, data_before_rotate, dry_run)
            some_id = list(data_before_rotate.keys())[0]

            # chose any id to operate with specific row
            if TEST_MYSQL:
                sql_update = "update {} set data=? where id={{}};".format(rotate_test_table.name)
                sql_select = "select '{}', data from {} where id={};".format(client_id, rotate_test_table.name, some_id)
            elif TEST_POSTGRESQL:
                sql_update = "update {} set data=$1 where id={{}};".format(rotate_test_table.name)
                sql_select = "select '{}'::bytea, data from {} where id={};".format(client_id, rotate_test_table.name, some_id)
            else:
                self.fail("unsupported settings of tested db")
            sql_update = sql_update.format(some_id)

            keys_map = load_keys_from_folder(KEYS_FOLDER.name, [client_id])
            # rotate with select without extra arg
            subprocess.check_output(
                default_args + [
                    "--sql_select={}".format(sql_select),
                    '--sql_update={}'.format(sql_update)
                ]
            )

            if dry_run:
                self.assertTrue(
                    self.isSamePublicKeys(KEYS_FOLDER.name, keys_map))
            else:
                self.assertFalse(
                    self.isSamePublicKeys(KEYS_FOLDER.name, keys_map))

            result = self.engine1.execute(
                sa.select([rotate_test_table],
                          whereclause=rotate_test_table.c.id==some_id))
            self.check_decrypted_data(result)
            # check that after rotation we can read actual data
            result = self.engine_raw.execute(
                sa.select([rotate_test_table],
                          whereclause=rotate_test_table.c.id==some_id))
            self.check_rotation(result, data_before_rotate, dry_run)


class TestPrometheusMetrics(AcraTranslatorMixin, BaseTestCase):
    LOG_METRICS = True
    # some small value but greater than 0 to compare with metrics value of time of processing
    MIN_EXECUTION_TIME = 0.0000001

    def checkMetrics(self, url, labels=None):
        """
        check that output of prometheus exporter contains all labels
        """
        exporter_metrics = [
            'go_memstats',
            'go_threads',
            'go_info',
            'go_goroutines',
            'go_gc_duration_seconds',
            'process_',
            'promhttp_',
        ]
        # check that need_skip
        def skip(need_skip):
            for label in exporter_metrics:
                if need_skip.startswith(label):
                    return True
            return False

        labels = labels if labels else {}

        response = requests.get(url)
        self.assertEqual(response.status_code, http.HTTPStatus.OK)

        # check that all labels were exported
        for label in labels.keys():
            self.assertIn(label, response.text)

        # check that labels have minimal expected value
        for family in text_string_to_metric_families(response.text):
            if skip(family.name):
                continue
            for sample in family.samples:
                try:
                    self.assertGreaterEqual(sample.value, labels[sample.name]['min_value'],
                                            '{} - {}'.format(sample.name, sample.value))
                except KeyError:
                    # python prometheus client append _total for sample names if they have type <counter> and
                    # have not _total suffix
                    if not sample.name.endswith('_total'):
                        raise
                    name = sample.name[:-len('_total')]
                    self.assertGreaterEqual(sample.value, labels[name]['min_value'],
                                            '{} - {}'.format(name, sample.value))

    def testAcraServer(self):
        # run some queries to set some values for counters
        HexFormatTest.testClientIDRead(self)
        labels = {
            # TEST_TLS_CLIENT_CERT + TEST_TLS_CLIENT_2_CERT
            'acraserver_connections_total': {'min_value': 2},

            'acraserver_connections_processing_seconds_bucket': {'min_value': 0},
            'acraserver_connections_processing_seconds_sum': {'min_value': TestPrometheusMetrics.MIN_EXECUTION_TIME},
            'acraserver_connections_processing_seconds_count': {'min_value': 1},

            'acraserver_response_processing_seconds_sum': {'min_value': TestPrometheusMetrics.MIN_EXECUTION_TIME},
            'acraserver_response_processing_seconds_bucket': {'min_value': 0},
            'acraserver_response_processing_seconds_count': {'min_value': 1},

            'acraserver_request_processing_seconds_sum': {'min_value': TestPrometheusMetrics.MIN_EXECUTION_TIME},
            'acraserver_request_processing_seconds_count': {'min_value': 1},
            'acraserver_request_processing_seconds_bucket': {'min_value': 0},

            'acra_acrastruct_decryptions_total': {'min_value': 1},

            'acraserver_version_major': {'min_value': 0},
            'acraserver_version_minor': {'min_value': 0},
            'acraserver_version_patch': {'min_value': 0},

            'acraserver_build_info': {'min_value': 1},
        }
        self.checkMetrics('http://localhost:{}/metrics'.format(
            self.ACRASERVER_PROMETHEUS_PORT), labels)


    def testAcraTranslator(self):
        labels = {
            'acratranslator_connections_total': {'min_value': 1},

            # sometimes request processing so fast that it not rounded to 1 and we have flappy tests
            # so check only that output contains such metrics
            'acratranslator_connections_processing_seconds_bucket': {'min_value': 0},
            'acratranslator_connections_processing_seconds_sum': {'min_value': 0},
            'acratranslator_connections_processing_seconds_count': {'min_value': 0},

            'acratranslator_request_processing_seconds_bucket': {'min_value': 0},
            'acratranslator_request_processing_seconds_sum': {'min_value': TestPrometheusMetrics.MIN_EXECUTION_TIME},
            'acratranslator_request_processing_seconds_count': {'min_value': 1},

            'acratranslator_version_major': {'min_value': 0},
            'acratranslator_version_minor': {'min_value': 0},
            'acratranslator_version_patch': {'min_value': 0},

            'acra_acrastruct_decryptions_total': {'min_value': 1},

            'acratranslator_build_info': {'min_value': 1},
        }
        translator_port = 3456
        metrics_port = translator_port+1
        data = get_pregenerated_random_data().encode('ascii')
        client_id = TLS_CERT_CLIENT_ID_1
        encryption_key = read_storage_public_key(
            client_id, keys_dir=KEYS_FOLDER.name)
        acrastruct = create_acrastruct(data, encryption_key)

        prometheus_metrics_address = 'tcp://localhost:{}'.format(metrics_port)
        connection_string = 'tcp://127.0.0.1:{}'.format(translator_port)
        base_translator_kwargs = {
            'incoming_connection_http_string': connection_string,
            'incoming_connection_prometheus_metrics_string': prometheus_metrics_address,
            'tls_key': abs_path(TEST_TLS_SERVER_KEY),
            'tls_cert': abs_path(TEST_TLS_SERVER_CERT),
            'tls_ca': TEST_TLS_CA,
            'tls_identifier_extractor_type': TLS_CLIENT_ID_SOURCE_DN,
            'acratranslator_client_id_from_connection_enable': 'true',
            'tls_ocsp_from_cert': 'ignore',
            'tls_crl_from_cert': 'ignore',
        }
        metrics_url = 'http://localhost:{}/metrics'.format(metrics_port)
        api_url = 'https://localhost:{}/v1/decrypt'.format(translator_port)
        with ProcessContextManager(self.fork_translator(base_translator_kwargs)):
                # test with correct acrastruct
                cert = (TEST_TLS_CLIENT_CERT, TEST_TLS_CLIENT_KEY)
                response = requests.post(api_url, data=acrastruct, cert=cert, verify=TEST_TLS_CA,
                                         timeout=REQUEST_TIMEOUT)
                self.assertEqual(response.status_code, http.HTTPStatus.OK)
                self.checkMetrics(metrics_url, labels)

        grpc_translator_kwargs = {
            'incoming_connection_grpc_string': connection_string,
            'incoming_connection_http_string': '',
            'incoming_connection_prometheus_metrics_string': prometheus_metrics_address,
        }
        base_translator_kwargs.update(grpc_translator_kwargs)
        with ProcessContextManager(self.fork_translator(base_translator_kwargs)):
                AcraTranslatorTest.grpc_decrypt_request(
                    self, translator_port, client_id, None, acrastruct)
                self.checkMetrics(metrics_url, labels)


class BaseTransparentEncryption(BaseTestCase):
    encryptor_table = sa.Table(
        'test_transparent_encryption', metadata,
        sa.Column('id', sa.Integer, primary_key=True),
        sa.Column('specified_client_id',
                  sa.LargeBinary(length=COLUMN_DATA_SIZE)),
                  sa.Column('default_client_id',
                  sa.LargeBinary(length=COLUMN_DATA_SIZE)),
        sa.Column('number', sa.Integer),
        sa.Column('zone_id', sa.LargeBinary(length=COLUMN_DATA_SIZE)),
        sa.Column('raw_data', sa.LargeBinary(length=COLUMN_DATA_SIZE)),
        sa.Column('nullable', sa.Text, nullable=True),
        sa.Column('empty', sa.LargeBinary(length=COLUMN_DATA_SIZE), nullable=False, default=b''),
        )
    ENCRYPTOR_CONFIG = get_encryptor_config('tests/encryptor_config.yaml')

    def setUp(self):
        self.prepare_encryptor_config(client_id=TLS_CERT_CLIENT_ID_1)
        super(BaseTransparentEncryption, self).setUp()

    def prepare_encryptor_config(self, client_id=None):
        prepare_encryptor_config(zone_id=zones[0][ZONE_ID], config_path=self.ENCRYPTOR_CONFIG, client_id=client_id)

    def tearDown(self):
        self.engine_raw.execute(self.encryptor_table.delete())
        super(BaseTransparentEncryption, self).tearDown()
        try:
            os.remove(get_test_encryptor_config(self.ENCRYPTOR_CONFIG))
        except FileNotFoundError:
            pass

    def fork_acra(self, popen_kwargs: dict=None, **acra_kwargs: dict):
        acra_kwargs['encryptor_config_file'] = get_test_encryptor_config(
            self.ENCRYPTOR_CONFIG)
        return super(BaseTransparentEncryption, self).fork_acra(
            popen_kwargs, **acra_kwargs)


class TestTransparentEncryption(BaseTransparentEncryption):

    def get_context_data(self):
        context = {
            'id': get_random_id(),
            'default_client_id': get_pregenerated_random_data().encode('ascii'),
            'number': get_random_id(),
            'zone_id': get_pregenerated_random_data().encode('ascii'),
            'specified_client_id': get_pregenerated_random_data().encode('ascii'),
            'raw_data': get_pregenerated_random_data().encode('ascii'),
            'zone': zones[0],
            'empty': b'',
        }
        return context

    def checkDefaultIdEncryption(self, id, default_client_id,
                                 specified_client_id, number, zone_id, zone, raw_data,
                                 *args, **kwargs):
        result = self.engine2.execute(
            sa.select([self.encryptor_table])
            .where(self.encryptor_table.c.id == id))
        row = result.fetchone()
        self.assertIsNotNone(row)

        # should be decrypted
        self.assertEqual(row['default_client_id'], default_client_id)
        # should be as is
        self.assertEqual(row['number'], number)
        self.assertEqual(row['raw_data'], raw_data)
        # other data should be encrypted
        self.assertNotEqual(row['specified_client_id'], specified_client_id)
        self.assertNotEqual(row['zone_id'], zone_id)
        self.assertEqual(row['empty'], b'')

    def checkSpecifiedIdEncryption(
            self, id, default_client_id, specified_client_id, zone_id,
            zone, raw_data, *args, **kwargs):
        # fetch using another client_id that will authenticated as TEST_TLS_CLIENT_2_CERT
        result = self.engine1.execute(
            sa.select([self.encryptor_table])
            .where(self.encryptor_table.c.id == id))
        row = result.fetchone()
        self.assertIsNotNone(row)

        # should be decrypted
        self.assertEqual(row['specified_client_id'], specified_client_id)
        # should be as is
        self.assertEqual(row['raw_data'], raw_data)
        # other data should be encrypted
        self.assertNotEqual(row['default_client_id'], default_client_id)
        self.assertNotEqual(row['zone_id'], zone_id)
        self.assertEqual(row['empty'], b'')

    def insertRow(self, data):
        # send through acra-server that authenticates as client_id=keypair2
        self.engine2.execute(self.encryptor_table.insert(), data)

    def check_all_decryptions(self, **context):
        self.checkDefaultIdEncryption(**context)
        self.checkSpecifiedIdEncryption(**context)

    def testEncryptedInsert(self):
        context = self.get_context_data()
        self.insertRow(context)
        self.check_all_decryptions(**context)

        encrypted_data = self.fetch_raw_data(context)

        # update with acrastructs and AcraServer should not
        # re-encrypt
        data_fields = ['default_client_id', 'specified_client_id', 'zone_id',
                       'raw_data', 'empty']
        data = {k: encrypted_data[k] for k in data_fields}
        data['id'] = context['id']
        self.update_data(data)

        data = self.fetch_raw_data(context)
        for field in data_fields:
            # check that acrastructs the same
            self.assertEqual(data[field], encrypted_data[field])

        # generate new data
        new_context = self.get_context_data()
        # use same id and integer
        new_context['id'] = context['id']
        new_context['number'] = context['number']
        # update with not encrypted raw data
        self.update_data(new_context)

        # check that data re-encrypted
        new_data = self.fetch_raw_data(new_context)

        for field in ['default_client_id', 'specified_client_id', 'zone_id']:
            # not equal with previously encrypted
            self.assertNotEqual(new_data[field], encrypted_data[field])
            # not equal with raw data
            self.assertNotEqual(new_data[field], new_context[field])

        # check that can decrypt after re-encryption
        self.check_all_decryptions(**new_context)

    def update_data(self, context):
        self.engine2.execute(
            sa.update(self.encryptor_table)
            .where(self.encryptor_table.c.id == context['id'])
            .values(default_client_id=context['default_client_id'],
                    specified_client_id=context['specified_client_id'],
                    zone_id=context['zone_id'],
                    raw_data=context['raw_data'])
        )

    def fetch_raw_data(self, context):
        result = self.engine_raw.execute(
            sa.select([self.encryptor_table.c.default_client_id,
                       self.encryptor_table.c.specified_client_id,
                       sa.cast(context['zone'][ZONE_ID].encode('ascii'), BYTEA),
                       self.encryptor_table.c.number,
                       self.encryptor_table.c.zone_id,
                       self.encryptor_table.c.raw_data,
                       self.encryptor_table.c.nullable,
                       self.encryptor_table.c.empty])
            .where(self.encryptor_table.c.id == context['id']))
        data = result.fetchone()
        return data


class TransparentEncryptionNoKeyMixin(AcraCatchLogsMixin):
    def setUp(self):
        self.checkSkip()
        try:
            self.init_key_stores()
            super().setUp()
        except:
            self.tearDown()
            raise

    def prepare_encryptor_config(self, client_id=None):
        return super().prepare_encryptor_config(client_id=self.client_id)

    def tearDown(self):
        if hasattr(self, 'acra'):
            stop_process(self.acra)
        send_signal_by_process_name('acra-server', signal.SIGKILL)
        self.server_keystore.cleanup()
        super().tearDown()

    def init_key_stores(self):
        self.client_id = 'test_client_ID'
        self.server_keystore = tempfile.TemporaryDirectory()
        self.server_keys_dir = os.path.join(self.server_keystore.name, '.acrakeys')

        create_client_keypair(name=self.client_id, keys_dir=self.server_keys_dir, only_storage=True)

        zones.append(json.loads(subprocess.check_output(
            [os.path.join(BINARY_OUTPUT_FOLDER, 'acra-addzone'), '--keys_output_dir={}'.format(self.server_keys_dir)],
            cwd=os.getcwd(), timeout=PROCESS_CALL_TIMEOUT).decode('utf-8')))


    def fork_acra(self, popen_kwargs: dict=None, **acra_kwargs: dict):
        args = {'keys_dir': self.server_keys_dir, 'client_id': self.client_id}
        acra_kwargs.update(args)
        return super().fork_acra(popen_kwargs, **acra_kwargs)

    def testEncryptedInsert(self):
        destroy_server_storage_key(client_id=self.client_id, keys_dir=self.server_keys_dir, keystore_version=KEYSTORE_VERSION)
        try:
            super().testEncryptedInsert()

        except:
            log = self.read_log(self.acra)
            if KEYSTORE_VERSION == 'v1':
                no_key_error_msg = 'open {}/.acrakeys/{}_storage_sym: no such file or directory'.format(self.server_keystore.name, self.client_id)
            else:
                no_key_error_msg = 'key path does not exist'
            self.assertIn(no_key_error_msg, log)
            pass


class TestTransparentEncryptionWithNoEncryptionKey(TransparentEncryptionNoKeyMixin, TestTransparentEncryption):
    pass


class TestTransparentEncryptionWithZone(TestTransparentEncryption):
    ZONE = True

    def testSearch(self):
        self.skipTest("searching with encryption with zones not supported yet")

    def testSearchWithEncryptedData(self):
        self.skipTest("searching with encryption with zones not supported yet")

    def checkZoneIdEncryption(self, zone, id, default_client_id,
                              specified_client_id, number, zone_id, raw_data,
                              *args, **kwargs):
        result = self.engine1.execute(
            sa.select([self.encryptor_table.c.default_client_id,
                       self.encryptor_table.c.specified_client_id,
                       sa.cast(zone[ZONE_ID].encode('ascii'), BYTEA),
                       self.encryptor_table.c.number,
                       self.encryptor_table.c.zone_id,
                       self.encryptor_table.c.raw_data,
                       self.encryptor_table.c.nullable,
                       self.encryptor_table.c.empty])
            .where(self.encryptor_table.c.id == id))
        row = result.fetchone()
        self.assertIsNotNone(row)

        # should be decrypted
        self.assertEqual(row['zone_id'], zone_id)
        # should be as is
        self.assertEqual(row['number'], number)
        self.assertEqual(row['raw_data'], raw_data)
        # other data should be encrypted
        self.assertNotEqual(row['default_client_id'], default_client_id)
        self.assertNotEqual(row['specified_client_id'], specified_client_id)
        self.assertEqual(row['empty'], b'')

    def check_all_decryptions(self, **context):
        self.checkZoneIdEncryption(**context)


class TestTransparentEncryptionWithZoneWithNoEncryptionKey(TransparentEncryptionNoKeyMixin, TestTransparentEncryptionWithZone):
    pass


class TestPostgresqlBinaryPreparedTransparentEncryption(BaseBinaryPostgreSQLTestCase, TestTransparentEncryption):
    """Testing transparent encryption of prepared statements in PostgreSQL (binary format)."""
    FORMAT = AsyncpgExecutor.BinaryFormat

    def filterContext(self, context):
        # Context contains some extra fields which do not correspond
        # to table columns. Remove them for prepared queries.
        return {column: value for column, value in context.items()
                if column in self.encryptor_table.columns}

    def insertRow(self, context):
        context = self.filterContext(context)
        query, parameters = self.compileQuery(
            self.encryptor_table.insert(context),
            context,
        )
        self.executor2.execute_prepared_statement(query, parameters)

    def update_data(self, context):
        context = self.filterContext(context)
        # Exclude the "id" column which is a key.
        dataColumns = {column: value for column, value in context.items()
                       if column != 'id'}
        query, parameters = self.compileQuery(
            self.encryptor_table.update().
                where(self.encryptor_table.c.id == sa.bindparam('id')).
                values(dataColumns),
            context,
        )
        self.executor2.execute_prepared_statement(query, parameters)


class TestPostgresqlTextPreparedTransparentEncryption(TestPostgresqlBinaryPreparedTransparentEncryption):
    """Testing transparent encryption of prepared statements in PostgreSQL (text format)."""
    FORMAT = AsyncpgExecutor.TextFormat


class TestSetupCustomApiPort(BaseTestCase):
    def setUp(self):
        pass

    def tearDown(self):
        pass

    def get_acraserver_api_connection_string(self, port=None):
        # use tcp instead unix socket which set as default in tests
        return 'tcp://localhost:{}'.format(port)

    def testCustomPort(self):
        custom_port = 7373
        acra = self.fork_acra(
            None, incoming_connection_api_port=custom_port)
        try:
            wait_connection(custom_port)
        finally:
            stop_process(acra)

    def check_all_decryptions(self, **context):
        self.checkZoneIdEncryption(**context)


class TestEmptyValues(BaseTestCase):
    temp_table = sa.Table('test_empty_values', metadata,
                          sa.Column('id', sa.Integer, primary_key=True),
                          sa.Column('binary', sa.LargeBinary(length=10), nullable=True),
                          sa.Column('text', sa.Text, nullable=True),
                          )

    def testEmptyValues(self):
        null_value_id = get_random_id()

        empty_value_id = get_random_id()
        # insert with NULL value
        self.engine1.execute(
            self.temp_table.insert(),
            {'id': null_value_id, 'text': None, 'binary': None})

        # insert with empty value
        self.engine1.execute(
            self.temp_table.insert(),
            {'id': empty_value_id, 'text': '', 'binary': b''})

        # check null values
        result = self.engine1.execute(sa.select([self.temp_table]).where(self.temp_table.c.id == null_value_id))
        row = result.fetchone()
        if TEST_MYSQL:
            # PyMySQL returns empty strings for NULL values
            self.assertEqual(row['text'], '')
            self.assertEqual(row['binary'], b'')
        else:
            self.assertIsNone(row['text'])
            self.assertIsNone(row['binary'])

        # check empty values
        result = self.engine1.execute(sa.select([self.temp_table]).where(self.temp_table.c.id == empty_value_id))
        row = result.fetchone()
        self.assertEqual(row['text'], '')
        self.assertEqual(row['binary'], b'')


class TestEncryptionWithIntFields(BaseTestCase):
    temp_table = sa.Table('test_integer_data_fields', metadata,
                          sa.Column('id', sa.Integer, primary_key=True),
                          sa.Column('data', sa.LargeBinary(length=10), nullable=True),
                          sa.Column('number', sa.Integer),
                          sa.Column('binary', sa.LargeBinary(length=10), nullable=True),
                          )

    def testEncryptWithIntFields(self):
        value_id = get_random_id()
        data = b'42 is the answer'
        number = 8800
        binary = b'some\x00binary\x01data'

        data_encrypted = create_acrastruct(
            data,
            read_storage_public_key(TLS_CERT_CLIENT_ID_1, KEYS_FOLDER.name)
        )

        # insert some data
        self.engine1.execute(
            self.temp_table.insert(),
            {'id': value_id, 'data': data_encrypted, 'number': number, 'binary': binary})

        # check values (select all)
        result = self.engine1.execute(sa.select([self.temp_table]).where(self.temp_table.c.id == value_id))
        row = result.fetchone()
        self.assertEqual(row['id'], value_id)
        self.assertEqual(row['data'], data)
        self.assertEqual(row['number'], number)
        self.assertEqual(row['binary'], binary)

        # check values (select numbers only)
        result = self.engine1.execute(
            sa
                .select([self.temp_table.columns.id, self.temp_table.columns.number])
                .where(self.temp_table.c.id == value_id)
        )
        row = result.fetchone()
        self.assertEqual(row['id'], value_id)
        self.assertEqual(row['number'], number)

        # check values (select encrypted only)
        result = self.engine1.execute(
            sa
                .select([self.temp_table.columns.data])
                .where(self.temp_table.c.id == value_id)
        )
        row = result.fetchone()
        self.assertEqual(row['data'], data)

        # check values (select everything except encrypted)
        result = self.engine1.execute(
            sa
                .select([self.temp_table.columns.id, self.temp_table.columns.number, self.temp_table.columns.binary])
                .where(self.temp_table.c.id == value_id)
        )
        row = result.fetchone()
        self.assertEqual(row['id'], value_id)
        self.assertEqual(row['number'], number)
        self.assertEqual(row['binary'], binary)


class TestOutdatedServiceConfigs(BaseTestCase, FailedRunProcessMixin):
    def setUp(self):
        return

    def tearDown(self):
        return

    def remove_version_from_config(self, path):
        config = load_yaml_config(path)
        del config['version']
        dump_yaml_config(config, path)

    def replace_version_in_config(self, version, path):
        config = load_yaml_config(path)
        config['version'] = version
        dump_yaml_config(config, path)

    def testStartupWithoutVersionInConfig(self):
        files = os.listdir('cmd/')
        services = [i for i in files if os.path.isdir(os.path.join('cmd', i))]
        self.assertTrue(services)

        with tempfile.TemporaryDirectory() as tmp_dir:
            # generate configs for tests
            subprocess.check_output(['configs/regenerate.sh', tmp_dir], env={'BINARY_FOLDER': BINARY_OUTPUT_FOLDER})

            for service in services:
                self.remove_version_from_config(os.path.join(tmp_dir, service + '.yaml'))

            default_args = {
                'acra-server': ['-db_host=127.0.0.1'],
                'acra-keys': [],
            }
            for service in services:
                config_param = '-config_file={}'.format(os.path.join(tmp_dir, '{}.yaml'.format(service)))
                args = [os.path.join(BINARY_OUTPUT_FOLDER, service), config_param] + default_args.get(service, [])
                stderr = self.getOutputFromProcess(args)
                self.assertIn('error="config hasn\'t version key"', stderr)

    def testStartupWithOutdatedConfigVersion(self):
        files = os.listdir('cmd/')
        services = [i for i in files if os.path.isdir(os.path.join('cmd', i))]
        self.assertTrue(services)

        with tempfile.TemporaryDirectory() as tmp_dir:
            # generate configs for tests
            subprocess.check_output(['configs/regenerate.sh', tmp_dir], env={'BINARY_FOLDER': BINARY_OUTPUT_FOLDER})

            for service in services:
                self.replace_version_in_config('0.0.0', os.path.join(tmp_dir, service + '.yaml'))

            default_args = {
                'acra-server': ['-db_host=127.0.0.1'],
                'acra-keys': [],
            }
            for service in services:
                config_param = '-config_file={}'.format(os.path.join(tmp_dir, '{}.yaml'.format(service)))
                args = [os.path.join(BINARY_OUTPUT_FOLDER, service), config_param] + default_args.get(service, [])
                stderr = self.getOutputFromProcess(args)
                self.assertRegexpMatches(stderr, r'code=508 error="config version \\"0.0.0\\" is not supported, expects \\"[\d.]+\\" version')

    def testStartupWithDifferentConfigsPatchVersion(self):
        files = os.listdir('cmd/')
        services = [i for i in files if os.path.isdir(os.path.join('cmd/', i))]
        self.assertTrue(services)

        with tempfile.TemporaryDirectory() as tmp_dir:
            # generate configs for tests
            subprocess.check_output(['configs/regenerate.sh', tmp_dir], env={'BINARY_FOLDER': BINARY_OUTPUT_FOLDER})

            for service in services:
                config_path = os.path.join(tmp_dir, service + '.yaml')
                config = load_yaml_config(config_path)
                version = semver.parse(config['version'])
                version['patch'] = 100500
                config['version'] = semver.format_version(**version)
                dump_yaml_config(config, config_path)

            default_args = {
                'acra-addzone': ['-keys_output_dir={}'.format(KEYS_FOLDER.name)],
                'acra-keymaker': ['-keys_output_dir={}'.format(tmp_dir),
                                  '-keys_public_output_dir={}'.format(tmp_dir),
                                  '--keystore={}'.format(KEYSTORE_VERSION)],
                'acra-keys': [],
                'acra-poisonrecordmaker': ['-keys_dir={}'.format(tmp_dir)],
                'acra-rollback': {'args': ['-keys_dir={}'.format(tmp_dir)],
                                  'status': 1},
                'acra-rotate': {'args': ['-keys_dir={}'.format(tmp_dir)],
                                'status': 0},
                'acra-translator': {'connection': 'connection_string',
                                   'args': ['-keys_dir={}'.format(KEYS_FOLDER.name),
                                            # empty id to raise error
                                            '--securesession_id=""'],
                                   'status': 1},
                'acra-server': {'args': ['-keys_dir={}'.format(KEYS_FOLDER.name)],
                                'status': 1},
            }

            for service in services:
                test_data = default_args.get(service, [])
                expected_status_code = 0
                if isinstance(test_data, dict):
                    expected_status_code = test_data['status']
                    service_args = test_data['args']
                else:
                    service_args = test_data

                config_param = '-config_file={}'.format(os.path.join(tmp_dir, '{}.yaml'.format(service)))
                args = [os.path.join(BINARY_OUTPUT_FOLDER, service), config_param] + service_args
                stderr = self.getOutputFromProcess(args)
                self.assertNotRegex(stderr, r'code=508 error="config version \\"[\d.+]\\" is not supported, expects \\"[\d.]+\\" version')

    def testStartupWithoutConfig(self):
        files = os.listdir('cmd/')
        services = [i for i in files if os.path.isdir(os.path.join('cmd/', i))]
        self.assertTrue(services)

        with tempfile.TemporaryDirectory() as tmp_dir:
            default_args = {
                'acra-addzone': ['-keys_output_dir={}'.format(KEYS_FOLDER.name)],
                'acra-keymaker': ['-keys_output_dir={}'.format(tmp_dir),
                                  '-keys_public_output_dir={}'.format(tmp_dir),
                                  '--keystore={}'.format(KEYSTORE_VERSION)],
                'acra-keys': [],
                'acra-poisonrecordmaker': ['-keys_dir={}'.format(tmp_dir)],
                'acra-rollback': {'args': ['-keys_dir={}'.format(tmp_dir)],
                                  'status': 1},
                'acra-rotate': {'args': ['-keys_dir={}'.format(tmp_dir)],
                                'status': 0},
                'acra-translator': {'connection': 'connection_string',
                                    'args': ['-keys_dir={}'.format(KEYS_FOLDER.name),
                                             # empty id to raise error
                                             '--securesession_id=""'],
                                    'status': 1},
                'acra-server': {'args': ['-keys_dir={}'.format(KEYS_FOLDER.name)],
                                'status': 1},
            }

            for service in services:
                test_data = default_args.get(service, [])
                expected_status_code = 0
                if isinstance(test_data, dict):
                    expected_status_code = test_data['status']
                    service_args = test_data['args']
                else:
                    service_args = test_data

                args = [os.path.join(BINARY_OUTPUT_FOLDER, service), '-config_file=""'] + service_args
                stderr = self.getOutputFromProcess(args)
                self.assertNotRegex(stderr, r'code=508 error="config version \\"[\d.]\\" is not supported, expects \\"[\d.]+\\" version')


class TestPgPlaceholders(BaseTestCase):
    def checkSkip(self):
        if TEST_MYSQL or not TEST_POSTGRESQL:
            self.skipTest("test only for postgresql")
        elif not TEST_WITH_TLS:
            self.skipTest("running tests only with TLS")

    def testPgPlaceholders(self):
        connection_args = ConnectionArgs(host=get_db_host(), port=self.ACRASERVER_PORT,
                                         user=DB_USER, password=DB_USER_PASSWORD, raw=True,
                                         dbname=DB_NAME, ssl_ca=TEST_TLS_CA,
                                         ssl_key=TEST_TLS_CLIENT_KEY,
                                         ssl_cert=TEST_TLS_CLIENT_CERT)

        executor = AsyncpgExecutor(connection_args)

        # empty table will return 0 rows in first select and return our expected data from union
        # we test placeholders in SELECT and WHERE clause in such way
        query = "select $1::bytea from {table} where {column}=$1::bytea UNION select $1::bytea;".format(
            table=test_table.name, column=test_table.c.data.name)
        test_data = b'some data'

        data = executor.execute(query, [test_data])
        self.assertEqual(len(data), 1)
        self.assertEqual(data[0][0], test_data)

        executor.execute_prepared_statement(query, [test_data])
        self.assertEqual(len(data), 1)
        self.assertEqual(data[0][0], test_data)


class TLSAuthenticationDirectlyToAcraMixin:
    """Start acra-server TLS mode and use clientID from certificates
    self.engine1 uses TEST_TLS_CLIENT_* and self.engine2 uses TEST_TLS_CLIENT_2_* values as TLS credentials"""
    def setUp(self):
        if not TEST_WITH_TLS:
            self.skipTest("Test works only with TLS support on db side")
        self.acra_writer_id = extract_client_id_from_cert(tls_cert=TEST_TLS_CLIENT_CERT, extractor=self.get_identifier_extractor_type())
        self.assertEqual(create_client_keypair_from_certificate(tls_cert=TEST_TLS_CLIENT_CERT,
                                                                extractor=self.get_identifier_extractor_type(), keys_dir=KEYS_FOLDER.name), 0)
        # generate encryption keys for second certificate too
        self.assertEqual(create_client_keypair_from_certificate(tls_cert=TEST_TLS_CLIENT_2_CERT,
                                                                extractor=self.get_identifier_extractor_type(), keys_dir=KEYS_FOLDER.name), 0)
        try:
            if not self.EXTERNAL_ACRA:
                # start acra with configured TLS
                self.acra = self.fork_acra(
                    tls_key=abs_path(TEST_TLS_SERVER_KEY),
                    tls_cert=abs_path(TEST_TLS_SERVER_CERT),
                    tls_ca=TEST_TLS_CA,
                    keys_dir=KEYS_FOLDER.name,
                    tls_identifier_extractor_type=self.get_identifier_extractor_type())

            # create two engines which should use different client's certificates for authentication
            base_args = get_connect_args(port=self.ACRASERVER_PORT, sslmode='require')
            tls_args_1 = base_args.copy()
            tls_args_1.update(get_tls_connection_args(TEST_TLS_CLIENT_KEY, TEST_TLS_CLIENT_CERT))
            self.engine1 = sa.create_engine(
                get_engine_connection_string(self.get_acraserver_connection_string(self.ACRASERVER_PORT), DB_NAME),
                connect_args=tls_args_1)

            tls_args_2 = base_args.copy()
            tls_args_2.update(get_tls_connection_args(TEST_TLS_CLIENT_2_KEY, TEST_TLS_CLIENT_2_CERT))
            self.engine2 = sa.create_engine(
                get_engine_connection_string(self.get_acraserver_connection_string(self.ACRASERVER_PORT), DB_NAME),
                connect_args=tls_args_2)

            self.engine_raw = sa.create_engine(
                '{}://{}:{}/{}'.format(DB_DRIVER, DB_HOST, DB_PORT, DB_NAME),
                connect_args=connect_args)

            self.engines = [self.engine1, self.engine2, self.engine_raw]

            metadata.create_all(self.engine_raw)
            self.engine_raw.execute('delete from test;')
            for engine in self.engines:
                count = 0
                # try with sleep if acra not up yet
                while True:
                    try:
                        if TEST_MYSQL:
                            engine.execute("select 1;")
                        else:
                            engine.execute(
                                "UPDATE pg_settings SET setting = '{}' "
                                "WHERE name = 'bytea_output'".format(self.DB_BYTEA))
                        break
                    except Exception as e:
                        time.sleep(SETUP_SQL_COMMAND_TIMEOUT)
                        count += 1
                        if count == SQL_EXECUTE_TRY_COUNT:
                            raise
        except:
            self.tearDown()
            raise

    def tearDown(self):
        try:
            self.log_prometheus_metrics()
            self.clear_prometheus_addresses()
        except:
            pass
        try:
            self.engine_raw.execute('delete from test;')
        except:
            pass
        for engine in getattr(self, 'engines', []):
            engine.dispose()
        processes = [getattr(self, 'acra', ProcessStub())]
        stop_process(processes)
        send_signal_by_process_name('acra-server', signal.SIGKILL)


class TestDirectTLSAuthenticationFailures(TLSAuthenticationBySerialNumberMixin, BaseTestCase):
    # override setUp/tearDown from BaseTestCase to avoid extra initialization
    def setUp(self):
        if not TEST_WITH_TLS:
            self.skipTest("Test works only with TLS support on db side")

    def tearDown(self):
        pass

    def testInvalidClientAuthConfiguration(self):
        # try to start server with --tls_auth=0 and extracting client_id from TLS which is invalid together
        # because tls_auth=0 doesn't require client's certificate on handshake
        self.assertEqual(create_client_keypair_from_certificate(tls_cert=TEST_TLS_CLIENT_CERT, keys_dir=KEYS_FOLDER.name), 0)
        # generate encryption keys for second certificate too
        self.assertEqual(create_client_keypair_from_certificate(tls_cert=TEST_TLS_CLIENT_2_CERT, keys_dir=KEYS_FOLDER.name), 0)
        with self.assertRaises(Exception) as exc:
            self.fork_acra(
                tls_key=abs_path(TEST_TLS_SERVER_KEY),
                tls_cert=abs_path(TEST_TLS_SERVER_CERT),
                tls_ca=TEST_TLS_CA,
                tls_auth=0,
                keys_dir=KEYS_FOLDER.name,
                tls_identifier_extractor_type=self.get_identifier_extractor_type())
        # sometimes process start so fast that fork returns PID and between CLI checks and returning os.Exit(1)
        # python code starts connection loop even after process interruption
        self.assertIn(exc.exception.args[0], ('Can\'t fork', WAIT_CONNECTION_ERROR_MESSAGE))

    def testDirectConnectionWithoutCertificate(self):
        # try to start server with --tls_auth >= 1 and extracting client_id from TLS and connect directly without
        # providing any certificate
        self.assertEqual(create_client_keypair_from_certificate(tls_cert=TEST_TLS_CLIENT_CERT, keys_dir=KEYS_FOLDER.name), 0)
        # generate encryption keys for second certificate too
        self.assertEqual(create_client_keypair_from_certificate(tls_cert=TEST_TLS_CLIENT_2_CERT, keys_dir=KEYS_FOLDER.name), 0)
        acra = ProcessStub()
        for tls_auth in range(1, 5):
            try:
                acra = self.fork_acra(
                    tls_key=abs_path(TEST_TLS_SERVER_KEY),
                    tls_cert=abs_path(TEST_TLS_SERVER_CERT),
                    tls_ca=TEST_TLS_CA,
                    tls_auth=tls_auth,
                    keys_dir=KEYS_FOLDER.name,
                    tls_identifier_extractor_type=self.get_identifier_extractor_type())

                base_args = get_connect_args(port=self.ACRASERVER_PORT, sslmode='require')
                tls_args_1 = base_args.copy()
                tls_args_1.update(get_tls_connection_args_without_certificate())
                if TEST_POSTGRESQL:
                    expected_exception = psycopg2.OperationalError
                else:
                    expected_exception = pymysql.err.OperationalError
                print(expected_exception)
                engine1 = sa.create_engine(
                    get_engine_connection_string(
                        self.get_acraserver_connection_string(self.ACRASERVER_PORT), DB_NAME),
                    connect_args=tls_args_1)
                with self.assertRaises(expected_exception) as exc:
                    # test query
                    engine1.execute('select 1')
            except Exception as exc2:
                pass
            finally:
                stop_process(acra)


class TestTLSAuthenticationDirectlyToAcraByDistinguishedName(TLSAuthenticationDirectlyToAcraMixin, TLSAuthenticationByDistinguishedNameMixin, BaseTestCase):
    """
    Tests environment when client's app connect to db through acra-server with TLS and acra-server extracts clientID from client's certificate
    instead using from --clientID CLI param
    """
    def testServerRead(self):
        """test decrypting with correct client_id and not decrypting with
        incorrect client_id or using direct connection to db"""
        self.assertEqual(create_client_keypair_from_certificate(tls_cert=TEST_TLS_CLIENT_CERT,
                                                                extractor=self.get_identifier_extractor_type(), keys_dir=KEYS_FOLDER.name), 0)
        server_public1 = read_storage_public_key(self.acra_writer_id, KEYS_FOLDER.name)
        data = get_pregenerated_random_data()
        acra_struct = create_acrastruct(
            data.encode('ascii'), server_public1)
        row_id = get_random_id()

        self.log(storage_client_id=self.acra_writer_id,
                 data=acra_struct, expected=data.encode('ascii'))

        self.engine1.execute(
            test_table.insert(),
            {'id': row_id, 'data': acra_struct, 'raw_data': data})
        result = self.engine1.execute(
            sa.select([test_table])
                .where(test_table.c.id == row_id))
        row = result.fetchone()
        self.assertEqual(row['data'], row['raw_data'].encode('utf-8'))
        self.assertEqual(row['empty'], b'')

        result = self.engine2.execute(
            sa.select([test_table])
                .where(test_table.c.id == row_id))
        row = result.fetchone()
        self.assertNotEqual(row['data'].decode('ascii', errors='ignore'),
                            row['raw_data'])
        self.assertEqual(row['empty'], b'')

        result = self.engine_raw.execute(
            sa.select([test_table])
                .where(test_table.c.id == row_id))
        row = result.fetchone()
        self.assertNotEqual(row['data'].decode('ascii', errors='ignore'),
                            row['raw_data'])
        self.assertEqual(row['empty'], b'')


    def testReadAcrastructInAcrastruct(self):
        """test correct decrypting acrastruct when acrastruct concatenated to
        partial another acrastruct"""
        server_public1 = read_storage_public_key(self.acra_writer_id, KEYS_FOLDER.name)
        incorrect_data = get_pregenerated_random_data()
        correct_data = get_pregenerated_random_data()
        suffix_data = get_pregenerated_random_data()[:10]
        fake_offset = (3+45+84) - 4
        fake_acra_struct = create_acrastruct(
            incorrect_data.encode('ascii'), server_public1)[:fake_offset]
        inner_acra_struct = create_acrastruct(
            correct_data.encode('ascii'), server_public1)
        data = fake_acra_struct + inner_acra_struct + suffix_data.encode('ascii')
        correct_data = correct_data + suffix_data
        row_id = get_random_id()

        self.log(storage_client_id=self.acra_writer_id,
                 data=data,
                 expected=fake_acra_struct+correct_data.encode('ascii'))

        self.engine1.execute(
            test_table.insert(),
            {'id': row_id, 'data': data, 'raw_data': correct_data})
        result = self.engine1.execute(
            sa.select([test_table])
                .where(test_table.c.id == row_id))
        row = result.fetchone()
        try:
            self.assertEqual(row['data'][fake_offset:],
                             row['raw_data'].encode('utf-8'))
            self.assertEqual(row['data'][:fake_offset], fake_acra_struct[:fake_offset])
        except:
            print('incorrect data: {}\ncorrect data: {}\ndata: {}\n data len: {}'.format(
                incorrect_data, correct_data, row['data'], len(row['data'])))
            raise
        self.assertEqual(row['empty'], b'')

        result = self.engine2.execute(
            sa.select([test_table])
                .where(test_table.c.id == row_id))
        row = result.fetchone()
        self.assertNotEqual(row['data'][fake_offset:].decode('ascii', errors='ignore'),
                            row['raw_data'])
        self.assertEqual(row['empty'], b'')

        result = self.engine_raw.execute(
            sa.select([test_table])
                .where(test_table.c.id == row_id))
        row = result.fetchone()
        self.assertNotEqual(row['data'][fake_offset:].decode('ascii', errors='ignore'),
                            row['raw_data'])
        self.assertEqual(row['empty'], b'')


class TestTLSAuthenticationDirectlyToAcraBySerialNumber(TLSAuthenticationBySerialNumberMixin,
                                                        TestTLSAuthenticationDirectlyToAcraByDistinguishedName):
    pass


class TestTLSAuthenticationDirectlyToAcraBySerialNumberConnectionsClosed(AcraCatchLogsMixin,TLSAuthenticationBySerialNumberMixin,
                                                        TestTLSAuthenticationDirectlyToAcraByDistinguishedName):
    """
    Test AcraServer proper Client/DB connections closing
    """

    def testReadAcrastructInAcrastruct(self):
        super().testReadAcrastructInAcrastruct()
        self.assertIn("Finished processing client's connection", self.read_log(self.acra))

    def testServerRead(self):
        super().testServerRead()
        self.assertIn("Finished processing client's connection", self.read_log(self.acra))

class TestAcraIgnoresLegacyKeys(AcraCatchLogsMixin, BaseTestCase):
    """
    Ensure AcraServer won't exit with error when started with flags for key caching,
    while keystore contains legacy keys (Connector<->Server, Connector<->Translator)
    """

    legacy_key_files = [
        'auth_key',
        'testclientid',
        'testclientid.pub',
        'testclientid_server',
        'testclientid_server.pub',
        'testclientid_translator',
        'testclientid_translator.pub',
    ]

    def checkSkip(self):
        super().checkSkip()

        if KEYSTORE_VERSION != 'v1':
            self.skipTest("test only for keystore v1")

    def setUp(self):
        try:
            for key_file in self.legacy_key_files:
                open(f"{KEYS_FOLDER.name}/{key_file}", "w").close()
        except:
            self.tearDown()
            raise

        super().setUp()

    def tearDown(self):
        for key_file in self.legacy_key_files:
            try: os.remove(f"{KEYS_FOLDER.name}/{key_file}")
            except: pass

        super().tearDown()

    def fork_acra(self, popen_kwargs: dict=None, **acra_kwargs: dict):
        args = {
            'keystore_cache_size': 0,
            'keystore_cache_on_start_enable': 'true',
        }
        acra_kwargs.update(args)
        return super().fork_acra(popen_kwargs, **acra_kwargs)

    def testKeysCachedSuccessfully(self):
        self.assertIn("Cached keystore on start successfully".lower(), self.read_log(self.acra).lower())

    def testLegacyKeysIgnored(self):
        self.assertIn("Ignoring legacy key".lower(), self.read_log(self.acra).lower())


class BaseSearchableTransparentEncryption(TestTransparentEncryption):
    encryptor_table = sa.Table(
        'test_searchable_transparent_encryption', metadata,
        sa.Column('id', sa.Integer, primary_key=True),
        sa.Column('specified_client_id',
                  sa.LargeBinary(length=COLUMN_DATA_SIZE)),
        sa.Column('default_client_id',
                  sa.LargeBinary(length=COLUMN_DATA_SIZE)),

        sa.Column('number', sa.Integer),
        sa.Column('zone_id', sa.LargeBinary(length=COLUMN_DATA_SIZE)),
        sa.Column('raw_data', sa.LargeBinary(length=COLUMN_DATA_SIZE)),
        sa.Column('nullable', sa.Text, nullable=True),
        sa.Column('searchable', sa.LargeBinary(length=COLUMN_DATA_SIZE)),
        sa.Column('searchable_acrablock', sa.LargeBinary(length=COLUMN_DATA_SIZE)),
        sa.Column('empty', sa.LargeBinary(length=COLUMN_DATA_SIZE), nullable=False, default=b''),
        sa.Column('token_i32', sa.Integer(), nullable=False, default=1),
        sa.Column('token_i64', sa.BigInteger(), nullable=False, default=1),
        sa.Column('token_str', sa.Text, nullable=False, default=''),
        sa.Column('token_bytes', sa.LargeBinary(length=COLUMN_DATA_SIZE), nullable=False, default=b''),
        sa.Column('token_email', sa.Text, nullable=False, default=''),
        sa.Column('masking', sa.LargeBinary(length=COLUMN_DATA_SIZE), nullable=False, default=b''),
    )
    ENCRYPTOR_CONFIG = get_encryptor_config('tests/ee_encryptor_config.yaml')

    def fork_acra(self, popen_kwargs: dict=None, **acra_kwargs: dict):
        # Disable keystore cache since it can interfere with rotation tests
        acra_kwargs['keystore_cache_size'] = -1
        return super(BaseSearchableTransparentEncryption, self).fork_acra(popen_kwargs, **acra_kwargs)

    def fetch_raw_data(self, context):
        result = self.engine_raw.execute(
            sa.select([self.encryptor_table.c.default_client_id,
                       self.encryptor_table.c.specified_client_id,
                       sa.cast(context['zone'][ZONE_ID].encode('ascii'), BYTEA),
                       self.encryptor_table.c.number,
                       self.encryptor_table.c.zone_id,
                       self.encryptor_table.c.raw_data,
                       self.encryptor_table.c.nullable,
                       self.encryptor_table.c.searchable,
                       self.encryptor_table.c.empty])
                .where(self.encryptor_table.c.id == context['id']))
        data = result.fetchone()
        return data

    def update_data(self, context):
        self.engine2.execute(
            sa.update(self.encryptor_table)
                .where(self.encryptor_table.c.id == context['id'])
                .values(default_client_id=context['default_client_id'],
                        specified_client_id=context['specified_client_id'],
                        zone_id=context['zone_id'],
                        raw_data=context['raw_data'],
                        searchable=context.get('searchable'),
                        empty=context.get('empty', b''),
                        nullable=context.get('nullable', None))
        )

    def get_context_data(self):
        context = {
            'id': get_random_id(),
            'default_client_id': get_pregenerated_random_data().encode('ascii'),
            'number': get_random_id(),
            'zone_id': get_pregenerated_random_data().encode('ascii'),
            'specified_client_id': get_pregenerated_random_data().encode('ascii'),
            'raw_data': get_pregenerated_random_data().encode('ascii'),
            'zone': zones[0],
            'searchable': get_pregenerated_random_data().encode('ascii'),
            'searchable_acrablock': get_pregenerated_random_data().encode('ascii'),
            'empty': b'',
            'nullable': None,
            'masking': get_pregenerated_random_data().encode('ascii'),
            'token_bytes': get_pregenerated_random_data().encode('ascii'),
            'token_email': get_pregenerated_random_data(),
            'token_str': get_pregenerated_random_data(),
            'token_i32': random.randint(0, 2 ** 16),
            'token_i64': random.randint(0, 2 ** 32),
        }
        return context

    def insertDifferentRows(self, context, count, search_term=None, search_field='searchable'):
        if not search_term:
            search_term = context[search_field]
        temp_context = context.copy()
        while count != 0:
            new_data = get_pregenerated_random_data().encode('utf-8')
            if new_data != search_term:
                temp_context[search_field] = new_data
                temp_context['id'] = context['id'] + count
                self.insertRow(temp_context)
                count -= 1

    def executeSelect2(self, query, parameters):
        """Execute a SELECT query with parameters via AcraServer for "keypair2"."""
        return self.engine2.execute(query, parameters).fetchall()

    def executeBulkInsert(self, query, values):
        """Execute a Bulk Insert query with list of values via AcraServer for "TEST_TLS_CLIENT_2_CERT"."""
        return self.engine2.execute(query.values(values))


class BaseSearchableTransparentEncryptionBinaryPostgreSQLMixin(BaseBinaryPostgreSQLTestCase, BaseTestCase):
    def executeSelect2(self, query, parameters):
        query, parameters = self.compileQuery(query, parameters)
        return self.executor2.execute_prepared_statement(query, parameters)

    def executeBulkInsert(self, query, values):
        """Execute a Bulk Insert query with list of values via AcraServer for "TEST_TLS_CLIENT_2_CERT"."""
        query, parameters = self.compileBulkInsertQuery(query.values(values), values)
        return self.executor2.execute_prepared_statement(query, parameters)


class BaseSearchableTransparentEncryptionBinaryMySQLMixin(BaseBinaryMySQLTestCase, BaseTestCase):
    def executeSelect2(self, query, parameters):
        query, parameters = self.compileQuery(query, parameters)
        return self.executor2.execute_prepared_statement(query, parameters)

    def executeBulkInsert(self, query, values):
        """Execute a Bulk Insert query with list of values via AcraServer for "TEST_TLS_CLIENT_2_CERT"."""
        query, parameters = self.compileBulkInsertQuery(query.values(values), values)
        return self.executor2.execute_prepared_statement_no_result(query, parameters)


class TestSearchableTransparentEncryption(BaseSearchableTransparentEncryption):
    def testSearch(self):
        context = self.get_context_data()
        search_term = context['searchable']

        # Insert searchable data and some additional different rows
        self.insertRow(context)
        self.insertDifferentRows(context, count=5)

        rows = self.executeSelect2(
            sa.select([self.encryptor_table])
                .where(self.encryptor_table.c.searchable == sa.bindparam('searchable')),
            {'searchable': search_term},
            )
        self.assertEqual(len(rows), 1)

        self.checkDefaultIdEncryption(**context)
        self.assertEqual(rows[0]['searchable'], search_term)

    def testHashValidation(self):
        context = self.get_context_data()
        search_term = context['searchable']

        # Insert searchable data and some additional different rows
        self.insertRow(context)

        rows = self.executeSelect2(
            sa.select([self.encryptor_table])
                .where(self.encryptor_table.c.searchable == sa.bindparam('searchable')),
            {'searchable': search_term},
                )
        self.assertEqual(len(rows), 1)

        self.checkDefaultIdEncryption(**context)
        self.assertEqual(rows[0]['searchable'], search_term)

        encrypted_data = self.fetch_raw_data(context)

        searchable_encrypted_data = bytearray(encrypted_data['searchable'])
        searchable_encrypted_data[5:10] = os.urandom(5)
        tamper_searchable_data = searchable_encrypted_data

        self.engine_raw.execute(
            sa.update(self.encryptor_table)
                .where(self.encryptor_table.c.id == context['id'])
                .values(searchable=tamper_searchable_data))

        result = self.engine2.execute(
            sa.select([self.encryptor_table]).where(self.encryptor_table.c.id == context['id']))

        row = result.fetchone()
        self.assertIsNotNone(row)

        self.assertEqual(row['default_client_id'], context['default_client_id'])
        self.assertNotEqual(row['searchable'], context['searchable'])
        self.assertNotEqual(row['specified_client_id'], context['specified_client_id'])

    def testBulkInsertSearch(self):
        context = self.get_context_data()
        search_term = context['searchable']

        search_context = context.copy()
        # we should delete redundant `zone` key to compile bulk insert query
        # https://docs.sqlalchemy.org/en/13/changelog/migration_08.html#unconsumed-column-names-warning-becomes-an-exception
        del search_context['zone']
        values = [search_context]
        for idx in range(5):
            insert_context = self.get_context_data()
            new_data = get_pregenerated_random_data().encode('utf-8')
            if new_data != search_term:
                insert_context['searchable'] = new_data
                del insert_context['zone']
                values.append(insert_context.copy())

        self.executeBulkInsert(self.encryptor_table.insert(), values)

        rows = self.executeSelect2(
            sa.select([self.encryptor_table])
                .where(self.encryptor_table.c.searchable == sa.bindparam('searchable')),
            {'searchable': search_term},
                )
        self.assertEqual(len(rows), 1)

        self.checkDefaultIdEncryption(**context)
        self.assertEqual(rows[0]['searchable'], search_term)
        for value in values:
            value['zone'] = zones[0],
            self.checkDefaultIdEncryption(**value)

    def testSearchAcraBlock(self):
        context = self.get_context_data()
        row_id = context['id']
        search_term = context['searchable_acrablock']

        # Insert searchable data and some additional different rows
        self.insertRow(context)
        self.insertDifferentRows(context, count=5, search_field='searchable_acrablock')

        rows = self.engine_raw.execute(
            sa.select([self.encryptor_table.c.searchable_acrablock])
                .where(self.encryptor_table.c.id == row_id)).fetchall()
        self.assertTrue(rows)

        temp_acrastruct = create_acrastruct_with_client_id(b'somedata', TLS_CERT_CLIENT_ID_1)
        # AcraBlock should have half of AcraStruct begin tag. Check that searchable_acrablock is not AcraStruct
        self.assertNotEqual(rows[0]['searchable_acrablock'][:8], temp_acrastruct[:8])
        # skip 33 bytes of hash
        self.assertEqual(rows[0]['searchable_acrablock'][33:33+3], CRYPTO_ENVELOPE_HEADER)

        rows = self.executeSelect2(
            sa.select([self.encryptor_table])
                .where(self.encryptor_table.c.searchable_acrablock == sa.bindparam('searchable_acrablock')),
            {'searchable_acrablock': search_term})
        self.assertEqual(len(rows), 1)

        self.checkDefaultIdEncryption(**context)
        self.assertEqual(rows[0]['searchable_acrablock'], search_term)

    def testDeserializeOldContainerOnDecryptionFail(self):
        acrastruct = create_acrastruct_with_client_id(b'somedata', TLS_CERT_CLIENT_ID_1)

        context = self.get_context_data()
        context['raw_data'] = acrastruct
        search_term = context['searchable_acrablock']

        # Insert searchable data and raw AcraStruct
        self.insertRow(context)

        rows = self.executeSelect2(
            sa.select([self.encryptor_table])
                .where(self.encryptor_table.c.searchable_acrablock == sa.bindparam('searchable_acrablock')),
            {'searchable_acrablock': search_term})
        self.assertEqual(len(rows), 1)
        self.checkDefaultIdEncryption(**context)

        # AcraStruct should be as is - not serialized inside general container
        self.assertEqual(rows[0]['raw_data'], acrastruct)

    def testSearchWithEncryptedData(self):
        context = self.get_context_data()
        not_encrypted_term = context['raw_data']
        search_term = context['searchable']
        encrypted_term = create_acrastruct_with_client_id(
            search_term, TLS_CERT_CLIENT_ID_2)
        context['searchable'] = encrypted_term

        # Insert searchable data and some additional different rows
        self.insertRow(context)
        # Use plaintext search term here to avoid mismatches
        self.insertDifferentRows(context, count=5, search_term=search_term)

        rows = self.executeSelect2(
            sa.select([self.encryptor_table])
                .where(sa.and_(
                    self.encryptor_table.c.searchable == sa.bindparam('searchable'),
                    self.encryptor_table.c.raw_data == sa.bindparam('raw_data'))),
            {'searchable': search_term,
             'raw_data': not_encrypted_term},
        )
        self.assertEqual(len(rows), 1)

        self.checkDefaultIdEncryption(**context)
        self.assertEqual(rows[0]['searchable'], search_term)

        result = self.engine2.execute(
            sa.select([self.encryptor_table])
                .where(self.encryptor_table.c.searchable == encrypted_term))
        rows = result.fetchall()
        self.assertEqual(len(rows), 1)

        self.checkDefaultIdEncryption(**context)
        self.assertEqual(rows[0]['searchable'], search_term)

    def testSearchAcraBlockWithEncryptedData(self):
        context = self.get_context_data()
        row_id = context['id']
        not_encrypted_term = context['raw_data']
        search_term = context['searchable_acrablock']
        encrypted_term = create_acrastruct_with_client_id(
            search_term, TLS_CERT_CLIENT_ID_2)
        context['searchable_acrablock'] = encrypted_term

        # Insert searchable data and some additional different rows
        self.insertRow(context)
        # Use plaintext search term here to avoid mismatches
        self.insertDifferentRows(context, count=5, search_term=search_term, search_field='searchable_acrablock')

        rows = self.engine_raw.execute(
            sa.select([self.encryptor_table.c.searchable_acrablock])
                .where(self.encryptor_table.c.id == row_id)).fetchall()
        self.assertTrue(rows)

        # AcraBlock should have half of AcraStruct begin tag. Check that searchable_acrablock is not AcraStruct
        self.assertNotEqual(rows[0]['searchable_acrablock'][:8], encrypted_term[:8])
        # skip 33 bytes of hash
        self.assertEqual(rows[0]['searchable_acrablock'][33:33+4], encrypted_term[:4])

        rows = self.executeSelect2(
            sa.select([self.encryptor_table])
                .where(sa.and_(
                self.encryptor_table.c.searchable_acrablock == sa.bindparam('searchable_acrablock'),
                self.encryptor_table.c.raw_data == sa.bindparam('raw_data'))),
            {'searchable_acrablock': search_term,
             'raw_data': not_encrypted_term},
                )
        self.assertEqual(len(rows), 1)

        self.checkDefaultIdEncryption(**context)
        self.assertEqual(rows[0]['searchable_acrablock'], search_term)

        result = self.engine2.execute(
            sa.select([self.encryptor_table])
                .where(self.encryptor_table.c.searchable_acrablock == encrypted_term))
        rows = result.fetchall()
        self.assertEqual(len(rows), 1)

        self.checkDefaultIdEncryption(**context)
        self.assertEqual(rows[0]['searchable_acrablock'], search_term)

    def testRotatedKeys(self):
        """Verify decryption of searchable data with old keys."""
        context = self.get_context_data()
        # Encrypt searchable data with epoch 1 key
        search_term = context['searchable']
        encrypted_term = create_acrastruct_with_client_id(
            search_term, TLS_CERT_CLIENT_ID_2)
        context['searchable'] = encrypted_term

        # Insert searchable data and some additional different rows
        self.insertRow(context)
        # Use plaintext search term here to avoid mismatches
        self.insertDifferentRows(context, count=5, search_term=search_term)

        # Encrypt the search term again with the same epoch 1 key,
        # this will result in different encrypted data on outside
        encrypted_term_1 = create_acrastruct_with_client_id(
            search_term, TLS_CERT_CLIENT_ID_2)
        self.assertNotEqual(encrypted_term_1, encrypted_term)

        # However, searchable encryption should still work with that
        rows = self.executeSelect2(
            sa.select([self.encryptor_table])
                .where(self.encryptor_table.c.searchable == sa.bindparam('searchable')),
            {'searchable': encrypted_term_1},
            )
        self.assertEqual(len(rows), 1)
        self.assertEqual(rows[0]['searchable'], search_term)

        # Now, rotate the encryption keys
        create_client_keypair(TLS_CERT_CLIENT_ID_2, only_storage=True)

        # Encrypt the search term again, now with the epoch 2 key
        encrypted_term_2 = create_acrastruct_with_client_id(
            search_term, TLS_CERT_CLIENT_ID_2)
        self.assertNotEqual(encrypted_term_2, encrypted_term)
        self.assertNotEqual(encrypted_term_2, encrypted_term_1)

        # And searchable encryption should still work
        rows = self.executeSelect2(
            sa.select([self.encryptor_table])
                .where(self.encryptor_table.c.searchable == sa.bindparam('searchable')),
            {'searchable': encrypted_term_2},
            )
        self.assertEqual(len(rows), 1)
        self.assertEqual(rows[0]['searchable'], search_term)

        # If you try the data encrypted with epoch 1 key, it should still work
        rows = self.executeSelect2(
            sa.select([self.encryptor_table])
                .where(self.encryptor_table.c.searchable == sa.bindparam('searchable')),
            {'searchable': encrypted_term_1},
            )
        self.assertEqual(len(rows), 1)
        self.assertEqual(rows[0]['searchable'], search_term)

    def testRotatedKeysAcraBlock(self):
        """Verify decryption of searchable data with old keys."""
        context = self.get_context_data()
        row_id = context['id']
        # Encrypt searchable data with epoch 1 key
        search_term = context['searchable_acrablock']
        encrypted_term = create_acrastruct_with_client_id(
            search_term, TLS_CERT_CLIENT_ID_2)
        context['searchable_acrablock'] = encrypted_term

        # Insert searchable data and some additional different rows
        self.insertRow(context)
        # Use plaintext search term here to avoid mismatches
        self.insertDifferentRows(context, count=5, search_term=search_term, search_field='searchable_acrablock')

        rows = self.engine_raw.execute(
            sa.select([self.encryptor_table.c.searchable_acrablock])
            .where(self.encryptor_table.c.id == row_id)).fetchall()
        self.assertTrue(rows)

        # AcraBlock should have half of AcraStruct begin tag. Check that searchable_acrablock is not AcraStruct
        self.assertNotEqual(rows[0]['searchable_acrablock'][:8], encrypted_term[:8])
        # skip 33 bytes of hash
        self.assertEqual(rows[0]['searchable_acrablock'][33:33+4], encrypted_term[:4])

        # Encrypt the search term again with the same epoch 1 key,
        # this will result in different encrypted data on outside
        encrypted_term_1 = create_acrastruct_with_client_id(
            search_term, TLS_CERT_CLIENT_ID_2)
        self.assertNotEqual(encrypted_term_1, encrypted_term)

        # However, searchable encryption should still work with that
        rows = self.executeSelect2(
            sa.select([self.encryptor_table])
                .where(self.encryptor_table.c.searchable_acrablock == sa.bindparam('searchable_acrablock')),
            {'searchable_acrablock': encrypted_term_1},
                )
        self.assertEqual(len(rows), 1)
        self.assertEqual(rows[0]['searchable_acrablock'], search_term)

        # Now, rotate the encryption keys
        create_client_keypair(TLS_CERT_CLIENT_ID_2, only_storage=True)

        # Encrypt the search term again, now with the epoch 2 key
        encrypted_term_2 = create_acrastruct_with_client_id(
            search_term, TLS_CERT_CLIENT_ID_2)
        self.assertNotEqual(encrypted_term_2, encrypted_term)
        self.assertNotEqual(encrypted_term_2, encrypted_term_1)

        # And searchable encryption should still work
        rows = self.executeSelect2(
            sa.select([self.encryptor_table])
                .where(self.encryptor_table.c.searchable_acrablock == sa.bindparam('searchable_acrablock')),
            {'searchable_acrablock': encrypted_term_2},
                )
        self.assertEqual(len(rows), 1)
        self.assertEqual(rows[0]['searchable_acrablock'], search_term)

        # If you try the data encrypted with epoch 1 key, it should still work
        rows = self.executeSelect2(
            sa.select([self.encryptor_table])
                .where(self.encryptor_table.c.searchable_acrablock == sa.bindparam('searchable_acrablock')),
            {'searchable_acrablock': encrypted_term_1},
                )
        self.assertEqual(len(rows), 1)
        self.assertEqual(rows[0]['searchable_acrablock'], search_term)

        rows = self.engine_raw.execute(
            sa.select([self.encryptor_table.c.searchable_acrablock])
                .where(self.encryptor_table.c.id == row_id)).fetchall()
        self.assertTrue(rows)

        # AcraBlock should have half of AcraStruct begin tag. Check that searchable_acrablock is not AcraStruct
        self.assertNotEqual(rows[0]['searchable_acrablock'][:8], encrypted_term[:8])
        # skip 33 bytes of hash
        self.assertEqual(rows[0]['searchable_acrablock'][33:33+4], encrypted_term[:4])


class TestSearchableTransparentEncryptionWithDefaultsAcraBlockBinaryPostgreSQL(BaseSearchableTransparentEncryptionBinaryPostgreSQLMixin, TestSearchableTransparentEncryption):
    ENCRYPTOR_CONFIG = get_encryptor_config('tests/ee_acrablock_defaults_with_searchable_config.yaml')


class TestSearchableTransparentEncryptionWithDefaultsAcraBlockBinaryMySQL(BaseSearchableTransparentEncryptionBinaryMySQLMixin, TestSearchableTransparentEncryption):
    ENCRYPTOR_CONFIG = get_encryptor_config('tests/ee_acrablock_defaults_with_searchable_config.yaml')


class TestSearchableTransparentEncryptionWithDefaultsAcraStructBinaryPostgreSQL(BaseSearchableTransparentEncryptionBinaryPostgreSQLMixin, TestSearchableTransparentEncryption):
    ENCRYPTOR_CONFIG = get_encryptor_config('tests/ee_acrastruct_defaults_with_searchable_config.yaml')


class TestSearchableTransparentEncryptionWithDefaultsAcraStructBinaryMySQL(BaseSearchableTransparentEncryptionBinaryMySQLMixin, TestSearchableTransparentEncryption):
    ENCRYPTOR_CONFIG = get_encryptor_config('tests/ee_acrastruct_defaults_with_searchable_config.yaml')


class TestSearchableTransparentEncryptionBinaryPostgreSQL(BaseSearchableTransparentEncryptionBinaryPostgreSQLMixin, TestSearchableTransparentEncryption):
    pass


class TestSearchableTransparentEncryptionBinaryMySQL(BaseSearchableTransparentEncryptionBinaryMySQLMixin, TestSearchableTransparentEncryption):
    pass


class TestTransparentSearchableEncryptionWithZone(BaseSearchableTransparentEncryption):
    def testSearch(self):
        self.skipTest("searching with encryption with zones not supported yet")

    def testSearchWithEncryptedData(self):
        self.skipTest("searching with encryption with zones not supported yet")

    def testRotatedKeys(self):
        self.skipTest("searching with encryption with zones not supported yet")


class BaseTokenization(BaseTestCase):
    WHOLECELL_MODE = True
    ENCRYPTOR_CONFIG = get_encryptor_config('tests/ee_tokenization_config.yaml')

    def get_specified_client_id(self):
        return TLS_CERT_CLIENT_ID_2

    def fork_acra(self, popen_kwargs: dict = None, **acra_kwargs: dict):
        prepare_encryptor_config(
            client_id=self.get_specified_client_id(), zone_id=zones[0][ZONE_ID], config_path=self.ENCRYPTOR_CONFIG)
        acra_kwargs.update(encryptor_config_file=get_test_encryptor_config(self.ENCRYPTOR_CONFIG))
        return super(BaseTokenization, self).fork_acra(popen_kwargs, **acra_kwargs)

    def insert_via_1(self, query, values):
        """Execute SQLAlchemy INSERT query via AcraServer with "TEST_TLS_CLIENT_CERT"."""
        return self.engine1.execute(query, values)

    def insert_via_1_bulk(self, query, values):
        """Execute SQLAlchemy Bulk INSERT query via AcraServer with "TEST_TLS_CLIENT_CERT"."""
        self.engine1.execute(query.values(values))

    def fetch_from_1(self, query):
        """Execute SQLAlchemy SELECT query via AcraServer with "TEST_TLS_CLIENT_CERT"."""
        return self.engine1.execute(query).fetchall()

    def fetch_from_2(self, query):
        """Execute SQLAlchemy SELECT query via AcraServer with "TEST_TLS_CLIENT_2_CERT"."""
        return self.engine2.execute(query).fetchall()


class BaseTokenizationWithBoltDB(BaseTokenization):
    def fork_acra(self, popen_kwargs: dict = None, **acra_kwargs: dict):
        acra_kwargs.update(token_db='token1.db')
        return super(BaseTokenizationWithBoltDB, self).fork_acra(popen_kwargs, **acra_kwargs)

    def tearDown(self):
        super().tearDown()
        os.remove('token1.db')


class BaseTokenizationWithRedis(RedisMixin, BaseTokenization):
    def fork_acra(self, popen_kwargs: dict = None, **acra_kwargs: dict):
        acra_kwargs.update(
            redis_host_port='localhost:6379',
            redis_db_tokens=self.TEST_REDIS_TOKEN_DB,
            encryptor_config_file=get_test_encryptor_config(self.ENCRYPTOR_CONFIG))
        return super(BaseTokenizationWithRedis, self).fork_acra(popen_kwargs, **acra_kwargs)


class BaseTokenizationWithBinaryBindMySQL(BaseTokenization, BaseBinaryMySQLTestCase):

    def checkSkip(self):
        if not TEST_MYSQL:
            self.skipTest("Only for MySQL")
        super().checkSkip()

    def insert_via_1(self, query, values):
        query, parameters = self.compileInsertQuery(query, values)
        self.executor1.execute_prepared_statement_no_result(query, parameters)

    def insert_via_1_bulk(self, query, values):
        """Execute SQLAlchemy Bulk INSERT query via AcraServer with "TEST_TLS_CLIENT_CERT"."""
        query, parameters = self.compileBulkInsertQuery(query.values(values), values)
        return self.executor1.execute_prepared_statement_no_result(query, parameters)

    def fetch_from_1(self, query):
        query, parameters = self.compileQuery(query, literal_binds=True)
        return self.executor1.execute_prepared_statement(query, parameters)

    def fetch_from_2(self, query):
        query, parameters = self.compileQuery(query, literal_binds=True)
        return self.executor2.execute_prepared_statement(query, parameters)


class BaseTokenizationWithBinaryPostgreSQL(BaseTokenization, BaseBinaryPostgreSQLTestCase):
    """Verify tokenization with PostgreSQL extended protocol (binary format)."""
    FORMAT = AsyncpgExecutor.BinaryFormat

    def checkSkip(self):
        if not TEST_POSTGRESQL:
            self.skipTest("Only for postgresql")
        super().checkSkip()

    def insert_via_1(self, query, values):
        query, parameters = self.compileQuery(query, values)
        self.executor1.execute_prepared_statement(query, parameters)

    def insert_via_1_bulk(self, query, values):
        """Execute SQLAlchemy Bulk INSERT query via AcraServer with "TEST_TLS_CLIENT_CERT"."""
        query, parameters = self.compileBulkInsertQuery(query.values(values), values)
        return self.executor1.execute_prepared_statement(query, parameters)

    def fetch_from_1(self, query):
        query, parameters = self.compileQuery(query, literal_binds=True)
        return self.executor1.execute_prepared_statement(query, parameters)

    def fetch_from_2(self, query):
        query, parameters = self.compileQuery(query, literal_binds=True)
        return self.executor2.execute_prepared_statement(query, parameters)


class BaseTokenizationWithTextPostgreSQL(BaseTokenizationWithBinaryPostgreSQL):
    """Verify tokenization with PostgreSQL extended protocol (text format)."""
    FORMAT = AsyncpgExecutor.TextFormat

    # TODO(ilammy, 2020-10-19): test binary formats
    # We need to skip this test only for MySQL but perform it for PostgreSQL.
    # This is already done by BaseBinaryPostgreSQLTestCase, but the parent
    # overrides checkSkip(). When parent's override is removed, this one
    # becomes unnecessary and should be removed too.
    def checkSkip(self):
        BaseBinaryPostgreSQLTestCase.checkSkip(self)


class BaseTokenizationWithBinaryMySQL(BaseTokenization):
    """Verify tokenization with MySQL binary protocol."""

    def checkSkip(self):
        if not TEST_MYSQL:
            self.skipTest('this test is only for MySQL')
        elif not TEST_WITH_TLS:
            self.skipTest("running tests only with TLS")

    def fetch_from_1(self, query):
        return self.execute(query, TEST_TLS_CLIENT_KEY, TEST_TLS_CLIENT_CERT)

    def fetch_from_2(self, query):
        return self.execute(query, TEST_TLS_CLIENT_2_KEY, TEST_TLS_CLIENT_2_CERT)

    def execute(self, query, ssl_key, ssl_cert):
        # We need a rendered SQL query here. It will be converted into
        # a prepared statement (without arguments) to use MySQL binary
        # protocol on the wire.
        query = query.compile(compile_kwargs={"literal_binds": True}).string
        args = ConnectionArgs(
            host=get_db_host(), port=self.ACRASERVER_PORT, dbname=DB_NAME,
            user=DB_USER, password=DB_USER_PASSWORD,
            ssl_ca=TEST_TLS_CA,
            ssl_key=ssl_key,
            ssl_cert=ssl_cert,
            raw=True,
        )
        result = MysqlExecutor(args).execute_prepared_statement(query)
        # For some weird reason MySQL connector in prepared statement mode
        # does not decode TEXT columns into Python strings. In text mode
        # it tries to decode the bytes and returns strings if they decode.
        # Do the same here.
        for row in result:
            for column, value in row.items():
                if isinstance(value, (bytes, bytearray)):
                    try:
                        row[column] = bytes(value)
                    except (LookupError, UnicodeDecodeError):
                        pass
        return result


class TestTokenizationWithoutZone(BaseTokenization):
    ZONE = False

    def testTokenizationDefaultClientID(self):
        default_client_id_table = sa.Table(
            'test_tokenization_default_client_id', metadata,
            sa.Column('id', sa.Integer, primary_key=True),
            sa.Column('nullable_column', sa.Text, nullable=True),
            sa.Column('empty', sa.LargeBinary(length=COLUMN_DATA_SIZE), nullable=False, default=b''),
            sa.Column('token_i32', sa.Integer()),
            sa.Column('token_i64', sa.BigInteger()),
            sa.Column('token_str', sa.Text),
            sa.Column('token_bytes', sa.LargeBinary(length=COLUMN_DATA_SIZE), nullable=False, default=b''),
            sa.Column('token_email', sa.Text),
            extend_existing=True,
        )
        metadata.create_all(self.engine_raw, [default_client_id_table])
        self.engine1.execute(default_client_id_table.delete())
        data = {
            'id': 1,
            'nullable_column': None,
            'empty': b'',
            'token_i32': random_int32(),
            'token_i64': random_int64(),
            'token_str': random_str(),
            'token_bytes': random_bytes(),
            'token_email': random_email(),
        }

        # insert data data
        self.insert_via_1(default_client_id_table.insert(), data)

        # expect that data was encrypted with client_id which used to insert (client_id==keypair1)
        source_data = self.fetch_from_1(
            sa.select([default_client_id_table])
                .where(default_client_id_table.c.id == data['id']))

        hidden_data = self.fetch_from_2(
            sa.select([default_client_id_table])
                .where(default_client_id_table.c.id == data['id']))

        if len(source_data) != len(hidden_data) != 1:
            self.fail('incorrect len of result data')

        # data owner take source data
        for k in ('token_i32', 'token_i64', 'token_str', 'token_bytes', 'token_email'):
            if isinstance(source_data[0][k], (bytearray, bytes)) and isinstance(data[k], str):
                self.assertEqual(source_data[0][k], data[k].encode('utf-8'))
                self.assertNotEqual(hidden_data[0][k], data[k].encode('utf-8'))
            else:
                self.assertEqual(source_data[0][k], data[k])
                self.assertNotEqual(hidden_data[0][k], data[k])

    def testTokenizationDefaultClientIDWithBulkInsert(self):
        default_client_id_table = sa.Table(
            'test_tokenization_default_client_id', metadata,
            sa.Column('id', sa.Integer, primary_key=True),
            sa.Column('nullable_column', sa.Text, nullable=True),
            sa.Column('empty', sa.LargeBinary(length=COLUMN_DATA_SIZE), nullable=False, default=b''),
            sa.Column('token_i32', sa.Integer()),
            sa.Column('token_i64', sa.BigInteger()),
            sa.Column('token_str', sa.Text),
            sa.Column('token_bytes', sa.LargeBinary(length=COLUMN_DATA_SIZE), nullable=False, default=b''),
            sa.Column('token_email', sa.Text),
            extend_existing=True,
        )
        metadata.create_all(self.engine_raw, [default_client_id_table])
        self.engine1.execute(default_client_id_table.delete())

        values = []
        for idx in range(5):
            insert_data = {
                'id': 1 + idx,
                'nullable_column': None,
                'empty': b'',
                'token_i32': random_int32(),
                'token_i64': random_int64(),
                'token_str': random_str(),
                'token_bytes': random_bytes(),
                'token_email': random_email(),
            }
            values.append(insert_data)

        # bulk insert data
        self.insert_via_1_bulk(default_client_id_table.insert(), values)

        # expect that data was encrypted with client_id which used to insert (client_id==TEST_TLS_CLIENT_CERT)
        source_data = self.fetch_from_1(sa.select([default_client_id_table]))

        hidden_data = self.fetch_from_2(sa.select([default_client_id_table]))

        if len(source_data) != len(hidden_data):
            self.fail('incorrect len of result data')

        for idx in range(len(source_data)):
            # data owner take source data
            for k in ('token_i32', 'token_i64', 'token_str', 'token_bytes', 'token_email'):
                if isinstance(source_data[idx][k], (bytearray, bytes)) and isinstance(values[idx][k], str):
                    self.assertEqual(source_data[idx][k], bytes(values[idx][k], encoding='utf-8'))
                else:
                    self.assertEqual(source_data[idx][k], values[idx][k])
                    self.assertNotEqual(hidden_data[idx][k], values[idx][k])

    def testTokenizationSpecificClientID(self):
        specific_client_id_table = sa.Table(
            'test_tokenization_specific_client_id', metadata,
            sa.Column('id', sa.Integer, primary_key=True),
            sa.Column('nullable_column', sa.Text, nullable=True),
            sa.Column('empty', sa.LargeBinary(length=COLUMN_DATA_SIZE), nullable=False, default=b''),
            sa.Column('token_i32', sa.Integer()),
            sa.Column('token_i64', sa.BigInteger()),
            sa.Column('token_str', sa.Text),
            sa.Column('token_bytes', sa.LargeBinary(length=COLUMN_DATA_SIZE), nullable=False, default=b''),
            sa.Column('token_email', sa.Text),
            extend_existing=True,
        )
        data = {
            'id': 1,
            'nullable_column': None,
            'empty': b'',
            'token_i32': random_int32(),
            'token_i64': random_int64(),
            'token_str': random_str(),
            'token_bytes': random_bytes(),
            'token_email': random_email(),
        }
        metadata.create_all(self.engine_raw, [specific_client_id_table])
        self.engine1.execute(specific_client_id_table.delete())

        # insert data data using client_id==TEST_TLS_CLIENT_CERT
        self.insert_via_1(specific_client_id_table.insert(), data)

        # expect that source data return client_id==TEST_TLS_CLIENT_2_CERT which defined in config
        source_data = self.fetch_from_2(
            sa.select([specific_client_id_table])
                .where(specific_client_id_table.c.id == data['id']))

        hidden_data = self.fetch_from_1(
            sa.select([specific_client_id_table])
                .where(specific_client_id_table.c.id == data['id']))

        if len(source_data) != len(hidden_data) != 1:
            self.fail('incorrect len of result data')

        # data owner take source data
        for k in ('token_i32', 'token_i64', 'token_str', 'token_bytes', 'token_email'):
            if isinstance(source_data[0][k], (bytearray, bytes)) and isinstance(data[k], str):
                self.assertEqual(source_data[0][k], bytes(data[k], encoding='utf-8'))
            else:
                self.assertEqual(source_data[0][k], data[k])
            self.assertNotEqual(hidden_data[0][k], data[k])

    def testTokenizationDefaultClientIDStarExpression(self):
        default_client_id_table = sa.Table(
            'test_tokenization_default_client_id', metadata,
            sa.Column('id', sa.Integer, primary_key=True),
            sa.Column('nullable_column', sa.Text, nullable=True),
            sa.Column('empty', sa.LargeBinary(length=COLUMN_DATA_SIZE), nullable=False, default=b''),
            sa.Column('token_i32', sa.Integer()),
            sa.Column('token_i64', sa.BigInteger()),
            sa.Column('token_str', sa.Text),
            sa.Column('token_bytes', sa.LargeBinary(length=COLUMN_DATA_SIZE), nullable=False, default=b''),
            sa.Column('token_email', sa.Text),
            extend_existing=True,
        )
        metadata.create_all(self.engine_raw, [default_client_id_table])
        self.engine1.execute(default_client_id_table.delete())
        data = {
            'id': 1,
            'nullable_column': None,
            'empty': b'',
            'token_i32': random_int32(),
            'token_i64': random_int64(),
            'token_str': random_str(),
            'token_bytes': random_bytes(),
            'token_email': random_email(),
        }

        # insert data data
        self.insert_via_1(default_client_id_table.insert(), data)

        # expect that data was encrypted with client_id which used to insert (client_id==TEST_TLS_CLIENT_CERT)
        source_data = self.fetch_from_1(
            sa.select(['*'], from_obj=default_client_id_table)
                .where(default_client_id_table.c.id == data['id']))

        hidden_data = self.fetch_from_2(
            sa.select(['*'], from_obj=default_client_id_table)
                .where(default_client_id_table.c.id == data['id']))

        if len(source_data) != len(hidden_data) != 1:
            self.fail('incorrect len of result data')

        # data owner take source data
        for k in ('token_i32', 'token_i64', 'token_str', 'token_bytes', 'token_email'):
            # successfully decrypted data returned as string otherwise as bytes
            # always encode to bytes to compare values with same type coercions
            if isinstance(source_data[0][k], (bytearray, bytes, memoryview)) and isinstance(data[k], str):
                self.assertEqual(utils.memoryview_to_bytes(source_data[0][k]), data[k].encode('utf-8'))
                self.assertNotEqual(utils.memoryview_to_bytes(hidden_data[0][k]), data[k].encode('utf-8'))
            else:
                self.assertEqual(utils.memoryview_to_bytes(source_data[0][k]), data[k])
                self.assertNotEqual(utils.memoryview_to_bytes(hidden_data[0][k]), data[k])


class TestReturningProcessingMixing:
    ZONE = False
    specific_client_id_table = sa.Table(
        'test_tokenization_specific_client_id', metadata,
        sa.Column('id', sa.Integer, primary_key=True),
        sa.Column('nullable_column', sa.Text, nullable=True),
        sa.Column('empty', sa.LargeBinary(length=COLUMN_DATA_SIZE), nullable=False, default=b''),
        sa.Column('token_i32', sa.Integer()),
        sa.Column('token_i64', sa.BigInteger()),
        sa.Column('token_str', sa.Text),
        sa.Column('token_bytes', sa.LargeBinary(length=COLUMN_DATA_SIZE), nullable=True, default=b''),
        sa.Column('token_email', sa.Text),
        extend_existing=True,
    )

    def insert_with_enum_and_return_data(self):
        raise NotImplementedError

    def insert_with_star_and_return_data(self):
        raise NotImplementedError

    def test_insert_returning_with_col_enum(self):
        source, hidden, data = self.insert_with_enum_and_return_data()
        self.assertEqual(source[1], data['token_str'])
        self.assertEqual(source[2], data['token_i64'])
        self.assertEqual(source[3], data['token_email'])
        self.assertEqual(source[4], data['token_i32'])
        self.assertNotEqual(hidden[1], data['token_str'])
        self.assertNotEqual(hidden[2], data['token_i64'])
        self.assertNotEqual(hidden[3], data['token_email'])
        self.assertNotEqual(hidden[4], data['token_i32'])

    def test_insert_returning_with_star(self):
        source, hidden, data = self.insert_with_star_and_return_data()
        self.assertEqual(source[3], data['token_i32'])
        self.assertEqual(source[4], data['token_i64'])
        self.assertEqual(source[5], data['token_str'])
        self.assertEqual(source[7], data['token_email'])
        self.assertNotEqual(hidden[3], data['token_i32'])
        self.assertNotEqual(hidden[4], data['token_i64'])
        self.assertNotEqual(hidden[5], data['token_str'])
        self.assertNotEqual(hidden[7], data['token_email'])


class TestReturningProcessingMariaDB(TestReturningProcessingMixing, BaseTokenization):
    data = {
        'nullable_column': None,
        'empty': b'',
        'token_i32': random_int32(),
        'token_i64': random_int64(),
        'token_str': random_str(),
        'token_bytes': random_bytes(),
        'token_email': random_email(),
    }

    def checkSkip(self):
        if not TEST_MARIADB or TEST_WITH_TLS:
            self.skipTest("Only for MariaDB")
        super().checkSkip()

    def build_raw_query_with_enum(self):
        id = get_random_id()
        # TODO(zhars, 2021-5-20): rewrite query when sqlalchemy will support RETURNING statements
        return 'INSERT INTO test_tokenization_specific_client_id ' \
               '(id, empty, token_bytes, token_i32, token_i64, token_str, token_email) ' \
               'VALUES ({}, {}, {}, {}, {}, \'{}\', \'{}\') ' \
               'RETURNING test_tokenization_specific_client_id.id, test_tokenization_specific_client_id.token_str,' \
               ' test_tokenization_specific_client_id.token_i64, test_tokenization_specific_client_id.token_email, ' \
               'test_tokenization_specific_client_id.token_i32'.format(id, self.data['empty'], self.data['empty'], self.data['token_i32'], self.data['token_i64'], self.data['token_str'], self.data['token_email'])

    def build_raw_query_with_star(self):
        id = get_random_id()
        # TODO(zhars, 2021-5-20): rewrite query when sqlalchemy will support RETURNING statements
        return 'INSERT INTO test_tokenization_specific_client_id ' \
               '(id, empty, token_bytes, token_i32, token_i64, token_str, token_email) ' \
               'VALUES ({}, {}, {}, {}, {}, \'{}\', \'{}\') ' \
               'RETURNING *'.format(id, self.data['empty'], self.data['empty'], self.data['token_i32'], self.data['token_i64'], self.data['token_str'], self.data['token_email'])

    def insert_with_enum_and_return_data(self):
        metadata.create_all(self.engine_raw, [self.specific_client_id_table])
        self.fetch_from_2(sa.select([self.specific_client_id_table]).where(self.specific_client_id_table.c.id == id))

        source = self.fetch_from_2(self.build_raw_query_with_enum())[0]
        hidden = self.fetch_from_1(self.build_raw_query_with_enum())[0]
        return source, hidden, self.data

    def insert_with_star_and_return_data(self):
        metadata.create_all(self.engine_raw, [self.specific_client_id_table])
        self.fetch_from_2(sa.select([self.specific_client_id_table]).where(self.specific_client_id_table.c.id == id))

        source = self.fetch_from_2(self.build_raw_query_with_star())[0]
        hidden = self.fetch_from_1(self.build_raw_query_with_star())[0]
        return source, hidden, self.data


class TestReturningProcessingPostgreSQL(TestReturningProcessingMixing, BaseTokenization):
    data = {
        'nullable_column': None,
        'empty': b'',
        'token_i32': random_int32(),
        'token_i64': random_int64(),
        'token_str': random_str(),
        'token_bytes': random_bytes(),
        'token_email': random_email(),
    }

    def checkSkip(self):
        if not TEST_POSTGRESQL:
            self.skipTest("Only for PostgreSQL")
        super().checkSkip()

    def build_raw_query_with_enum(self):
        self.data['id'] = get_random_id()
        return self.specific_client_id_table.insert(). \
            returning(self.specific_client_id_table.c.id, self.specific_client_id_table.c.token_str, self.specific_client_id_table.c.token_i64,
                      self.specific_client_id_table.c.token_email, self.specific_client_id_table.c.token_i32), self.data

    def build_raw_query_with_star(self):
        self.data['id'] = get_random_id()
        return self.specific_client_id_table.insert().returning(sa.literal_column('*')), self.data

    def insert_with_enum_and_return_data(self):
        metadata.create_all(self.engine_raw, [self.specific_client_id_table])
        self.fetch_from_2(sa.select([self.specific_client_id_table]).where(self.specific_client_id_table.c.id == get_random_id()))

        source_query, source_data = self.build_raw_query_with_enum()
        source = self.engine2.execute(source_query, source_data).fetchone()

        hidden_query, hidden_data = self.build_raw_query_with_enum()
        hidden = self.engine1.execute(hidden_query, hidden_data).fetchone()
        return source, hidden, self.data

    def insert_with_star_and_return_data(self):
        metadata.create_all(self.engine_raw, [self.specific_client_id_table])
        self.fetch_from_2(sa.select([self.specific_client_id_table]).where(self.specific_client_id_table.c.id == get_random_id()))

        source_query, data = self.build_raw_query_with_star()
        source = self.engine2.execute(source_query, data).fetchone()

        hidden_query, data = self.build_raw_query_with_star()
        hidden = self.engine1.execute(hidden_query, data).fetchone()
        return source, hidden, self.data


class TestTokenizationWithZone(BaseTokenization):
    ZONE = True

    def testTokenizationSpecificZoneID(self):
        specific_zone_id_table = sa.Table(
            'test_tokenization_specific_zone_id', metadata,
            sa.Column('id', sa.Integer, primary_key=True),
            sa.Column('zone_id', sa.LargeBinary(length=COLUMN_DATA_SIZE)),
            sa.Column('nullable_column', sa.Text, nullable=True),
            sa.Column('empty', sa.LargeBinary(length=COLUMN_DATA_SIZE), nullable=False, default=b''),
            sa.Column('token_i32', sa.Integer()),
            sa.Column('token_i64', sa.BigInteger()),
            sa.Column('token_str', sa.Text),
            sa.Column('token_bytes', sa.LargeBinary(length=COLUMN_DATA_SIZE), nullable=False, default=b''),
            sa.Column('token_email', sa.Text),
            extend_existing=True,
        )
        metadata.create_all(self.engine_raw, [specific_zone_id_table])
        self.engine1.execute(specific_zone_id_table.delete())
        zone_id = zones[0][ZONE_ID]
        data = {
            'id': 1,
            'nullable_column': None,
            'empty': b'',
            'zone_id': zone_id.encode('ascii'),
            'token_i32': random_int32(),
            'token_i64': random_int64(),
            'token_str': random_str(),
            'token_bytes': random_bytes(),
            'token_email': random_email(),
        }

        # insert data data using client_id==TEST_TLS_CLIENT_CERT
        self.insert_via_1(specific_zone_id_table.insert(), data)

        # expect that source data will returned from acra-servers with all client_id with correct zone id
        source_data = self.fetch_from_2(
            sa.select([specific_zone_id_table])
                .where(specific_zone_id_table.c.id == data['id']))

        hidden_data = self.fetch_from_1(
            sa.select([specific_zone_id_table])
                .where(specific_zone_id_table.c.id == data['id']))

        if len(source_data) != len(hidden_data) != 1:
            self.fail('incorrect len of result data')

        token_fields = ('token_i32', 'token_i64', 'token_str', 'token_bytes', 'token_email')
        # data owner take source data
        for k in token_fields:
            if isinstance(source_data[0][k], (bytearray, bytes)) and isinstance(data[k], str):
                self.assertEqual(source_data[0][k], data[k].encode('utf-8'))
                self.assertEqual(hidden_data[0][k], data[k].encode('utf-8'))
            else:
                self.assertEqual(source_data[0][k], data[k])
                self.assertEqual(hidden_data[0][k], data[k])

        # expect that source data will not returned from acra-servers with all client_id with incorrect zone id
        columns = [sa.cast(zones[1][ZONE_ID].encode('ascii'), BYTEA)]
        # all columns except zone id
        columns.extend([i for i in list(specific_zone_id_table.c) if i.name != 'zone_id'])
        source_data = self.engine2.execute(
            sa.select(columns)
                .where(specific_zone_id_table.c.id == data['id']))
        source_data = source_data.fetchall()
        for i in token_fields:
            self.assertNotEqual(source_data[0][i], data[i])

    def testTokenizationSpecificZoneIDStarExpression(self):
        specific_zone_id_table = sa.Table(
            'test_tokenization_specific_zone_id_star_expression', metadata,
            sa.Column('id', sa.Integer, primary_key=True),
            # don't store zoneID in table
            #sa.Column('zone_id', sa.LargeBinary(length=COLUMN_DATA_SIZE)),
            sa.Column('nullable_column', sa.Text, nullable=True),
            sa.Column('empty', sa.LargeBinary(length=COLUMN_DATA_SIZE), nullable=False, default=b''),
            sa.Column('token_i32', sa.Integer()),
            sa.Column('token_i64', sa.BigInteger()),
            sa.Column('token_str', sa.Text),
            sa.Column('token_bytes', sa.LargeBinary(length=COLUMN_DATA_SIZE), nullable=False, default=b''),
            sa.Column('token_email', sa.Text),
            extend_existing=True,
        )
        metadata.drop_all(self.engine_raw, [specific_zone_id_table])
        metadata.create_all(self.engine_raw, [specific_zone_id_table])
        self.engine1.execute(specific_zone_id_table.delete())
        data = {
            'id': 1,
            'nullable_column': None,
            'empty': b'',
            'token_i32': random_int32(),
            'token_i64': random_int64(),
            'token_str': random_str(),
            'token_bytes': random_bytes(),
            'token_email': random_email(),
        }

        # insert data data using client_id==keypair1
        self.insert_via_1(specific_zone_id_table.insert(), data)

        CORRECT_ZONE, INCORRECT_ZONE = range(2)
        # expect that source data will not returned from all acra-servers with incorrect zone id
        columns = [
            sa.literal(zones[CORRECT_ZONE][ZONE_ID]),
            # mysql doesn't support query like `select 'string', * from table1`, only qualified StarExpr like `select 'string', t1.* from table1 as t1`
            sa.text('{}.*'.format(specific_zone_id_table.name))
        ]
        # expect that source data will returned from all acra-servers with correct zone id
        source_data = self.fetch_from_2(
            sa.select(columns, from_obj=specific_zone_id_table)
                .where(specific_zone_id_table.c.id == data['id']))

        hidden_data = self.fetch_from_1(
            sa.select(columns, from_obj=specific_zone_id_table)
                .where(specific_zone_id_table.c.id == data['id']))

        if len(source_data) != len(hidden_data) != 1:
            self.fail('incorrect len of result data')

        token_fields = ('token_i32', 'token_i64', 'token_str', 'token_bytes', 'token_email')
        # data owner take source data
        for k in token_fields:
            if isinstance(source_data[0][k], (bytearray, bytes)) and isinstance(data[k], str):
                self.assertEqual(utils.memoryview_to_bytes(source_data[0][k]), data[k].encode('utf-8'))
                self.assertEqual(utils.memoryview_to_bytes(hidden_data[0][k]), data[k].encode('utf-8'))
            else:
                self.assertEqual(utils.memoryview_to_bytes(source_data[0][k]), data[k])
                self.assertEqual(utils.memoryview_to_bytes(hidden_data[0][k]), data[k])

        # expect that source data will not returned from all acra-servers with incorrect zone id
        columns = [
            sa.literal(zones[INCORRECT_ZONE][ZONE_ID]),
            sa.text('{}.*'.format(specific_zone_id_table.name))
        ]
        source_data = self.engine2.execute(
            sa.select(columns)
                .where(specific_zone_id_table.c.id == data['id']))
        source_data = source_data.fetchall()
        for i in token_fields:
            self.assertNotEqual(utils.memoryview_to_bytes(source_data[0][i]), data[i])


class TestTokenizationWithoutZoneWithBoltDB(BaseTokenizationWithBoltDB, TestTokenizationWithoutZone):
    pass


class TestTokenizationWithZoneWithBoltDB(BaseTokenizationWithBoltDB, TestTokenizationWithZone):
    pass


class TestTokenizationWithoutZoneWithRedis(BaseTokenizationWithRedis, TestTokenizationWithoutZone):
    pass


class TestTokenizationWithZoneWithRedis(BaseTokenizationWithRedis, TestTokenizationWithZone):
    pass


class TestTokenizationWithoutZoneBinaryMySQL(BaseTokenizationWithBinaryMySQL, TestTokenizationWithoutZone):
    pass


class TestTokenizationWithZoneBinaryMySQL(BaseTokenizationWithBinaryMySQL, TestTokenizationWithZone):
    pass


class TestTokenizationWithoutZoneTextPostgreSQL(BaseTokenizationWithTextPostgreSQL, TestTokenizationWithoutZone):
    pass


class TestTokenizationWithZoneTextPostgreSQL(BaseTokenizationWithTextPostgreSQL, TestTokenizationWithZone):
    pass


class TestTokenizationWithoutZoneBinaryPostgreSQL(BaseTokenizationWithBinaryPostgreSQL, TestTokenizationWithoutZone):
    pass


class TestTokenizationWithZoneBinaryPostgreSQL(BaseTokenizationWithBinaryPostgreSQL, TestTokenizationWithZone):
    pass


class TestTokenizationWithoutZoneBinaryBindMySQL(BaseTokenizationWithBinaryBindMySQL, TestTokenizationWithoutZone):
    pass


class TestTokenizationWithZoneBinaryBindMySQL(BaseTokenizationWithBinaryBindMySQL, TestTokenizationWithZone):
    pass


class BaseMasking(BaseTokenization):
    WHOLECELL_MODE = False
    ENCRYPTOR_CONFIG = get_encryptor_config('tests/ee_masking_config.yaml')

    def check_crypto_envelope(self, table, row_id):
        temp_acrastruct = create_acrastruct_with_client_id(b'somedata', TLS_CERT_CLIENT_ID_1)
        # expect that data was encrypted with client_id from acra-server which used to insert (client_id==TEST_TLS_CLIENT_CERT)
        source_data = self.engine_raw.execute(
            sa.select([table])
                .where(table.c.id == row_id))
        source_data = source_data.fetchone()
        for i in ('masked_prefix', 'masked_suffix', 'masked_without_plaintext', 'exact_plaintext_length',
                  'shorter_plaintext'):
            # check that data not contains AcraStruct tag begin
            self.assertNotIn(temp_acrastruct[:8], source_data[i])
            # and check that data contains AcraBlock tag begin
            self.assertIn(temp_acrastruct[:4], source_data[i])

    def get_specified_client_id(self):
        return TLS_CERT_CLIENT_ID_2

    def fork_acra(self, popen_kwargs: dict = None, **acra_kwargs: dict):
        prepare_encryptor_config(
            client_id=self.get_specified_client_id(), zone_id=zones[0][ZONE_ID], config_path=self.ENCRYPTOR_CONFIG)
        acra_kwargs.update(token_db='token1.db',
                           encryptor_config_file=get_test_encryptor_config(self.ENCRYPTOR_CONFIG))
        return super(BaseTokenization, self).fork_acra(popen_kwargs, **acra_kwargs)

    def executeInsert(self, query, values):
        """Execute a Bulk Insert query with list of values via AcraServer for "TEST_TLS_CLIENT_CERT"."""
        return self.engine1.execute(query.values(values))

    def executeBulkInsert(self, query, values):
        """Execute a Bulk Insert query with list of values via AcraServer for "TEST_TLS_CLIENT_CERT"."""
        return self.engine1.execute(query.values(values))

    def tearDown(self):
        super().tearDown()
        os.remove('token1.db')


class BaseMaskingBinaryPostgreSQLMixin(BaseBinaryPostgreSQLTestCase, BaseTestCase):
    def executeInsert(self, query, values):
        """Execute a Insert query with list of values via AcraServer for "TEST_TLS_CLIENT_CERT"."""
        query, parameters = self.compileInsertQuery(query, values)
        return self.executor1.execute_prepared_statement(query, parameters)

    def executeBulkInsert(self, query, values):
        """Execute a Bulk Insert query with list of values via AcraServer for "TEST_TLS_CLIENT_CERT"."""
        query, parameters = self.compileBulkInsertQuery(query.values(values), values)
        return self.executor1.execute_prepared_statement(query, parameters)


class BaseMaskingBinaryMySQLMixin(BaseBinaryMySQLTestCase, BaseTestCase):
    def executeInsert(self, query, values):
        """Execute a Insert query with list of values via AcraServer for "TEST_TLS_CLIENT_CERT"."""
        query, parameters = self.compileInsertQuery(query, values)
        return self.executor1.execute_prepared_statement_no_result(query, parameters)

    def executeBulkInsert(self, query, values):
        """Execute a Bulk Insert query with list of values via AcraServer for "TEST_TLS_CLIENT_CERT"."""
        query, parameters = self.compileBulkInsertQuery(query.values(values), values)
        return self.executor1.execute_prepared_statement_no_result(query, parameters)


class TestMaskingWithoutZone(BaseMasking):
    def test_masking_default_client_id(self):
        default_client_id_table = sa.Table(
            'test_masking_default_client_id', metadata,
            sa.Column('id', sa.Integer, primary_key=True),
            sa.Column('nullable_column', sa.Text, nullable=True),
            sa.Column('empty', sa.LargeBinary(length=COLUMN_DATA_SIZE), nullable=False, default=b''),
            sa.Column('masked_prefix', sa.LargeBinary(length=COLUMN_DATA_SIZE), nullable=False, default=b''),
            sa.Column('masked_suffix', sa.LargeBinary(length=COLUMN_DATA_SIZE), nullable=False, default=b''),
            sa.Column('masked_without_plaintext', sa.LargeBinary(length=COLUMN_DATA_SIZE), nullable=False, default=b''),
            sa.Column('exact_plaintext_length', sa.LargeBinary(length=COLUMN_DATA_SIZE), nullable=False, default=b''),
            sa.Column('shorter_plaintext', sa.LargeBinary(length=COLUMN_DATA_SIZE), nullable=False, default=b''),
            extend_existing=True
        )
        metadata.create_all(self.engine_raw, [default_client_id_table])
        self.engine_raw.execute(default_client_id_table.delete())
        data = {
            'id': 1,
            'nullable_column': None,
            'empty': b'',
            'masked_prefix': random_bytes(9),
            'masked_suffix': random_bytes(9),
            'masked_without_plaintext': random_bytes(),
            'exact_plaintext_length': random_bytes(10),
            'shorter_plaintext': random_bytes(9),
        }

        # insert data data with another client_id (keypair2) than should be encrypted (keypair1)
        self.executeInsert(default_client_id_table.insert(), data)

        self.check_crypto_envelope(default_client_id_table, data['id'])

        # expect that data was encrypted with client_id from acra-server which used to insert (client_id==TEST_TLS_CLIENT_CERT)
        source_data = self.engine1.execute(
            sa.select([default_client_id_table])
                .where(default_client_id_table.c.id == data['id']))
        source_data = source_data.fetchall()

        hidden_data = self.engine2.execute(
            sa.select([default_client_id_table])
                .where(default_client_id_table.c.id == data['id']))
        hidden_data = hidden_data.fetchall()

        if len(source_data) != len(hidden_data) != 1:
            self.fail('incorrect len of result data')

        for i in ('masked_prefix', 'masked_suffix', 'masked_without_plaintext', 'exact_plaintext_length', 'shorter_plaintext'):
            self.assertEqual(source_data[0][i], data[i])

        hidden_data = hidden_data[0]
        mask_pattern = 'xxxx'.encode('ascii')
        # check that mask at correct place
        self.assertEqual(hidden_data['masked_prefix'][:len(mask_pattern)], mask_pattern)
        # check that len of masked value not equal to source data because acrastruct always longer than plaintext
        self.assertNotEqual(len(hidden_data['masked_prefix']), len(data['masked_prefix']))
        # check that data after mask is not the same as source data
        self.assertNotEqual(hidden_data['masked_prefix'][len(mask_pattern):], data)
        # check that data after mask is not the same as source data with same offset as mask length
        self.assertNotEqual(hidden_data['masked_prefix'][len(mask_pattern):], data['masked_prefix'][len(mask_pattern):])

        # check that mask at correct place
        self.assertEqual(hidden_data['masked_suffix'][-len(mask_pattern):], mask_pattern)
        # check that len of masked value not equal to source data because acrastruct always longer than plaintext
        self.assertNotEqual(len(hidden_data['masked_suffix']), len(data['masked_suffix']))
        # check that data before mask is not the same as source data
        self.assertNotEqual(hidden_data['masked_suffix'][:-len(mask_pattern)], data)
        # check that data after mask is not the same as source data with same offset as mask length
        self.assertNotEqual(hidden_data['masked_suffix'][:-len(mask_pattern)], data['masked_suffix'][:-len(mask_pattern)])

        self.assertEqual(mask_pattern, hidden_data['masked_without_plaintext'])

        # if plaintext length > data, then whole data will be encrypted
        self.assertEqual(mask_pattern, hidden_data['exact_plaintext_length'])

        self.assertEqual(mask_pattern, hidden_data['shorter_plaintext'])

    def test_masking_specific_client_id(self):
        specific_client_id_table = sa.Table(
            'test_masking_specific_client_id', metadata,
            sa.Column('id', sa.Integer, primary_key=True),
            sa.Column('nullable_column', sa.Text, nullable=True),
            sa.Column('empty', sa.LargeBinary(length=COLUMN_DATA_SIZE), nullable=False, default=b''),
            sa.Column('masked_prefix', sa.LargeBinary(length=COLUMN_DATA_SIZE), nullable=False, default=b''),
            sa.Column('masked_suffix', sa.LargeBinary(length=COLUMN_DATA_SIZE), nullable=False, default=b''),
            sa.Column('masked_without_plaintext', sa.LargeBinary(length=COLUMN_DATA_SIZE), nullable=False, default=b''),
            sa.Column('exact_plaintext_length', sa.LargeBinary(length=COLUMN_DATA_SIZE), nullable=False, default=b''),
            sa.Column('shorter_plaintext', sa.LargeBinary(length=COLUMN_DATA_SIZE), nullable=False, default=b''),
            extend_existing=True
        )
        metadata.create_all(self.engine_raw, [specific_client_id_table])
        self.engine_raw.execute(specific_client_id_table.delete())
        data = {
            'id': 1,
            'nullable_column': None,
            'empty': b'',
            'masked_prefix': random_bytes(9),
            'masked_suffix': random_bytes(9),
            'masked_without_plaintext': random_bytes(),
            'exact_plaintext_length': random_bytes(10),
            'shorter_plaintext': random_bytes(9),
        }

        # insert data data with another client_id (keypair1) than should be encrypted (keypair2)
        self.executeInsert(specific_client_id_table.insert(), data)

        self.check_crypto_envelope(specific_client_id_table, data['id'])

        # expect that data was encrypted with client_id from acra-server which used to insert (client_id==TEST_TLS_CLIENT_2_CERT)
        source_data = self.engine2.execute(
            sa.select([specific_client_id_table])
                .where(specific_client_id_table.c.id == data['id']))
        source_data = source_data.fetchall()

        hidden_data = self.engine1.execute(
            sa.select([specific_client_id_table])
                .where(specific_client_id_table.c.id == data['id']))
        hidden_data = hidden_data.fetchall()

        if len(source_data) != len(hidden_data) != 1:
            self.fail('incorrect len of result data')

        for i in ('masked_prefix', 'masked_suffix', 'masked_without_plaintext', 'exact_plaintext_length', 'shorter_plaintext'):
            self.assertEqual(source_data[0][i], data[i])

        hidden_data = hidden_data[0]
        mask_pattern = 'xxxx'.encode('ascii')
        # check that mask at correct place
        self.assertEqual(hidden_data['masked_prefix'][:len(mask_pattern)], mask_pattern)
        # check that len of masked value not equal to source data because acrastruct always longer than plaintext
        self.assertNotEqual(len(hidden_data['masked_prefix']), len(data['masked_prefix']))
        # check that data after mask is not the same as source data
        self.assertNotEqual(hidden_data['masked_prefix'][len(mask_pattern):], data)
        # check that data after mask is not the same as source data with same offset as mask length
        self.assertNotEqual(hidden_data['masked_prefix'][len(mask_pattern):], data['masked_prefix'][len(mask_pattern):])

        # check that mask at correct place
        self.assertEqual(hidden_data['masked_suffix'][-len(mask_pattern):], mask_pattern)
        # check that len of masked value not equal to source data because acrastruct always longer than plaintext
        self.assertNotEqual(len(hidden_data['masked_suffix']), len(data['masked_suffix']))
        # check that data before mask is not the same as source data
        self.assertNotEqual(hidden_data['masked_suffix'][:-len(mask_pattern)], data)
        # check that data after mask is not the same as source data with same offset as mask length
        self.assertNotEqual(hidden_data['masked_suffix'][:-len(mask_pattern)], data['masked_suffix'][:-len(mask_pattern)])

        self.assertEqual(mask_pattern, hidden_data['masked_without_plaintext'])

        # if plaintext length > data, then whole data will be encrypted
        self.assertEqual(mask_pattern, hidden_data['exact_plaintext_length'])

        self.assertEqual(mask_pattern, hidden_data['shorter_plaintext'])


class TestMaskingWithZonePerValue(BaseMasking):
    ZONE = True

    def test_masking_specific_zone_id_bulk(self):
        specific_zone_id_table = sa.Table(
            'test_masking_specific_zone_id', metadata,
            sa.Column('id', sa.Integer, primary_key=True),
            sa.Column('nullable_column', sa.Text, nullable=True),
            sa.Column('empty', sa.LargeBinary(length=COLUMN_DATA_SIZE), nullable=False, default=b''),
            sa.Column('masked_prefix', sa.LargeBinary(length=COLUMN_DATA_SIZE), nullable=False, default=b''),
            sa.Column('masked_suffix', sa.LargeBinary(length=COLUMN_DATA_SIZE), nullable=False, default=b''),
            sa.Column('masked_without_plaintext', sa.LargeBinary(length=COLUMN_DATA_SIZE), nullable=False, default=b''),
            sa.Column('exact_plaintext_length', sa.LargeBinary(length=COLUMN_DATA_SIZE), nullable=False, default=b''),
            sa.Column('shorter_plaintext', sa.LargeBinary(length=COLUMN_DATA_SIZE), nullable=False, default=b''),
            extend_existing=True
        )
        metadata.create_all(self.engine_raw, [specific_zone_id_table])
        self.engine_raw.execute(specific_zone_id_table.delete())

        values = []
        for idx in range(3):
            data = {
                'id': 1 + idx,
                'nullable_column': None,
                'empty': b'',
                'masked_prefix': random_bytes(9),
                'masked_suffix': random_bytes(9),
                'masked_without_plaintext': random_bytes(),
                'exact_plaintext_length': random_bytes(10),
                'shorter_plaintext': random_bytes(9),
            }
            values.append(data)

        # insert data data with another client_id (keypair1) than should be encrypted (keypair2)
        self.executeBulkInsert(specific_zone_id_table.insert(), values)

        columns = []
        for i in ('masked_prefix', 'masked_suffix', 'masked_without_plaintext', 'exact_plaintext_length', 'shorter_plaintext'):
            # create in loop to generate new objects of literal and avoid removing in select clause by sqlalchemy
            correct_zone = sa.literal(zones[0][ZONE_ID])
            columns.append(correct_zone)
            columns.append(getattr(specific_zone_id_table.c, i))

        for value in values:
            self.check_crypto_envelope(specific_zone_id_table, value['id'])

            # check that using any acra-server with correct zone we fetch decrypted data
            for engine in (self.engine1, self.engine2):
                # expect that data was encrypted with client_id from acra-server which used to insert (client_id==TEST_TLS_CLIENT_2_CERT)
                response = engine.execute(
                    sa.select(columns)
                        .where(specific_zone_id_table.c.id == value['id']))
                source_data = response.fetchall()
                if len(source_data) != 1:
                    self.fail('incorrect len of result data')

                for i in ('masked_prefix', 'masked_suffix', 'masked_without_plaintext', 'exact_plaintext_length', 'shorter_plaintext'):
                    self.assertEqual(source_data[0][i], value[i])

            incorrect_zone = sa.literal(zones[1][ZONE_ID])
            # check that using any acra-server with incorrect zone we fetch masked data
            for engine in (self.engine1, self.engine2):
                hidden_data = engine.execute(
                    sa.select([incorrect_zone, specific_zone_id_table])
                        .where(specific_zone_id_table.c.id == value['id']))
                hidden_data = hidden_data.fetchall()

                if len(source_data) != len(hidden_data) != 1:
                    self.fail('incorrect len of result data')

                for i in ('masked_prefix', 'masked_suffix', 'masked_without_plaintext', 'exact_plaintext_length', 'shorter_plaintext'):
                    self.assertEqual(source_data[0][i], value[i])

                hidden_data = hidden_data[0]
                mask_pattern = 'xxxx'.encode('ascii')
                # check that mask at correct place
                self.assertEqual(hidden_data['masked_prefix'][:len(mask_pattern)], mask_pattern)
                # check that len of masked value not equal to source data because acrastruct always longer than plaintext
                self.assertNotEqual(len(hidden_data['masked_prefix']), len(value['masked_prefix']))
                # check that data after mask is not the same as source data
                self.assertNotEqual(hidden_data['masked_prefix'][len(mask_pattern):], value)
                # check that data after mask is not the same as source data with same offset as mask length
                self.assertNotEqual(hidden_data['masked_prefix'][len(mask_pattern):], value['masked_prefix'][len(mask_pattern):])

                # check that mask at correct place
                self.assertEqual(hidden_data['masked_suffix'][-len(mask_pattern):], mask_pattern)
                # check that len of masked value not equal to source data because acrastruct always longer than plaintext
                self.assertNotEqual(len(hidden_data['masked_suffix']), len(value['masked_suffix']))
                # check that data before mask is not the same as source data
                self.assertNotEqual(hidden_data['masked_suffix'][:-len(mask_pattern)], value)
                # check that data after mask is not the same as source data with same offset as mask length
                self.assertNotEqual(hidden_data['masked_suffix'][:-len(mask_pattern)], value['masked_suffix'][:-len(mask_pattern)])

                self.assertEqual(mask_pattern, hidden_data['masked_without_plaintext'])

                # if plaintext length > data, then whole data will be encrypted
                self.assertEqual(mask_pattern, hidden_data['exact_plaintext_length'])

                self.assertEqual(mask_pattern, hidden_data['shorter_plaintext'])

    def test_masking_specific_zone_id(self):
        specific_zone_id_table = sa.Table(
            'test_masking_specific_zone_id', metadata,
            sa.Column('id', sa.Integer, primary_key=True),
            sa.Column('nullable_column', sa.Text, nullable=True),
            sa.Column('empty', sa.LargeBinary(length=COLUMN_DATA_SIZE), nullable=False, default=b''),
            sa.Column('masked_prefix', sa.LargeBinary(length=COLUMN_DATA_SIZE), nullable=False, default=b''),
            sa.Column('masked_suffix', sa.LargeBinary(length=COLUMN_DATA_SIZE), nullable=False, default=b''),
            sa.Column('masked_without_plaintext', sa.LargeBinary(length=COLUMN_DATA_SIZE), nullable=False, default=b''),
            sa.Column('exact_plaintext_length', sa.LargeBinary(length=COLUMN_DATA_SIZE), nullable=False, default=b''),
            sa.Column('shorter_plaintext', sa.LargeBinary(length=COLUMN_DATA_SIZE), nullable=False, default=b''),
            extend_existing=True
        )
        metadata.create_all(self.engine_raw, [specific_zone_id_table])
        self.engine_raw.execute(specific_zone_id_table.delete())
        data = {
            'id': 1,
            'nullable_column': None,
            'empty': b'',
            'masked_prefix': random_bytes(9),
            'masked_suffix': random_bytes(9),
            'masked_without_plaintext': random_bytes(),
            'exact_plaintext_length': random_bytes(10),
            'shorter_plaintext': random_bytes(9),
        }

        # insert data data with another client_id (keypair1) than should be encrypted (keypair2)
        self.engine1.execute(specific_zone_id_table.insert(values=data))

        self.check_crypto_envelope(specific_zone_id_table, data['id'])

        columns = []
        for i in ('masked_prefix', 'masked_suffix', 'masked_without_plaintext', 'exact_plaintext_length', 'shorter_plaintext'):
            # create in loop to generate new objects of literal and avoid removing in select clause by sqlalchemy
            correct_zone = sa.literal(zones[0][ZONE_ID])
            columns.append(correct_zone)
            columns.append(getattr(specific_zone_id_table.c, i))

        # check that using any acra-server with correct zone we fetch decrypted data
        for engine in (self.engine1, self.engine2):
            # expect that data was encrypted with client_id from acra-server which used to insert (client_id==TEST_TLS_CLIENT_2_CERT)
            response = engine.execute(
                sa.select(columns)
                    .where(specific_zone_id_table.c.id == data['id']))
            source_data = response.fetchall()
            if len(source_data) != 1:
                self.fail('incorrect len of result data')

            for i in ('masked_prefix', 'masked_suffix', 'masked_without_plaintext', 'exact_plaintext_length', 'shorter_plaintext'):
                self.assertEqual(source_data[0][i], data[i])

        incorrect_zone = sa.literal(zones[1][ZONE_ID])
        # check that using any acra-server with incorrect zone we fetch masked data
        for engine in (self.engine1, self.engine2):
            hidden_data = engine.execute(
                sa.select([incorrect_zone, specific_zone_id_table])
                    .where(specific_zone_id_table.c.id == data['id']))
            hidden_data = hidden_data.fetchall()

            if len(source_data) != len(hidden_data) != 1:
                self.fail('incorrect len of result data')

            for i in ('masked_prefix', 'masked_suffix', 'masked_without_plaintext', 'exact_plaintext_length', 'shorter_plaintext'):
                self.assertEqual(source_data[0][i], data[i])

            hidden_data = hidden_data[0]
            mask_pattern = 'xxxx'.encode('ascii')
            # check that mask at correct place
            self.assertEqual(hidden_data['masked_prefix'][:len(mask_pattern)], mask_pattern)
            # check that len of masked value not equal to source data because acrastruct always longer than plaintext
            self.assertNotEqual(len(hidden_data['masked_prefix']), len(data['masked_prefix']))
            # check that data after mask is not the same as source data
            self.assertNotEqual(hidden_data['masked_prefix'][len(mask_pattern):], data)
            # check that data after mask is not the same as source data with same offset as mask length
            self.assertNotEqual(hidden_data['masked_prefix'][len(mask_pattern):], data['masked_prefix'][len(mask_pattern):])

            # check that mask at correct place
            self.assertEqual(hidden_data['masked_suffix'][-len(mask_pattern):], mask_pattern)
            # check that len of masked value not equal to source data because acrastruct always longer than plaintext
            self.assertNotEqual(len(hidden_data['masked_suffix']), len(data['masked_suffix']))
            # check that data before mask is not the same as source data
            self.assertNotEqual(hidden_data['masked_suffix'][:-len(mask_pattern)], data)
            # check that data after mask is not the same as source data with same offset as mask length
            self.assertNotEqual(hidden_data['masked_suffix'][:-len(mask_pattern)], data['masked_suffix'][:-len(mask_pattern)])

            self.assertEqual(mask_pattern, hidden_data['masked_without_plaintext'])

            # if plaintext length > data, then whole data will be encrypted
            self.assertEqual(mask_pattern, hidden_data['exact_plaintext_length'])

            self.assertEqual(mask_pattern, hidden_data['shorter_plaintext'])


class TestMaskingWithZonePerRow(BaseMasking):
    ZONE = True

    def fork_acra(self, popen_kwargs: dict = None, **acra_kwargs: dict):
        if popen_kwargs is None:
            popen_kwargs = {}
        env = popen_kwargs.get('env', {})
        env['ZONE_FOR_ROW'] = 'on'
        env.update(os.environ)
        popen_kwargs['env'] = env
        return super(TestMaskingWithZonePerRow, self).fork_acra(popen_kwargs, **acra_kwargs)

    def test_masking_specific_zone_id(self):
        specific_zone_id_table = sa.Table(
            'test_masking_specific_zone_id', metadata,
            sa.Column('id', sa.Integer, primary_key=True),
            sa.Column('nullable_column', sa.Text, nullable=True),
            sa.Column('empty', sa.LargeBinary(length=COLUMN_DATA_SIZE), nullable=False, default=b''),
            sa.Column('masked_prefix', sa.LargeBinary(length=COLUMN_DATA_SIZE), nullable=False, default=b''),
            sa.Column('masked_suffix', sa.LargeBinary(length=COLUMN_DATA_SIZE), nullable=False, default=b''),
            sa.Column('masked_without_plaintext', sa.LargeBinary(length=COLUMN_DATA_SIZE), nullable=False, default=b''),
            sa.Column('exact_plaintext_length', sa.LargeBinary(length=COLUMN_DATA_SIZE), nullable=False, default=b''),
            sa.Column('shorter_plaintext', sa.LargeBinary(length=COLUMN_DATA_SIZE), nullable=False, default=b''),
            extend_existing=True
        )
        metadata.create_all(self.engine_raw, [specific_zone_id_table])
        self.engine_raw.execute(specific_zone_id_table.delete())
        data = {
            'id': 1,
            'nullable_column': None,
            'empty': b'',
            'masked_prefix': random_bytes(9),
            'masked_suffix': random_bytes(9),
            'masked_without_plaintext': random_bytes(),
            'exact_plaintext_length': random_bytes(10),
            'shorter_plaintext': random_bytes(9),
        }

        # insert data data with another client_id (keypair1) than should be encrypted (keypair2)
        self.engine1.execute(specific_zone_id_table.insert(values=data))

        self.check_crypto_envelope(specific_zone_id_table, data['id'])

        columns = [sa.literal(zones[0][ZONE_ID])]
        for i in ('masked_prefix', 'masked_suffix', 'masked_without_plaintext', 'exact_plaintext_length', 'shorter_plaintext'):
            # create in loop to generate new objects of literal and avoid removing in select clause by sqlalchemy
            columns.append(getattr(specific_zone_id_table.c, i))

        # check that using any acra-server with correct zone we fetch decrypted data
        for engine in (self.engine1, self.engine2):
            # expect that data was encrypted with client_id from acra-server which used to insert (client_id==TEST_TLS_CLIENT_2_CERT)
            response = engine.execute(
                sa.select(columns)
                    .where(specific_zone_id_table.c.id == data['id']))
            source_data = response.fetchall()
            if len(source_data) != 1:
                self.fail('incorrect len of result data')

            for i in ('masked_prefix', 'masked_suffix', 'masked_without_plaintext', 'exact_plaintext_length', 'shorter_plaintext'):
                self.assertEqual(source_data[0][i], data[i])

        incorrect_zone = sa.literal(zones[1][ZONE_ID])
        # check that using any acra-server with incorrect zone we fetch masked data
        for engine in (self.engine1, self.engine2):
            hidden_data = engine.execute(
                sa.select([incorrect_zone, specific_zone_id_table])
                    .where(specific_zone_id_table.c.id == data['id']))
            hidden_data = hidden_data.fetchall()

            if len(source_data) != len(hidden_data) != 1:
                self.fail('incorrect len of result data')

            for i in ('masked_prefix', 'masked_suffix', 'masked_without_plaintext', 'exact_plaintext_length', 'shorter_plaintext'):
                self.assertEqual(source_data[0][i], data[i])

            hidden_data = hidden_data[0]
            mask_pattern = 'xxxx'.encode('ascii')
            # check that mask at correct place
            self.assertEqual(hidden_data['masked_prefix'][:len(mask_pattern)], mask_pattern)
            # check that len of masked value not equal to source data because acrastruct always longer than plaintext
            self.assertNotEqual(len(hidden_data['masked_prefix']), len(data['masked_prefix']))
            # check that data after mask is not the same as source data
            self.assertNotEqual(hidden_data['masked_prefix'][len(mask_pattern):], data)
            # check that data after mask is not the same as source data with same offset as mask length
            self.assertNotEqual(hidden_data['masked_prefix'][len(mask_pattern):], data['masked_prefix'][len(mask_pattern):])

            # check that mask at correct place
            self.assertEqual(hidden_data['masked_suffix'][-len(mask_pattern):], mask_pattern)
            # check that len of masked value not equal to source data because acrastruct always longer than plaintext
            self.assertNotEqual(len(hidden_data['masked_suffix']), len(data['masked_suffix']))
            # check that data before mask is not the same as source data
            self.assertNotEqual(hidden_data['masked_suffix'][:-len(mask_pattern)], data)
            # check that data after mask is not the same as source data with same offset as mask length
            self.assertNotEqual(hidden_data['masked_suffix'][:-len(mask_pattern)], data['masked_suffix'][:-len(mask_pattern)])

            self.assertEqual(mask_pattern, hidden_data['masked_without_plaintext'])

            # if plaintext length > data, then whole data will be encrypted
            self.assertEqual(mask_pattern, hidden_data['exact_plaintext_length'])

            self.assertEqual(mask_pattern, hidden_data['shorter_plaintext'])


class BaseAcraBlockMasking:
    ENCRYPTOR_CONFIG = get_encryptor_config('tests/ee_masking_acrablock_config.yaml')

    def check_crypto_envelope(self, table, row_id):
        temp_acrastruct = create_acrastruct_with_client_id(b'somedata', TLS_CERT_CLIENT_ID_1)
        # expect that data was encrypted with client_id from acra-server which used to insert (client_id==TEST_TLS_CLIENT_CERT)
        source_data = self.engine_raw.execute(
            sa.select([table])
                .where(table.c.id == row_id))
        source_data = source_data.fetchone()
        for i in ('masked_prefix', 'masked_suffix', 'masked_without_plaintext', 'exact_plaintext_length',
                  'shorter_plaintext'):
            # check that data not contains AcraStruct tag begin
            self.assertNotIn(temp_acrastruct[:8], source_data[i])
            # and check that data contains AcraBlock tag begin
            self.assertIn(temp_acrastruct[:4], source_data[i])


class TestMaskingAcraBlockWithoutZone(BaseAcraBlockMasking, TestMaskingWithoutZone):
    pass


class TestMaskingAcraBlockWithoutZoneBinaryMySQL(BaseAcraBlockMasking, BaseMaskingBinaryMySQLMixin, TestMaskingWithoutZone):
    pass


class TestMaskingAcraBlockWithoutZoneBinaryPostgreSQL(BaseAcraBlockMasking, BaseMaskingBinaryPostgreSQLMixin, TestMaskingWithoutZone):
    pass


class TestMaskingAcraBlockWithoutZoneWithDefaults(BaseAcraBlockMasking, TestMaskingWithoutZone):
    ENCRYPTOR_CONFIG = get_encryptor_config('tests/ee_masking_acrablock_with_defaults_config.yaml')


class TestMaskingAcraBlockWithZonePerValue(BaseAcraBlockMasking, TestMaskingWithZonePerValue):
    pass


class TestMaskingAcraBlockWithZonePerValueBinaryMySQL(BaseAcraBlockMasking, BaseMaskingBinaryMySQLMixin, TestMaskingWithZonePerValue):
    pass


class TestMaskingAcraBlockWithZonePerValueBinaryPostgreSQL(BaseAcraBlockMasking, BaseMaskingBinaryPostgreSQLMixin, TestMaskingWithZonePerValue):
    pass


class TestMaskingAcraBlockWithZonePerValueWithDefaults(BaseAcraBlockMasking, TestMaskingWithZonePerValue):
    ENCRYPTOR_CONFIG = get_encryptor_config('tests/ee_masking_acrablock_with_defaults_config.yaml')


class TestMaskingAcraBlockWithZonePerRow(BaseAcraBlockMasking, TestMaskingWithZonePerRow):
    pass


class TestMaskingWithoutZoneConnectorlessWithTLSByDN(TLSAuthenticationByDistinguishedNameMixin, TLSAuthenticationDirectlyToAcraMixin, TestMaskingWithoutZone):
    def get_specified_client_id(self):
        return extract_client_id_from_cert(tls_cert=TEST_TLS_CLIENT_2_CERT, extractor=self.get_identifier_extractor_type())


class TestMaskingWithoutZoneConnectorlessWithTLSBySerialNumber(TLSAuthenticationBySerialNumberMixin, TLSAuthenticationDirectlyToAcraMixin, TestMaskingWithoutZone):
    def get_specified_client_id(self):
        return extract_client_id_from_cert(tls_cert=TEST_TLS_CLIENT_2_CERT, extractor=self.get_identifier_extractor_type())


class TestMaskingWithZonePerValueConnectorlessWithTLSByDN(TLSAuthenticationByDistinguishedNameMixin, TLSAuthenticationDirectlyToAcraMixin, TestMaskingWithZonePerValue):
    def get_specified_client_id(self):
        return extract_client_id_from_cert(tls_cert=TEST_TLS_CLIENT_2_CERT, extractor=self.get_identifier_extractor_type())


class TestMaskingWithZonePerValueConnectorlessWithTLSBySerialNumber(TLSAuthenticationBySerialNumberMixin, TLSAuthenticationDirectlyToAcraMixin, TestMaskingWithZonePerValue):
    def get_specified_client_id(self):
        return extract_client_id_from_cert(tls_cert=TEST_TLS_CLIENT_2_CERT, extractor=self.get_identifier_extractor_type())


class TestTransparentEncryptionConnectorlessWithTLSBySerialNumber(TLSAuthenticationBySerialNumberMixin, TestTransparentEncryption, TLSAuthenticationDirectlyToAcraMixin):
    pass


class TestTransparentEncryptionConnectorlessWithTLSByDN(TLSAuthenticationByDistinguishedNameMixin, TestTransparentEncryption, TLSAuthenticationDirectlyToAcraMixin):
    pass


class TestSearchableTransparentEncryptionConnectorlessWithTLSByDN(TLSAuthenticationByDistinguishedNameMixin, TestSearchableTransparentEncryption, TLSAuthenticationDirectlyToAcraMixin):
    pass


class TestSearchableTransparentEncryptionConnectorlessWithTLSBySerialNumber(TLSAuthenticationBySerialNumberMixin, TestSearchableTransparentEncryption, TLSAuthenticationDirectlyToAcraMixin):
    pass


class TestSearchableTransparentEncryptionWithZoneConnectorlessWithTLSByDN(TLSAuthenticationByDistinguishedNameMixin, TestTransparentSearchableEncryptionWithZone, TLSAuthenticationDirectlyToAcraMixin):
    pass


class TestSearchableTransparentEncryptionWithZoneConnectorlessWithTLSBySerialNumber(TLSAuthenticationBySerialNumberMixin, TestTransparentSearchableEncryptionWithZone, TLSAuthenticationDirectlyToAcraMixin):
    pass


class TestTokenizationConnectorlessWithTLSBySerialNumber(TLSAuthenticationBySerialNumberMixin, TLSAuthenticationDirectlyToAcraMixin, TestTokenizationWithoutZone):
    def get_specified_client_id(self):
        return extract_client_id_from_cert(tls_cert=TEST_TLS_CLIENT_2_CERT, extractor=self.get_identifier_extractor_type())


class TestTokenizationConnectorlessWithTLSByDN(TLSAuthenticationByDistinguishedNameMixin, TLSAuthenticationDirectlyToAcraMixin, TestTokenizationWithoutZone):
    def get_specified_client_id(self):
        return extract_client_id_from_cert(tls_cert=TEST_TLS_CLIENT_2_CERT, extractor=self.get_identifier_extractor_type())


class TestTokenizationConnectorlessWithZoneWithTLSBySerialNumber(TLSAuthenticationBySerialNumberMixin, TLSAuthenticationDirectlyToAcraMixin, TestTokenizationWithZone):
    def get_specified_client_id(self):
        return extract_client_id_from_cert(tls_cert=TEST_TLS_CLIENT_2_CERT, extractor=self.get_identifier_extractor_type())


class TestTokenizationConnectorlessWithZoneWithTLSByDN(TLSAuthenticationByDistinguishedNameMixin, TLSAuthenticationDirectlyToAcraMixin, TestTokenizationWithZone):
    def get_specified_client_id(self):
        return extract_client_id_from_cert(tls_cert=TEST_TLS_CLIENT_2_CERT, extractor=self.get_identifier_extractor_type())


class TestEmptyPreparedStatementQueryPostgresql(BaseTestCase):
    def checkSkip(self):
        if not TEST_POSTGRESQL:
            self.skipTest("Only for postgresql")
        super().checkSkip()

    def testPassedEmptyQuery(self):
        # no matter which connector to use
        executor = AsyncpgExecutor(ConnectionArgs(
            host=get_db_host(), port=self.ACRASERVER_PORT, dbname=DB_NAME,
            user=DB_USER, password=DB_USER_PASSWORD, raw=True,
            format=AsyncpgExecutor.BinaryFormat,
            ssl_ca=TEST_TLS_CA,
            ssl_key=TEST_TLS_CLIENT_KEY,
            ssl_cert=TEST_TLS_CLIENT_CERT
        ))
        result = executor.execute(query='')
        self.assertIsNotNone(result)
        result = executor.execute_prepared_statement(query='')
        self.assertIsNotNone(result)

        # just check that Postgresql deny empty queries for SimpleQuery protocol of queries
        executor = Psycopg2Executor(ConnectionArgs(
            host=get_db_host(), port=self.ACRASERVER_PORT, dbname=DB_NAME,
            user=DB_USER, password=DB_USER_PASSWORD, raw=True,
            ssl_ca=TEST_TLS_CA,
            ssl_key=TEST_TLS_CLIENT_KEY,
            ssl_cert=TEST_TLS_CLIENT_CERT
        ))
        with self.assertRaises(psycopg2.ProgrammingError) as exc:
            executor.execute(query='')
        self.assertEqual(exc.exception.args[0].lower(), "can't execute an empty query")
        with self.assertRaises(psycopg2.errors.SyntaxError) as exc:
            executor.execute_prepared_statement(query='')
        self.assertIn('syntax error at end of input', exc.exception.args[0].lower())


class TestEmptyPreparedStatementQueryMysql(BaseTestCase):
    def checkSkip(self):
        if not TEST_MYSQL:
            self.skipTest("Only for mysql")
        super().checkSkip()

    def testNotPassedEmptyQuery(self):
        # no matter which client_id to use
        executor = MysqlExecutor(ConnectionArgs(
            host=get_db_host(), port=self.ACRASERVER_PORT, dbname=DB_NAME,
            user=DB_USER, password=DB_USER_PASSWORD, raw=True,
            ssl_ca=TEST_TLS_CA,
            ssl_key=TEST_TLS_CLIENT_KEY,
            ssl_cert=TEST_TLS_CLIENT_CERT))
        with self.assertRaises(mysql.connector.errors.ProgrammingError) as exc:
            executor.execute_prepared_statement(query='')
        self.assertEqual(exc.exception.errno, 1065)
        self.assertEqual(exc.exception.sqlstate, '42000')
        self.assertEqual(exc.exception.msg.lower(), 'query was empty')


class TestKeymakerCertificateKeysFailures(unittest.TestCase):
    def testFailureOnUsageClientIDAndCertificate(self):
        with tempfile.TemporaryDirectory() as folder:
            # by default --client_id=client, so we define only --tls_cert
            with self.assertRaises(subprocess.CalledProcessError) as exc:
                subprocess.check_output(
                    [os.path.join(BINARY_OUTPUT_FOLDER, 'acra-keymaker'),
                     '--keystore={}'.format(KEYSTORE_VERSION),
                     '--keys_output_dir={}'.format(folder),
                     '--keys_public_output_dir={}'.format(folder),
                     '--tls_cert={}'.format(TEST_TLS_CLIENT_CERT)],
                    env={'ACRA_MASTER_KEY': get_master_key()},
                    stderr=subprocess.STDOUT)
            self.assertIn("You can either specify identifier for keys".lower(), exc.exception.output.decode('utf8').lower())
            self.assertEqual(exc.exception.returncode, 1)

    def testFailureEmptyExtractorType(self):
        with tempfile.TemporaryDirectory() as folder:
            with self.assertRaises(subprocess.CalledProcessError) as exc:
                subprocess.check_output(
                    [os.path.join(BINARY_OUTPUT_FOLDER, 'acra-keymaker'),
                     '--keystore={}'.format(KEYSTORE_VERSION),
                     '--keys_output_dir={}'.format(folder),
                     '--keys_public_output_dir={}'.format(folder),
                     '--client_id=',
                     '--tls_cert={}'.format(TEST_TLS_CLIENT_CERT),
                     '--tls_identifier_extractor_type=""'],
                    env={'ACRA_MASTER_KEY': get_master_key()},
                    stderr=subprocess.STDOUT)
            self.assertIn("invalid identifier extractor type".lower(), exc.exception.output.decode('utf8').lower())
            self.assertEqual(exc.exception.returncode, 1)


class BaseKeymakerCertificateKeys:

    def testSuccessKeyGeneration(self):
        with tempfile.TemporaryDirectory() as folder:
            key_id = extract_client_id_from_cert(tls_cert=TEST_TLS_CLIENT_CERT, extractor=self.get_identifier_extractor_type())

            # check that key not exists
            with self.assertRaises(subprocess.CalledProcessError) as exc:
                read_storage_private_key(folder, key_id)
            self.assertEqual(exc.exception.returncode, 1)


            subprocess.check_output(
                [os.path.join(BINARY_OUTPUT_FOLDER, 'acra-keymaker'),
                 '--keystore={}'.format(KEYSTORE_VERSION),
                 '--keys_output_dir={}'.format(folder),
                 '--keys_public_output_dir={}'.format(folder),
                 '--client_id=',
                 '--tls_cert={}'.format(TEST_TLS_CLIENT_CERT),
                 '--tls_identifier_extractor_type={}'.format(self.get_identifier_extractor_type())],
                env={'ACRA_MASTER_KEY': get_master_key()},
                stderr=subprocess.STDOUT)

            # check that key exists
            self.assertIsNotNone(read_storage_private_key(folder, key_id))


class TestKeymakerCertificateKeysBySerialNumber(TLSAuthenticationBySerialNumberMixin, BaseKeymakerCertificateKeys,
                                                unittest.TestCase):
    pass


class TestKeymakerCertificateKeysByDistinguishedName(TLSAuthenticationByDistinguishedNameMixin,
                                                     BaseKeymakerCertificateKeys, unittest.TestCase):
    pass


class TestTransparentAcraBlockEncryption(TestTransparentEncryption):
    WHOLECELL_MODE = False
    encryptor_table = sa.Table('test_transparent_acrablock_encryption', metadata,
                               sa.Column('id', sa.Integer, primary_key=True),
                               sa.Column('specified_client_id',
                                         sa.LargeBinary(length=COLUMN_DATA_SIZE)),
                               sa.Column('default_client_id',
                                         sa.LargeBinary(length=COLUMN_DATA_SIZE)),
                               sa.Column('number', sa.Integer),
                               sa.Column('zone_id', sa.LargeBinary(length=COLUMN_DATA_SIZE)),
                               sa.Column('raw_data', sa.LargeBinary(length=COLUMN_DATA_SIZE)),
                               sa.Column('nullable', sa.Text, nullable=True),
                               sa.Column('empty', sa.LargeBinary(length=COLUMN_DATA_SIZE), nullable=False, default=b''),
                               sa.Column('token_i64', sa.BigInteger(), nullable=False, default=1),
                               sa.Column('token_str', sa.Text, nullable=False, default=''),
                               sa.Column('token_bytes', sa.LargeBinary(length=COLUMN_DATA_SIZE), nullable=False, default=b''),
                               sa.Column('masked_prefix', sa.LargeBinary(length=COLUMN_DATA_SIZE), nullable=False, default=b''),
                               )
    ENCRYPTOR_CONFIG = get_encryptor_config('tests/ee_acrablock_config.yaml')

    def testAcraStructReEncryption(self):
        specified_id = TLS_CERT_CLIENT_ID_1
        default_id = TLS_CERT_CLIENT_ID_2
        test_data = get_pregenerated_random_data().encode('utf-8')
        specified_acrastruct = create_acrastruct_with_client_id(test_data, specified_id)
        default_acrastruct = create_acrastruct_with_client_id(test_data, default_id)
        row_id = get_random_id()
        zone = zones[0]
        data = {'specified_client_id': specified_acrastruct,
                'default_client_id': default_acrastruct,
                'zone_id': test_data,
                'id': row_id,
                'masked_prefix': get_pregenerated_random_data().encode('ascii'),
                'token_bytes': get_pregenerated_random_data().encode('ascii'),
                'token_str': get_pregenerated_random_data(),
                'token_i64': random.randint(0, 2 ** 32),
                }
        self.insertRow(data)
        raw_data = self.engine_raw.execute(
            sa.select([self.encryptor_table.c.specified_client_id,
                       self.encryptor_table.c.default_client_id,
                       sa.LargeBinary().bind_expression(zone[ZONE_ID].encode('ascii')),
                       self.encryptor_table.c.zone_id,
                       self.encryptor_table.c.masked_prefix,
                       self.encryptor_table.c.token_bytes,
                       self.encryptor_table.c.token_str,
                       self.encryptor_table.c.token_i64])
                .where(self.encryptor_table.c.id == row_id))

        raw_data = raw_data.fetchone()
        self.assertNotEqual(raw_data['specified_client_id'], test_data)
        self.assertNotEqual(raw_data['default_client_id'], test_data)
        self.assertEqual(raw_data['specified_client_id'][:3], CRYPTO_ENVELOPE_HEADER)
        self.assertEqual(raw_data['default_client_id'][:3], CRYPTO_ENVELOPE_HEADER)
        self.assertNotEqual(raw_data['zone_id'], test_data)
        # no matter from which acrastruct take first symbols
        self.assertEqual(raw_data['zone_id'][:3], CRYPTO_ENVELOPE_HEADER)
        for i in ('masked_prefix', 'token_bytes', 'token_str', 'token_i64'):
            self.assertNotEqual(raw_data[i], data[i])

        decrypted_data = self.engine2.execute(
            sa.select([self.encryptor_table.c.specified_client_id,
                       self.encryptor_table.c.default_client_id,
                       sa.LargeBinary().bind_expression(zone[ZONE_ID].encode('ascii')),
                       self.encryptor_table.c.zone_id,
                       self.encryptor_table.c.masked_prefix,
                       self.encryptor_table.c.token_bytes,
                       self.encryptor_table.c.token_str,
                       self.encryptor_table.c.token_i64])
                .where(self.encryptor_table.c.id == row_id))
        decrypted_data = decrypted_data.fetchone()
        self.assertNotEqual(decrypted_data['specified_client_id'], specified_acrastruct)
        self.assertEqual(decrypted_data['default_client_id'], test_data)
        # haven't to be decrypted due to zonemode off
        self.assertNotEqual(decrypted_data['zone_id'], test_data)
        for i in ('masked_prefix', 'token_bytes', 'token_str', 'token_i64'):
            self.assertEqual(decrypted_data[i], data[i])


class TestTransparentAcraBlockEncryptionMissingExtraLog(TestTransparentAcraBlockEncryption):
    def fork_acra(self, popen_kwargs: dict=None, **acra_kwargs: dict):
        self.log_file = tempfile.NamedTemporaryFile('w+', encoding='utf-8')
        acra_kwargs['log_to_file'] = self.log_file.name
        acra_kwargs['poison_detect_enable'] = 'true'
        return super().fork_acra(popen_kwargs, **acra_kwargs)

    def testAcraStructReEncryption(self):
        super().testAcraStructReEncryption()
        with open(self.log_file.name, 'r') as f:
            logs = f.read()
        self.assertNotIn('invalid AcraBlock', logs)
        self.assertNotIn("Can't decrypt AcraBlock", logs)

    def testEncryptedInsert(self):
        super().testEncryptedInsert()
        with open(self.log_file.name, 'r') as f:
            logs = f.read()
        self.assertNotIn('invalid AcraBlock', logs)
        self.assertNotIn("Can't decrypt AcraBlock", logs)


class TestTransparentAcraBlockEncryptionWithDefaults(TestTransparentAcraBlockEncryption):
    ENCRYPTOR_CONFIG = get_encryptor_config('tests/ee_acrablock_config_with_defaults.yaml')


class TestTransparentAcraBlockEncryptionWithZone(TestTransparentAcraBlockEncryption, TestTransparentEncryptionWithZone):
    ZONE = True

    zone_encryptor_table = sa.Table('test_transparent_acrablock_encryption_with_zone', metadata,
                                    sa.Column('id', sa.Integer, primary_key=True),
                                    sa.Column('specified_client_id',
                                              sa.LargeBinary(length=COLUMN_DATA_SIZE)),
                                    sa.Column('default_client_id',
                                              sa.LargeBinary(length=COLUMN_DATA_SIZE)),
                                    sa.Column('number', sa.Integer),
                                    sa.Column('zone_id', sa.LargeBinary(length=COLUMN_DATA_SIZE)),
                                    sa.Column('raw_data', sa.LargeBinary(length=COLUMN_DATA_SIZE)),
                                    sa.Column('nullable', sa.Text, nullable=True),
                                    sa.Column('empty', sa.LargeBinary(length=COLUMN_DATA_SIZE), nullable=False, default=b''),
                                    sa.Column('token_i64', sa.BigInteger(), nullable=False, default=1),
                                    sa.Column('token_str', sa.Text, nullable=False, default=''),
                                    sa.Column('token_bytes', sa.LargeBinary(length=COLUMN_DATA_SIZE), nullable=False, default=b''),
                                    sa.Column('masked_prefix', sa.LargeBinary(length=COLUMN_DATA_SIZE), nullable=False, default=b''),
                                    )

    def testAcraStructReEncryption(self):
        specified_id = TLS_CERT_CLIENT_ID_1
        default_id = TLS_CERT_CLIENT_ID_2
        test_data = get_pregenerated_random_data().encode('utf-8')
        specified_acrastruct = create_acrastruct_with_client_id(test_data, specified_id)
        default_acrastruct = create_acrastruct_with_client_id(test_data, default_id)
        zone = zones[0]
        zone_acrastruct = create_acrastruct(test_data, b64decode(zone[ZONE_PUBLIC_KEY]), zone[ZONE_ID].encode('utf-8'))
        row_id = get_random_id()
        data = {'specified_client_id': specified_acrastruct,
                'default_client_id': default_acrastruct,
                'zone_id': zone_acrastruct,
                'id': row_id,
                'masked_prefix': get_pregenerated_random_data().encode('ascii'),
                'token_bytes': get_pregenerated_random_data().encode('ascii'),
                'token_str': get_pregenerated_random_data(),
                'token_i64': random.randint(0, 2 ** 32),
                }
        self.engine2.execute(self.zone_encryptor_table.insert(), data)
        raw_data = self.engine_raw.execute(
            sa.select([self.zone_encryptor_table.c.specified_client_id,
                       self.zone_encryptor_table.c.default_client_id,
                       sa.literal(zone[ZONE_ID]),
                       self.zone_encryptor_table.c.zone_id,
                       self.zone_encryptor_table.c.masked_prefix,
                       self.zone_encryptor_table.c.token_bytes,
                       self.zone_encryptor_table.c.token_str,
                       self.zone_encryptor_table.c.token_i64])
                .where(self.zone_encryptor_table.c.id == row_id))

        raw_data = raw_data.fetchone()
        # should be equal to acrablock begin tag that is first 4 symbols of acrastructs
        self.assertEqual(raw_data['specified_client_id'][:3], CRYPTO_ENVELOPE_HEADER)
        self.assertNotEqual(raw_data['specified_client_id'], test_data)
        self.assertEqual(raw_data['default_client_id'][:3], CRYPTO_ENVELOPE_HEADER)
        self.assertNotEqual(raw_data['default_client_id'], test_data)
        self.assertEqual(raw_data['zone_id'][:3], CRYPTO_ENVELOPE_HEADER)
        self.assertNotEqual(raw_data['zone_id'], test_data)

        for i in ('masked_prefix', 'token_bytes', 'token_str', 'token_i64'):
            self.assertNotEqual(raw_data[i], data[i])

        decrypted_data = self.engine2.execute(
            sa.select([self.zone_encryptor_table.c.specified_client_id,
                       self.zone_encryptor_table.c.default_client_id,
                       sa.literal(zone[ZONE_ID]),
                       self.zone_encryptor_table.c.zone_id,
                       self.zone_encryptor_table.c.masked_prefix,
                       self.zone_encryptor_table.c.token_bytes,
                       self.zone_encryptor_table.c.token_str,
                       self.zone_encryptor_table.c.token_i64])
                .where(self.zone_encryptor_table.c.id == row_id))
        decrypted_data = decrypted_data.fetchone()
        self.assertEqual(decrypted_data['specified_client_id'][:3], CRYPTO_ENVELOPE_HEADER)
        self.assertEqual(decrypted_data['default_client_id'][:3], CRYPTO_ENVELOPE_HEADER)
        self.assertEqual(decrypted_data['zone_id'], test_data)
        for i in ('masked_prefix', 'token_bytes', 'token_str', 'token_i64'):
            self.assertEqual(decrypted_data[i], data[i])


class TestTransparentAcraBlockEncryptionWithZoneWithDefaults(TestTransparentAcraBlockEncryptionWithZone):
    ENCRYPTOR_CONFIG = get_encryptor_config('tests/ee_acrablock_config_with_defaults.yaml')


class TestInvalidCryptoEnvelope(unittest.TestCase):
    ENCRYPTOR_CONFIG = get_encryptor_config('tests/ee_encryptor_config.yaml')

    def test_invalid_defaults(self):
        with open(self.ENCRYPTOR_CONFIG, 'r') as f:
            config = yaml.safe_load(f)
        if 'defaults' not in config:
            config['defaults'] = {
                'crypto_envelope': 'invalid',
            }

        with open(get_test_encryptor_config(self.ENCRYPTOR_CONFIG), 'w') as f:
            yaml.dump(config, f)

        with self.assertRaises(Exception) as e:
            BaseTestCase().fork_acra(encryptor_config_file=get_test_encryptor_config(self.ENCRYPTOR_CONFIG))
        self.assertEqual(str(e.exception), WAIT_CONNECTION_ERROR_MESSAGE)

    def test_invalid_specified_values(self):
        with open(self.ENCRYPTOR_CONFIG, 'r') as f:
            config = yaml.safe_load(f)

        for table in config['schemas']:
            for column in table['encrypted']:
                column['crypto_envelope'] = 'invalid'

        with open(get_test_encryptor_config(self.ENCRYPTOR_CONFIG), 'w') as f:
            yaml.dump(config, f)

        with self.assertRaises(Exception) as e:
            BaseTestCase().fork_acra(encryptor_config_file=get_test_encryptor_config(self.ENCRYPTOR_CONFIG))
        self.assertEqual(str(e.exception), WAIT_CONNECTION_ERROR_MESSAGE)


class TestRegressionInvalidOctalEncoding(BaseTokenizationWithBinaryPostgreSQL):
    def testOctalIntegerValue(self):
        default_client_id_table = sa.Table(
            'test_tokenization_default_client_id', metadata,
            sa.Column('id', sa.Integer, primary_key=True),
            sa.Column('nullable_column', sa.Text, nullable=True),
            sa.Column('empty', sa.LargeBinary(length=COLUMN_DATA_SIZE), nullable=False, default=b''),
            sa.Column('token_i32', sa.Integer()),
            sa.Column('token_i64', sa.BigInteger()),
            sa.Column('token_str', sa.Text),
            sa.Column('token_bytes', sa.LargeBinary(length=COLUMN_DATA_SIZE), nullable=False, default=b''),
            sa.Column('token_email', sa.Text),
            extend_existing=True,
        )
        metadata.create_all(self.engine_raw, [default_client_id_table])
        self.engine1.execute(default_client_id_table.delete())
        data = {
            'id': 1,
            'nullable_column': None,
            'empty': b'',
            # \111 - octal value that will be decoded to 'I' or 73 byte value. And will be incorrect for uint32 conversion
            'token_i32': 1546727729,
            'token_i64': random_int64(),
            'token_str': random_str(),
            'token_bytes': random_bytes(),
            'token_email': random_email(),
        }
        #self.engine_raw.execute(default_client_id_table.insert(), data)

        # insert data data
        self.insert_via_1(default_client_id_table.insert(), data)

        # expect that data was encrypted with client_id which used to insert (client_id==TEST_TLS_CLIENT_CERT)
        source_data = self.fetch_from_1(
            sa.select([default_client_id_table])
                .where(default_client_id_table.c.id == data['id']))

        hidden_data = self.fetch_from_2(
            sa.select([default_client_id_table])
                .where(default_client_id_table.c.id == data['id']))

        if len(source_data) != len(hidden_data) != 1:
            self.fail('incorrect len of result data')

        # data owner take source data
        for k in ('token_i32', 'token_i64', 'token_str', 'token_bytes', 'token_email'):
            if isinstance(source_data[0][k], bytearray) and isinstance(data[k], str):
                self.assertEqual(source_data[0][k], bytearray(data[k], encoding='utf-8'))
            else:
                self.assertEqual(source_data[0][k], data[k])
                self.assertNotEqual(hidden_data[0][k], data[k])


class TestPostgresqlTextFormatTypeAwareDecryptionWithDefaults(BaseTransparentEncryption):
    # test table used for queries and data mapping into python types
    test_table = sa.Table(
        # use new object of metadata to avoid name conflict
        'test_type_aware_decryption_with_defaults', sa.MetaData(),
        sa.Column('id', sa.Integer, primary_key=True),
        sa.Column('value_str', sa.Text),
        sa.Column('value_bytes', sa.LargeBinary),
        sa.Column('value_int32', sa.Integer),
        sa.Column('value_int64', sa.BigInteger),
        sa.Column('value_null_str', sa.Text, nullable=True, default=None),
        sa.Column('value_null_int32', sa.Integer, nullable=True, default=None),
        sa.Column('value_empty_str', sa.Text, nullable=False, default=''),
    )
    # schema table used to generate table in the database with binary column types
    schema_table = sa.Table(

        'test_type_aware_decryption_with_defaults', metadata,
        sa.Column('id', sa.Integer, primary_key=True),
        sa.Column('value_str', sa.LargeBinary),
        sa.Column('value_bytes', sa.LargeBinary),
        sa.Column('value_int32', sa.LargeBinary),
        sa.Column('value_int64', sa.LargeBinary),
        sa.Column('value_null_str', sa.LargeBinary, nullable=True, default=None),
        sa.Column('value_null_int32', sa.LargeBinary, nullable=True, default=None),
        sa.Column('value_empty_str', sa.LargeBinary, nullable=False, default=b''),
    )
    ENCRYPTOR_CONFIG = get_encryptor_config('tests/encryptor_configs/transparent_type_aware_decryption.yaml')

    def checkSkip(self):
        if not (TEST_POSTGRESQL and TEST_WITH_TLS):
            self.skipTest("Test only for PostgreSQL with TLS")

    def testClientIDRead(self):
        """test decrypting with correct clientID and not decrypting with
        incorrect clientID or using direct connection to db
        All result data should be valid for application. Not decrypted data should be returned with their default value
        """
        data = {
            'id': get_random_id(),
            'value_str': random_str(),
            'value_bytes': random_bytes(),
            'value_int32': random_int32(),
            'value_int64': random_int64(),
            'value_null_str': None,
            'value_null_int32': None,
            'value_empty_str': ''
        }
        default_expected_values = {
            'value_int32': 32,
            'value_int64': 64,
            'value_bytes': b'value_bytes',
            'value_str': 'value_str',
        }

        self.schema_table.create(bind=self.engine_raw, checkfirst=True)
        columns = ('value_str', 'value_bytes', 'value_int32', 'value_int64', 'value_null_str', 'value_null_int32',
                   'value_empty_str')
        self.engine1.execute(self.test_table.insert(), data)
        result = self.engine1.execute(
            sa.select([self.test_table])
                .where(self.test_table.c.id == data['id']))
        row = result.fetchone()
        for column in columns:
            self.assertEqual(data[column], row[column])
            self.assertIsInstance(row[column], type(data[column]))

        result = self.engine2.execute(
            sa.select([self.test_table])
                .where(self.test_table.c.id == data['id']))
        row = result.fetchone()
        for column in columns:
            self.assertIsInstance(row[column], type(data[column]))
            if 'null' in column:
                self.assertIsNone(row[column])
                continue
            if 'empty' in column:
                self.assertEqual(row[column], '')
                continue
            self.assertNotEqual(data[column], row[column])
            if column in ('value_int32', 'value_int64'):
                self.assertEqual(row[column], default_expected_values[column])

        result = self.engine_raw.execute(
            sa.select([self.test_table])
                .where(self.test_table.c.id == data['id']))
        row = result.fetchone()
        for column in columns:
            if 'null' in column:
                self.assertIsNone(row[column])
                continue
            self.assertIsInstance(utils.memoryview_to_bytes(row[column]), bytes)
            if column in ('value_str', 'value_bytes'):
                # length of data should be greater than source data due to encryption overhead
                self.assertTrue(len(utils.memoryview_to_bytes(row[column])) > len(data[column]))


class TestMySQLTextFormatTypeAwareDecryptionWithDefaults(BaseBinaryMySQLTestCase, BaseTransparentEncryption):
    # test table used for queries and data mapping into python types
    test_table = sa.Table(
        # use new object of metadata to avoid name conflict
        'test_type_aware_decryption_with_defaults', sa.MetaData(),
        sa.Column('id', sa.Integer, primary_key=True),
        sa.Column('value_str', sa.Text),
        sa.Column('value_bytes', sa.LargeBinary),
        sa.Column('value_int32', sa.Integer),
        sa.Column('value_int64', sa.BigInteger),
        sa.Column('value_null_str', sa.Text, nullable=True, default=None),
        sa.Column('value_null_int32', sa.Integer, nullable=True, default=None),
        sa.Column('value_empty_str', sa.Text, nullable=False, default=''),
        extend_existing=True
    )
    # schema table used to generate table in the database with binary column types
    schema_table = sa.Table(

        'test_type_aware_decryption_with_defaults', metadata,
        sa.Column('id', sa.Integer, primary_key=True),
        sa.Column('value_str', sa.LargeBinary),
        sa.Column('value_bytes', sa.LargeBinary),
        sa.Column('value_int32', sa.LargeBinary),
        sa.Column('value_int64', sa.LargeBinary),
        sa.Column('value_null_str', sa.LargeBinary, nullable=True, default=None),
        sa.Column('value_null_int32', sa.LargeBinary, nullable=True, default=None),
        sa.Column('value_empty_str', sa.LargeBinary, nullable=False, default=b''),
        extend_existing=True
    )
    ENCRYPTOR_CONFIG = get_encryptor_config('tests/encryptor_configs/transparent_type_aware_decryption.yaml')

    # switch off raw mode to be able to convert result rows to python types
    RAW_EXECUTOR = False

    def checkSkip(self):
        if not (TEST_MYSQL and TEST_WITH_TLS):
            self.skipTest("Test only for MySQL with TLS")

    def testClientIDRead(self):
        """test decrypting with correct clientID and not decrypting with
        incorrect clientID or using direct connection to db
        All result data should be valid for application. Not decrypted data should be returned with their default value
        """
        data = {
            'id': get_random_id(),
            'value_str': random_str(),
            'value_bytes': random_bytes(),
            'value_int32': random_int32(),
            'value_int64': random_int64(),
            'value_null_str': None,
            'value_null_int32': None,
            'value_empty_str': ''
        }
        default_expected_values = {
            'value_int32': 32,
            'value_int64': 64,
            'value_bytes': b'value_bytes',
            'value_str': 'value_str',
            'value_empty_str': ''
        }

        self.schema_table.create(bind=self.engine_raw, checkfirst=True)
        columns = ('value_bytes', 'value_int32', 'value_int64', 'value_empty_str', 'value_str')
        null_columns = ('value_null_str', 'value_null_int32')

        self.engine1.execute(self.test_table.insert(), data)

        compile_kwargs = {"literal_binds": True}
        query = sa.select([self.test_table]).where(self.test_table.c.id == data['id'])
        query = str(query.compile(compile_kwargs=compile_kwargs))

        row = self.executor1.execute(query)[0]
        for column in columns:
            self.assertEqual(data[column], row[column])
            self.assertIsInstance(row[column], type(data[column]))

        # mysql.connector represent null value as empty string
        for column in null_columns:
            self.assertEqual(row[column], '')

        row = self.executor2.execute(query)[0]
        for column in columns:
            self.assertEqual(row[column], default_expected_values[column])
            self.assertIsInstance(row[column], type(default_expected_values[column]))

        for column in null_columns:
            self.assertEqual(row[column], '')

        row = self.engine_raw.execute(sa.select([self.test_table])
                .where(self.test_table.c.id == data['id'])).fetchone()
        for column in columns:
            if 'null' in column:
                self.assertIsNone(row[column])
                continue
            self.assertIsInstance(utils.memoryview_to_bytes(row[column]), bytes)
            if column in ('value_str', 'value_bytes'):
                # length of data should be greater than source data due to encryption overhead
                self.assertTrue(len(utils.memoryview_to_bytes(row[column])) > len(data[column]))


class TestPostgresqlBinaryFormatTypeAwareDecryptionWithDefaults(
        BaseBinaryPostgreSQLTestCase, TestPostgresqlTextFormatTypeAwareDecryptionWithDefaults):
    def testClientIDRead(self):
        """test decrypting with correct clientID and not decrypting with
        incorrect clientID or using direct connection to db
        All result data should be valid for application. Not decrypted data should be returned with their default value
        """
        data = {
            'id': get_random_id(),
            'value_str': random_str(),
            'value_bytes': random_bytes(),
            'value_int32': random_int32(),
            'value_int64': random_int64(),
            'value_null_str': None,
            'value_null_int32': None,
            'value_empty_str': ''
        }
        default_expected_values = {
            'value_int32': 32,
            'value_int64': 64,
            'value_bytes': b'value_bytes',
            'value_str': 'value_str',
        }

        self.schema_table.create(bind=self.engine_raw, checkfirst=True)
        columns = ('value_str', 'value_bytes', 'value_int32', 'value_int64', 'value_null_str', 'value_null_int32',
                   'value_empty_str')
        query, args = self.compileQuery(self.test_table.insert(), data)
        self.executor1.execute_prepared_statement(query, args)

        query, args = self.compileQuery(
            sa.select([self.test_table])
            .where(self.test_table.c.id == sa.bindparam('id')), {'id': data['id']})
        row = self.executor1.execute_prepared_statement(query, args)[0]
        for column in columns:
            if 'null' in column:
                # asyncpg decodes None values as empty str/bytes value
                self.assertFalse(row[column])
                continue
            self.assertEqual(data[column], row[column])
            self.assertIsInstance(row[column], type(data[column]))

        row = self.executor2.execute_prepared_statement(query, args)[0]
        for column in columns:
            if 'null' in column:
                # asyncpg decodes None values as empty str/bytes value
                self.assertFalse(row[column])
                continue
            if 'empty' in column:
                self.assertEqual(data[column], row[column])
            else:
                self.assertNotEqual(data[column], row[column])
                self.assertEqual(row[column], default_expected_values[column])
            self.assertIsInstance(row[column], type(data[column]))

        row = self.executor2.execute_prepared_statement(query, args)[0]
        for column in columns:
            if 'null' in column or 'empty' in column:
                # asyncpg decodes None values as empty str/bytes value
                self.assertFalse(row[column])
                continue
            self.assertNotEqual(data[column], row[column])


class TestMySQLBinaryFormatTypeAwareDecryptionWithDefaults(TestMySQLTextFormatTypeAwareDecryptionWithDefaults):
    def testClientIDRead(self):
        """test decrypting with correct clientID and not decrypting with
        incorrect clientID or using direct connection to db
        All result data should be valid for application. Not decrypted data should be returned with their default value
        """
        data = {
            'id': get_random_id(),
            'value_str': random_str(),
            'value_bytes': random_bytes(),
            'value_int32': random_int32(),
            'value_int64': random_int64(),
            'value_null_str': None,
            'value_null_int32': None,
            'value_empty_str': ''
        }
        default_expected_values = {
            'value_int32': 32,
            'value_int64': 64,
            'value_bytes': b'value_bytes',
            'value_str': 'value_str',
        }

        self.schema_table.create(bind=self.engine_raw, checkfirst=True)
        columns = ('value_str', 'value_int32', 'value_int64', 'value_null_str', 'value_null_int32', 'value_empty_str')
        query, args = self.compileQuery(self.test_table.insert(), data)
        self.executor1.execute_prepared_statement_no_result(query, args)

        query, args = self.compileQuery(
            sa.select([self.test_table])
                .where(self.test_table.c.id == sa.bindparam('id')), {'id': data['id']})
        row = self.executor1.execute_prepared_statement(query, args)[0]

        # mysql bytes response present bytearray type not bytes
        self.assertIsInstance(row['value_bytes'], type(bytearray(data['value_bytes'])))

        for column in columns:
            self.assertEqual(data[column], row[column])
            self.assertIsInstance(row[column], type(data[column]))

        row = self.executor2.execute_prepared_statement(query, args)[0]

        # mysql bytes response present bytearray type not bytes
        self.assertNotEqual(row['value_bytes'], bytearray(data['value_bytes']))
        self.assertEqual(row['value_bytes'], bytearray(default_expected_values['value_bytes']))

        for column in columns:
            if 'empty' in column:
                self.assertEqual(data[column], row[column])
            elif 'null' in column:
                self.assertEqual(data[column], row[column])
            else:
                self.assertNotEqual(data[column], row[column])
                self.assertEqual(default_expected_values[column], row[column])
            self.assertIsInstance(row[column], type(data[column]))


class TestPostgresqlTextTypeAwareDecryptionWithoutDefaults(BaseTransparentEncryption):
    # test table used for queries and data mapping into python types
    test_table = sa.Table(
        # use new object of metadata to avoid name conflict
        'test_type_aware_decryption_without_defaults', sa.MetaData(),
        sa.Column('id', sa.Integer, primary_key=True),
        sa.Column('value_str', sa.Text),
        sa.Column('value_bytes', sa.LargeBinary),
        sa.Column('value_int32', sa.Integer),
        sa.Column('value_int64', sa.BigInteger),
        sa.Column('value_null_str', sa.Text, nullable=True, default=None),
        sa.Column('value_null_int32', sa.Integer, nullable=True, default=None),
        sa.Column('value_empty_str', sa.Text, nullable=False, default=''),
    )
    # schema table used to generate table in the database with binary column types
    schema_table = sa.Table(

        'test_type_aware_decryption_without_defaults', metadata,
        sa.Column('id', sa.Integer, primary_key=True),
        sa.Column('value_str', sa.LargeBinary),
        sa.Column('value_bytes', sa.LargeBinary),
        sa.Column('value_int32', sa.LargeBinary),
        sa.Column('value_int64', sa.LargeBinary),
        sa.Column('value_null_str', sa.LargeBinary, nullable=True, default=None),
        sa.Column('value_null_int32', sa.LargeBinary, nullable=True, default=None),
        sa.Column('value_empty_str', sa.LargeBinary, nullable=False, default=b''),
    )
    ENCRYPTOR_CONFIG = get_encryptor_config('tests/encryptor_configs/transparent_type_aware_decryption.yaml')

    def checkSkip(self):
        if not (TEST_POSTGRESQL and TEST_WITH_TLS):
            self.skipTest("Test only for PostgreSQL with TLS")

    def testClientIDRead(self):
        """test decrypting with correct clientID and not decrypting with
        incorrect clientID or using direct connection to db
        All result data should be valid for application. Not decrypted data should be returned as is and DB driver
        should cause error
        """
        data = {
            'id': get_random_id(),
            'value_str': random_str(),
            'value_bytes': random_bytes(),
            'value_int32': random_int32(),
            'value_int64': random_int64(),
            'value_null_str': None,
            'value_null_int32': None,
            'value_empty_str': ''
        }
        self.schema_table.create(bind=self.engine_raw, checkfirst=True)
        self.engine1.execute(self.test_table.insert(), data)
        columns = ('value_str', 'value_bytes', 'value_int32', 'value_int64', 'value_null_str', 'value_null_int32',
                   'value_empty_str')

        result = self.engine2.execute(
            sa.select([self.test_table])
                .where(self.test_table.c.id == data['id']))
        # acra change types for binary data columns and python driver can't decode to correct types
        with self.assertRaises(UnicodeDecodeError):
            row = result.fetchone()

        # direct connection should receive binary data according to real scheme
        result = self.engine_raw.execute(
            sa.select([self.test_table])
                .where(self.test_table.c.id == data['id']))
        row = result.fetchone()
        for column in columns:
            if 'null' in column or 'empty' in column:
                # asyncpg decodes None values as empty str/bytes value
                self.assertFalse(row[column])
                continue
            value = utils.memoryview_to_bytes(row[column])
            self.assertIsInstance(value, bytes, column)
            self.assertNotEqual(data[column], value, column)


class TestMySQLTextTypeAwareDecryptionWithoutDefaults(BaseBinaryMySQLTestCase, BaseTransparentEncryption):
    # test table used for queries and data mapping into python types
    test_table = sa.Table(
        # use new object of metadata to avoid name conflict
        'test_type_aware_decryption_without_defaults', sa.MetaData(),
        sa.Column('id', sa.Integer, primary_key=True),
        sa.Column('value_str', sa.Text),
        sa.Column('value_bytes', sa.LargeBinary),
        sa.Column('value_int32', sa.Integer),
        sa.Column('value_int64', sa.BigInteger),
        sa.Column('value_null_str', sa.Text, nullable=True, default=None),
        sa.Column('value_null_int32', sa.Integer, nullable=True, default=None),
        sa.Column('value_empty_str', sa.Text, nullable=False, default=''),
        extend_existing=True
    )
    # schema table used to generate table in the database with binary column types
    schema_table = sa.Table(

        'test_type_aware_decryption_without_defaults', metadata,
        sa.Column('id', sa.Integer, primary_key=True),
        sa.Column('value_str', sa.LargeBinary),
        sa.Column('value_bytes', sa.LargeBinary),
        sa.Column('value_int32', sa.LargeBinary),
        sa.Column('value_int64', sa.LargeBinary),
        sa.Column('value_null_str', sa.LargeBinary, nullable=True, default=None),
        sa.Column('value_null_int32', sa.LargeBinary, nullable=True, default=None),
        sa.Column('value_empty_str', sa.LargeBinary, nullable=False, default=b''),
        extend_existing=True
    )
    ENCRYPTOR_CONFIG = get_encryptor_config('tests/encryptor_configs/transparent_type_aware_decryption.yaml')

    # switch off raw mode to be able to convert result rows to python types
    RAW_EXECUTOR = False

    def checkSkip(self):
        if not (TEST_MYSQL and TEST_WITH_TLS):
            self.skipTest("Test only for MySQL with TLS")

    def testClientIDRead(self):
        """test decrypting with correct clientID and not decrypting with
        incorrect clientID or using direct connection to db
        All result data should be valid for application. Not decrypted data should be returned as is and DB driver
        should cause error

        MySQL decoder should roll back FieldType as well.
        """
        data = {
            'id': get_random_id(),
            'value_str': random_str(),
            'value_bytes': random_bytes(),
            'value_int32': random_int32(),
            'value_int64': random_int64(),
            'value_null_str': None,
            'value_null_int32': None,
            'value_empty_str': ''
        }
        self.schema_table.create(bind=self.engine_raw, checkfirst=True)
        self.engine1.execute(self.test_table.insert(), data)
        columns = ('value_str', 'value_bytes', 'value_int32', 'value_int64', 'value_empty_str')
        null_columns = ('value_null_str', 'value_null_int32')

        compile_kwargs = {"literal_binds": True}
        query = sa.select([self.test_table]).where(self.test_table.c.id == data['id'])
        query = str(query.compile(compile_kwargs=compile_kwargs))

        row = self.executor1.execute(query)[0]
        for column in columns:
            self.assertEqual(data[column], row[column])
            self.assertIsInstance(row[column], type(data[column]))

        # mysql.connector represent null value as empty string
        for column in null_columns:
            self.assertEqual(row[column], '')

        # field types should be rollbacked in case of invalid encoding
        row = self.executor2.execute(query)[0]

        # direct connection should receive binary data according to real scheme
        result = self.engine_raw.execute(
            sa.select([self.test_table])
                .where(self.test_table.c.id == data['id']))
        row = result.fetchone()
        for column in columns:
            if 'null' in column or 'empty' in column:
                # asyncpg decodes None values as empty str/bytes value
                self.assertFalse(row[column])
                continue
            value = utils.memoryview_to_bytes(row[column])
            self.assertIsInstance(value, bytes, column)
            self.assertNotEqual(data[column], value, column)


class TestPostgresqlBinaryTypeAwareDecryptionWithoutDefaults(TestPostgresqlBinaryFormatTypeAwareDecryptionWithDefaults):
    # test table used for queries and data mapping into python types
    test_table = sa.Table(
        # use new object of metadata to avoid name conflict
        'test_type_aware_decryption_without_defaults', sa.MetaData(),
        sa.Column('id', sa.Integer, primary_key=True),
        sa.Column('value_str', sa.Text),
        sa.Column('value_bytes', sa.LargeBinary),
        sa.Column('value_int32', sa.Integer),
        sa.Column('value_int64', sa.BigInteger),
        sa.Column('value_null_str', sa.Text, nullable=True, default=None),
        sa.Column('value_null_int32', sa.Integer, nullable=True, default=None),
        sa.Column('value_empty_str', sa.Text, nullable=False, default=''),
        extend_existing=True
    )
    # schema table used to generate table in the database with binary column types
    schema_table = sa.Table(
        'test_type_aware_decryption_without_defaults', metadata,
        sa.Column('id', sa.Integer, primary_key=True),
        sa.Column('value_str', sa.LargeBinary),
        sa.Column('value_bytes', sa.LargeBinary),
        sa.Column('value_int32', sa.LargeBinary),
        sa.Column('value_int64', sa.LargeBinary),
        sa.Column('value_null_str', sa.LargeBinary, nullable=True, default=None),
        sa.Column('value_null_int32', sa.LargeBinary, nullable=True, default=None),
        sa.Column('value_empty_str', sa.LargeBinary, nullable=False, default=b''),
        extend_existing=True
    )
    ENCRYPTOR_CONFIG = get_encryptor_config('tests/encryptor_configs/transparent_type_aware_decryption.yaml')

    def checkSkip(self):
        if not (TEST_POSTGRESQL and TEST_WITH_TLS):
            self.skipTest("Test only for PostgreSQL with TLS")

    def testClientIDRead(self):
        """test decrypting with correct clientID and not decrypting with
        incorrect clientID or using direct connection to db
        All result data should be valid for application. Not decrypted data should be returned as is and DB driver
        should cause error
        """
        data = {
            'id': get_random_id(),
            'value_str': random_str(),
            'value_bytes': random_bytes(),
            'value_int32': random_int32(),
            'value_int64': random_int64(),
            'value_null_str': None,
            'value_null_int32': None,
            'value_empty_str': ''
        }
        self.schema_table.create(bind=self.engine_raw, checkfirst=True)
        ######
        columns = ('value_str', 'value_bytes', 'value_int32', 'value_int64', 'value_null_str', 'value_null_int32',
                   'value_empty_str')
        query, args = self.compileQuery(self.test_table.insert(), data)
        self.executor1.execute_prepared_statement(query, args)

        query, args = self.compileQuery(
            sa.select([self.test_table])
                .where(self.test_table.c.id == sa.bindparam('id')), {'id': data['id']})

        # Check that raw bytes were returned, which would not be valid utf
        with self.assertRaises(UnicodeDecodeError):
            row = self.executor2.execute_prepared_statement(query, args)[0]

        row = self.raw_executor.execute_prepared_statement(query, args)[0]
        for column in columns:
            if 'null' in column or 'empty' in column:
                # asyncpg decodes None values as empty str/bytes value
                self.assertFalse(row[column])
                continue
            value = utils.memoryview_to_bytes(row[column])
            self.assertIsInstance(value, bytes, column)
            self.assertNotEqual(data[column], value, column)

class TestPostgresqlBinaryTypeAwareDecryptionWithError(TestPostgresqlBinaryFormatTypeAwareDecryptionWithDefaults):
    # test table used for queries and data mapping into python types
    test_table = sa.Table(
        # use new object of metadata to avoid name conflict
        'test_type_aware_decryption_with_error', sa.MetaData(),
        sa.Column('id', sa.Integer, primary_key=True),
        sa.Column('value_str', sa.Text),
        sa.Column('value_bytes', sa.LargeBinary),
        sa.Column('value_int32', sa.Integer),
        sa.Column('value_int64', sa.BigInteger),
        sa.Column('value_null_str', sa.Text, nullable=True, default=None),
        sa.Column('value_null_int32', sa.Integer, nullable=True, default=None),
        sa.Column('value_empty_str', sa.Text, nullable=False, default=''),
        extend_existing=True
    )
    # schema table used to generate table in the database with binary column types
    schema_table = sa.Table(
        'test_type_aware_decryption_with_error', sa.MetaData(),
        sa.Column('id', sa.Integer, primary_key=True),
        sa.Column('value_str', sa.LargeBinary),
        sa.Column('value_bytes', sa.LargeBinary),
        sa.Column('value_int32', sa.LargeBinary),
        sa.Column('value_int64', sa.LargeBinary),
        sa.Column('value_null_str', sa.LargeBinary, nullable=True, default=None),
        sa.Column('value_null_int32', sa.LargeBinary, nullable=True, default=None),
        sa.Column('value_empty_str', sa.LargeBinary, nullable=False, default=b''),
        extend_existing=True
    )
    ENCRYPTOR_CONFIG = get_encryptor_config('tests/encryptor_configs/transparent_type_aware_decryption.yaml')

    def checkSkip(self):
        if not (TEST_POSTGRESQL and TEST_WITH_TLS):
            self.skipTest("Test only for PostgreSQL with TLS")

    def testClientIDRead(self):
        """
        test decrypting with correct clientID and not decrypting with
        incorrect clientID or using direct connection to db
        All result data should be valid for application. Not decrypted data
        should cause driver specific error
        """
        data = {
            'id': get_random_id(),
            'value_str': random_str(),
            'value_bytes': random_bytes(),
            'value_int32': random_int32(),
            'value_int64': random_int64(),
            'value_null_str': None,
            'value_null_int32': None,
            'value_empty_str': ''
        }
        self.schema_table.create(bind=self.engine_raw, checkfirst=True)
        ######
        columns = ('value_str', 'value_bytes', 'value_int32', 'value_int64',
                   'value_null_str', 'value_null_int32', 'value_empty_str')
        query, args = self.compileQuery(self.test_table.insert(), data)
        self.executor1.execute_prepared_statement(query, args)

        query, args = self.compileQuery(
            sa.select([self.test_table])
                .where(self.test_table.c.id == sa.bindparam('id')), {'id': data['id']})

        # We expect db-driver error
        with self.assertRaises(asyncpg.exceptions.SyntaxOrAccessError) as ex:
            row = self.executor2.execute_prepared_statement(query, args)[0]

        self.assertEqual('encoding error in column "value_str"', str(ex.exception))

        row = self.raw_executor.execute_prepared_statement(query, args)[0]
        for column in columns:
            if 'null' in column or 'empty' in column:
                # asyncpg decodes None values as empty str/bytes value
                self.assertFalse(row[column])
                continue
            value = utils.memoryview_to_bytes(row[column])
            self.assertIsInstance(value, bytes, column)
            self.assertNotEqual(data[column], value, column)


class TestPostgresqlTextTypeAwareDecryptionWithError(BaseTransparentEncryption):
    # test table used for queries and data mapping into python types
    test_table = sa.Table(
        # use new object of metadata to avoid name conflict
        'test_type_aware_decryption_with_error', sa.MetaData(),
        sa.Column('id', sa.Integer, primary_key=True),
        sa.Column('value_str', sa.Text),
        sa.Column('value_bytes', sa.LargeBinary),
        sa.Column('value_int32', sa.Integer),
        sa.Column('value_int64', sa.BigInteger),
        sa.Column('value_null_str', sa.Text, nullable=True, default=None),
        sa.Column('value_null_int32', sa.Integer, nullable=True, default=None),
        sa.Column('value_empty_str', sa.Text, nullable=False, default=''),
    )
    # schema table used to generate table in the database with binary column types
    schema_table = sa.Table(
        'test_type_aware_decryption_with_error', sa.MetaData(),
        sa.Column('id', sa.Integer, primary_key=True),
        sa.Column('value_str', sa.LargeBinary),
        sa.Column('value_bytes', sa.LargeBinary),
        sa.Column('value_int32', sa.LargeBinary),
        sa.Column('value_int64', sa.LargeBinary),
        sa.Column('value_null_str', sa.LargeBinary, nullable=True, default=None),
        sa.Column('value_null_int32', sa.LargeBinary, nullable=True, default=None),
        sa.Column('value_empty_str', sa.LargeBinary, nullable=False, default=b''),
    )
    ENCRYPTOR_CONFIG = get_encryptor_config('tests/encryptor_configs/transparent_type_aware_decryption.yaml')

    def checkSkip(self):
        if not (TEST_POSTGRESQL and TEST_WITH_TLS):
            self.skipTest("Test only for PostgreSQL with TLS")

    def testClientIDRead(self):
        """
        test decrypting with correct clientID and not decrypting with
        incorrect clientID or using direct connection to db
        All result data should be valid for application. Not decrypted data
        should cause a db-driver error.
        """
        data = {
            'id': get_random_id(),
            'value_str': random_str(),
            'value_bytes': random_bytes(),
            'value_int32': random_int32(),
            'value_int64': random_int64(),
            'value_null_str': None,
            'value_null_int32': None,
            'value_empty_str': ''
        }
        self.schema_table.create(bind=self.engine_raw, checkfirst=True)
        self.engine1.execute(self.test_table.insert(), data)
        columns = ('value_str', 'value_bytes', 'value_int32', 'value_int64',
                   'value_null_str', 'value_null_int32', 'value_empty_str')

        # our custom error is wrapped around sqlalchemy's ProgrammingError
        with self.assertRaises(ProgrammingError) as ex:
            self.engine2.execute(
                sa.select([self.test_table])
                    .where(self.test_table.c.id == data['id']))

        self.assertEqual('encoding error in column "value_str"\n', str(ex.exception.orig))

        # direct connection should receive binary data according to real scheme
        result = self.engine_raw.execute(
            sa.select([self.test_table])
                .where(self.test_table.c.id == data['id']))
        row = result.fetchone()
        for column in columns:
            if 'null' in column or 'empty' in column:
                # asyncpg decodes None values as empty str/bytes value
                self.assertFalse(row[column])
                continue
            value = utils.memoryview_to_bytes(row[column])
            self.assertIsInstance(value, bytes, column)
            self.assertNotEqual(data[column], value, column)


# `response_on_fail` is `ciphertext` if not defined. That's why the code is
# exactly the same as inTestPostgresqlBinaryTypeAwareDecryptionWithoutDefaults
class TestPostgresqlBinaryTypeAwareDecryptionWithCiphertext(TestPostgresqlBinaryFormatTypeAwareDecryptionWithDefaults):
    # test table used for queries and data mapping into python types
    test_table = sa.Table(
        # use new object of metadata to avoid name conflict
        'test_type_aware_decryption_without_defaults', sa.MetaData(),
        sa.Column('id', sa.Integer, primary_key=True),
        sa.Column('value_str', sa.Text),
        sa.Column('value_bytes', sa.LargeBinary),
        sa.Column('value_int32', sa.Integer),
        sa.Column('value_int64', sa.BigInteger),
        sa.Column('value_null_str', sa.Text, nullable=True, default=None),
        sa.Column('value_null_int32', sa.Integer, nullable=True, default=None),
        sa.Column('value_empty_str', sa.Text, nullable=False, default=''),
        extend_existing=True
    )
    # schema table used to generate table in the database with binary column types
    schema_table = sa.Table(
        'test_type_aware_decryption_without_defaults', metadata,
        sa.Column('id', sa.Integer, primary_key=True),
        sa.Column('value_str', sa.LargeBinary),
        sa.Column('value_bytes', sa.LargeBinary),
        sa.Column('value_int32', sa.LargeBinary),
        sa.Column('value_int64', sa.LargeBinary),
        sa.Column('value_null_str', sa.LargeBinary, nullable=True, default=None),
        sa.Column('value_null_int32', sa.LargeBinary, nullable=True, default=None),
        sa.Column('value_empty_str', sa.LargeBinary, nullable=False, default=b''),
        extend_existing=True
    )
    ENCRYPTOR_CONFIG = get_encryptor_config('tests/encryptor_configs/transparent_type_aware_decryption.yaml')

    def checkSkip(self):
        if not (TEST_POSTGRESQL and TEST_WITH_TLS):
            self.skipTest("Test only for PostgreSQL with TLS")

    def testClientIDRead(self):
        """test decrypting with correct clientID and not decrypting with
        incorrect clientID or using direct connection to db
        All result data should be valid for application. Not decrypted data should be returned as is and DB driver
        should cause error
        """
        data = {
            'id': get_random_id(),
            'value_str': random_str(),
            'value_bytes': random_bytes(),
            'value_int32': random_int32(),
            'value_int64': random_int64(),
            'value_null_str': None,
            'value_null_int32': None,
            'value_empty_str': ''
        }
        self.schema_table.create(bind=self.engine_raw, checkfirst=True)
        ######
        columns = ('value_str', 'value_bytes', 'value_int32', 'value_int64', 'value_null_str', 'value_null_int32',
                   'value_empty_str')
        query, args = self.compileQuery(self.test_table.insert(), data)
        self.executor1.execute_prepared_statement(query, args)

        query, args = self.compileQuery(
            sa.select([self.test_table])
                .where(self.test_table.c.id == sa.bindparam('id')), {'id': data['id']})

        # Check that raw bytes were returned, which would not be valid utf
        with self.assertRaises(UnicodeDecodeError):
            row = self.executor2.execute_prepared_statement(query, args)[0]

        row = self.raw_executor.execute_prepared_statement(query, args)[0]
        for column in columns:
            if 'null' in column or 'empty' in column:
                # asyncpg decodes None values as empty str/bytes value
                self.assertFalse(row[column])
                continue
            value = utils.memoryview_to_bytes(row[column])
            self.assertIsInstance(value, bytes, column)
            self.assertNotEqual(data[column], value, column)

# `response_on_fail` is `ciphertext` if not defined. That's why the code is
# exactly the same as inTestPostgresqlTextTypeAwareDecryptionWithoutDefaults
class TestPostgresqlTextTypeAwareDecryptionWithCiphertext(BaseTransparentEncryption):
    # test table used for queries and data mapping into python types
    test_table = sa.Table(
        # use new object of metadata to avoid name conflict
        'test_type_aware_decryption_with_ciphertext', sa.MetaData(),
        sa.Column('id', sa.Integer, primary_key=True),
        sa.Column('value_str', sa.Text),
        sa.Column('value_bytes', sa.LargeBinary),
        sa.Column('value_int32', sa.Integer),
        sa.Column('value_int64', sa.BigInteger),
        sa.Column('value_null_str', sa.Text, nullable=True, default=None),
        sa.Column('value_null_int32', sa.Integer, nullable=True, default=None),
        sa.Column('value_empty_str', sa.Text, nullable=False, default=''),
    )
    # schema table used to generate table in the database with binary column types
    schema_table = sa.Table(
        'test_type_aware_decryption_with_ciphertext', sa.MetaData(),
        sa.Column('id', sa.Integer, primary_key=True),
        sa.Column('value_str', sa.LargeBinary),
        sa.Column('value_bytes', sa.LargeBinary),
        sa.Column('value_int32', sa.LargeBinary),
        sa.Column('value_int64', sa.LargeBinary),
        sa.Column('value_null_str', sa.LargeBinary, nullable=True, default=None),
        sa.Column('value_null_int32', sa.LargeBinary, nullable=True, default=None),
        sa.Column('value_empty_str', sa.LargeBinary, nullable=False, default=b''),
    )
    ENCRYPTOR_CONFIG = get_encryptor_config('tests/encryptor_configs/transparent_type_aware_decryption.yaml')

    def checkSkip(self):
        if not (TEST_POSTGRESQL and TEST_WITH_TLS):
            self.skipTest("Test only for PostgreSQL with TLS")

    def testClientIDRead(self):
        """test decrypting with correct clientID and not decrypting with
        incorrect clientID or using direct connection to db
        All result data should be valid for application. Not decrypted data should be returned as is and DB driver
        should cause error
        """
        data = {
            'id': get_random_id(),
            'value_str': random_str(),
            'value_bytes': random_bytes(),
            'value_int32': random_int32(),
            'value_int64': random_int64(),
            'value_null_str': None,
            'value_null_int32': None,
            'value_empty_str': ''
        }
        self.schema_table.create(bind=self.engine_raw, checkfirst=True)
        self.engine1.execute(self.test_table.insert(), data)
        columns = ('value_str', 'value_bytes', 'value_int32', 'value_int64', 'value_null_str', 'value_null_int32',
                   'value_empty_str')

        result = self.engine2.execute(
            sa.select([self.test_table])
                .where(self.test_table.c.id == data['id']))
        # acra change types for binary data columns and python driver can't decode to correct types
        with self.assertRaises(UnicodeDecodeError):
            row = result.fetchone()

        # direct connection should receive binary data according to real scheme
        result = self.engine_raw.execute(
            sa.select([self.test_table])
                .where(self.test_table.c.id == data['id']))
        row = result.fetchone()
        for column in columns:
            if 'null' in column or 'empty' in column:
                # asyncpg decodes None values as empty str/bytes value
                self.assertFalse(row[column])
                continue
            value = utils.memoryview_to_bytes(row[column])
            self.assertIsInstance(value, bytes, column)
            self.assertNotEqual(data[column], value, column)


class TestMySQLBinaryTypeAwareDecryptionWithoutDefaults(TestMySQLTextTypeAwareDecryptionWithoutDefaults):
    def checkSkip(self):
        if not (TEST_MYSQL and TEST_WITH_TLS):
            self.skipTest("Test only for MySQL with TLS")

    def testClientIDRead(self):
        """test decrypting with correct clientID and not decrypting with
        incorrect clientID or using direct connection to db
        All result data should be valid for application. Not decrypted data should be returned as is and DB driver
        should cause error

        MySQL decoder should roll back FieldType as well.
        """
        data = {
            'id': get_random_id(),
            'value_str': random_str(),
            'value_bytes': random_bytes(),
            'value_int32': random_int32(),
            'value_int64': random_int64(),
            'value_null_str': None,
            'value_null_int32': None,
            'value_empty_str': ''
        }
        self.schema_table.create(bind=self.engine_raw, checkfirst=True)
        ######
        columns = ('value_str', 'value_bytes', 'value_int32', 'value_int64', 'value_null_str', 'value_null_int32',
                   'value_empty_str')
        query, args = self.compileQuery(self.test_table.insert(), data)
        self.executor1.execute_prepared_statement_no_result(query, args)

        query, args = self.compileQuery(
            sa.select([self.test_table])
                .where(self.test_table.c.id == sa.bindparam('id')), {'id': data['id']})

        # just make sure that it is not failing meant that decoder rollback field types
        row = self.executor2.execute_prepared_statement(query, args)[0]

        for column in columns:
            if 'null' in column or 'empty' in column:
                # asyncpg decodes None values as empty str/bytes value
                self.assertFalse(row[column])
                continue
            value = utils.memoryview_to_bytes(row[column])
            self.assertIsInstance(value, bytearray, column)
            self.assertNotEqual(data[column], value, column)

class TestMySQLTextTypeAwareDecryptionWithСiphertext(BaseBinaryMySQLTestCase, BaseTransparentEncryption):
    # test table used for queries and data mapping into python types
    test_table = sa.Table(
        # use new object of metadata to avoid name conflict
        'test_type_aware_decryption_with_ciphertext', sa.MetaData(),
        sa.Column('id', sa.Integer, primary_key=True),
        sa.Column('value_str', sa.Text),
        sa.Column('value_bytes', sa.LargeBinary),
        sa.Column('value_int32', sa.Integer),
        sa.Column('value_int64', sa.BigInteger),
        sa.Column('value_null_str', sa.Text, nullable=True, default=None),
        sa.Column('value_null_int32', sa.Integer, nullable=True, default=None),
        sa.Column('value_empty_str', sa.Text, nullable=False, default=''),
        extend_existing=True
    )
    # schema table used to generate table in the database with binary column types
    schema_table = sa.Table(

        'test_type_aware_decryption_with_ciphertext', metadata,
        sa.Column('id', sa.Integer, primary_key=True),
        sa.Column('value_str', sa.LargeBinary),
        sa.Column('value_bytes', sa.LargeBinary),
        sa.Column('value_int32', sa.LargeBinary),
        sa.Column('value_int64', sa.LargeBinary),
        sa.Column('value_null_str', sa.LargeBinary, nullable=True, default=None),
        sa.Column('value_null_int32', sa.LargeBinary, nullable=True, default=None),
        sa.Column('value_empty_str', sa.LargeBinary, nullable=False, default=b''),
        extend_existing=True
    )
    ENCRYPTOR_CONFIG = get_encryptor_config('tests/encryptor_configs/transparent_type_aware_decryption.yaml')

    # switch off raw mode to be able to convert result rows to python types
    RAW_EXECUTOR = False

    def checkSkip(self):
        if not (TEST_MYSQL and TEST_WITH_TLS):
            self.skipTest("Test only for MySQL with TLS")

    def testClientIDRead(self):
        """test decrypting with correct clientID and not decrypting with
        incorrect clientID or using direct connection to db
        All result data should be valid for application. Not decrypted data should be returned as is and DB driver
        should cause error

        MySQL decoder should roll back FieldType as well.
        """
        data = {
            'id': get_random_id(),
            'value_str': random_str(),
            'value_bytes': random_bytes(),
            'value_int32': random_int32(),
            'value_int64': random_int64(),
            'value_null_str': None,
            'value_null_int32': None,
            'value_empty_str': ''
        }
        self.schema_table.create(bind=self.engine_raw, checkfirst=True)
        self.engine1.execute(self.test_table.insert(), data)
        columns = ('value_str', 'value_bytes', 'value_int32', 'value_int64', 'value_empty_str')
        null_columns = ('value_null_str', 'value_null_int32')

        compile_kwargs = {"literal_binds": True}
        query = sa.select([self.test_table]).where(self.test_table.c.id == data['id'])
        query = str(query.compile(compile_kwargs=compile_kwargs))

        row = self.executor1.execute(query)[0]
        for column in columns:
            self.assertEqual(data[column], row[column])
            self.assertIsInstance(row[column], type(data[column]))

        # mysql.connector represent null value as empty string
        for column in null_columns:
            self.assertEqual(row[column], '')

        # field types should be rollbacked in case of invalid encoding
        row = self.executor2.execute(query)[0]

        # direct connection should receive binary data according to real scheme
        result = self.engine_raw.execute(
            sa.select([self.test_table])
                .where(self.test_table.c.id == data['id']))
        row = result.fetchone()
        for column in columns:
            if 'null' in column or 'empty' in column:
                # asyncpg decodes None values as empty str/bytes value
                self.assertFalse(row[column])
                continue
            value = utils.memoryview_to_bytes(row[column])
            self.assertIsInstance(value, bytes, column)
            self.assertNotEqual(data[column], value, column)

class TestMySQLBinaryTypeAwareDecryptionWithСiphertext(TestMySQLTextTypeAwareDecryptionWithСiphertext):
    def checkSkip(self):
        if not (TEST_MYSQL and TEST_WITH_TLS):
            self.skipTest("Test only for MySQL with TLS")

    def testClientIDRead(self):
        """test decrypting with correct clientID and not decrypting with
        incorrect clientID or using direct connection to db
        All result data should be valid for application. Not decrypted data should be returned as is and DB driver
        should cause error

        MySQL decoder should roll back FieldType as well.
        """
        data = {
            'id': get_random_id(),
            'value_str': random_str(),
            'value_bytes': random_bytes(),
            'value_int32': random_int32(),
            'value_int64': random_int64(),
            'value_null_str': None,
            'value_null_int32': None,
            'value_empty_str': ''
        }
        self.schema_table.create(bind=self.engine_raw, checkfirst=True)
        ######
        columns = ('value_str', 'value_bytes', 'value_int32', 'value_int64', 'value_null_str', 'value_null_int32',
                   'value_empty_str')
        query, args = self.compileQuery(self.test_table.insert(), data)
        self.executor1.execute_prepared_statement_no_result(query, args)

        query, args = self.compileQuery(
            sa.select([self.test_table])
                .where(self.test_table.c.id == sa.bindparam('id')), {'id': data['id']})

        # just make sure that it is not failing meant that decoder rollback field types
        row = self.executor2.execute_prepared_statement(query, args)[0]

        for column in columns:
            if 'null' in column or 'empty' in column:
                # asyncpg decodes None values as empty str/bytes value
                self.assertFalse(row[column])
                continue
            value = utils.memoryview_to_bytes(row[column])
            self.assertIsInstance(value, bytearray, column)
            self.assertNotEqual(data[column], value, column)


class TestMySQLTextTypeAwareDecryptionWithError(BaseBinaryMySQLTestCase, BaseTransparentEncryption):
    # test table used for queries and data mapping into python types
    test_table = sa.Table(
        # use new object of metadata to avoid name conflict
        'test_type_aware_decryption_with_error', sa.MetaData(),
        sa.Column('id', sa.Integer, primary_key=True),
        sa.Column('value_str', sa.Text),
        sa.Column('value_bytes', sa.LargeBinary),
        sa.Column('value_int32', sa.Integer),
        sa.Column('value_int64', sa.BigInteger),
        sa.Column('value_null_str', sa.Text, nullable=True, default=None),
        sa.Column('value_null_int32', sa.Integer, nullable=True, default=None),
        sa.Column('value_empty_str', sa.Text, nullable=False, default=''),
        extend_existing=True
    )
    # schema table used to generate table in the database with binary column types
    schema_table = sa.Table(
        'test_type_aware_decryption_with_error', metadata,
        sa.Column('id', sa.Integer, primary_key=True),
        sa.Column('value_str', sa.LargeBinary),
        sa.Column('value_bytes', sa.LargeBinary),
        sa.Column('value_int32', sa.LargeBinary),
        sa.Column('value_int64', sa.LargeBinary),
        sa.Column('value_null_str', sa.LargeBinary, nullable=True, default=None),
        sa.Column('value_null_int32', sa.LargeBinary, nullable=True, default=None),
        sa.Column('value_empty_str', sa.LargeBinary, nullable=False, default=b''),
        extend_existing=True
    )
    ENCRYPTOR_CONFIG = get_encryptor_config('tests/encryptor_configs/transparent_type_aware_decryption.yaml')

    # switch off raw mode to be able to convert result rows to python types
    RAW_EXECUTOR = False

    def checkSkip(self):
        if not (TEST_MYSQL and TEST_WITH_TLS):
            self.skipTest("Test only for MySQL with TLS")

    def testClientIDRead(self):
        """test decrypting with correct clientID and not decrypting with
        incorrect clientID or using direct connection to db
        All result data should be valid for application. Not decrypted data should be returned as is and DB driver
        should cause error

        MySQL decoder should roll back FieldType as well.
        """
        data = {
            'id': get_random_id(),
            'value_str': random_str(),
            'value_bytes': random_bytes(),
            'value_int32': random_int32(),
            'value_int64': random_int64(),
            'value_null_str': None,
            'value_null_int32': None,
            'value_empty_str': ''
        }
        self.schema_table.create(bind=self.engine_raw, checkfirst=True)
        self.engine1.execute(self.test_table.insert(), data)
        columns = ('value_str', 'value_bytes', 'value_int32', 'value_int64', 'value_empty_str')
        null_columns = ('value_null_str', 'value_null_int32')

        compile_kwargs = {"literal_binds": True}
        query = sa.select([self.test_table]).where(self.test_table.c.id == data['id'])
        query = str(query.compile(compile_kwargs=compile_kwargs))

        row = self.executor1.execute(query)[0]
        for column in columns:
            self.assertEqual(data[column], row[column])
            self.assertIsInstance(row[column], type(data[column]))

        # mysql.connector represent null value as empty string
        for column in null_columns:
            self.assertEqual(row[column], '')

        # we expect an exception because of decryption error
        with self.assertRaises(mysql.connector.errors.DatabaseError) as ex:
            self.executor2.execute(query)[0]

        self.assertEqual('encoding error in column "value_str"', ex.exception.msg)
        self.assertEqual(ex.exception.errno, MYSQL_ERR_QUERY_INTERRUPTED_CODE)

class TestMySQLBinaryTypeAwareDecryptionWithError(TestMySQLTextTypeAwareDecryptionWithError):
    def checkSkip(self):
        if not (TEST_MYSQL and TEST_WITH_TLS):
            self.skipTest("Test only for MySQL with TLS")

    def testClientIDRead(self):
        """test decrypting with correct clientID and not decrypting with
        incorrect clientID or using direct connection to db
        All result data should be valid for application. Not decrypted data should be returned as is and DB driver
        should cause error

        MySQL decoder should roll back FieldType as well.
        """
        data = {
            'id': get_random_id(),
            'value_str': random_str(),
            'value_bytes': random_bytes(),
            'value_int32': random_int32(),
            'value_int64': random_int64(),
            'value_null_str': None,
            'value_null_int32': None,
            'value_empty_str': ''
        }
        self.schema_table.create(bind=self.engine_raw, checkfirst=True)
        ######
        columns = ('value_str', 'value_bytes', 'value_int32', 'value_int64', 'value_null_str', 'value_null_int32',
                   'value_empty_str')
        query, args = self.compileQuery(self.test_table.insert(), data)
        self.executor1.execute_prepared_statement_no_result(query, args)

        query, args = self.compileQuery(
            sa.select([self.test_table])
                .where(self.test_table.c.id == sa.bindparam('id')), {'id': data['id']})

        # we expect an exception because of decryption error
        with self.assertRaises(mysql.connector.errors.DatabaseError) as ex:
            self.executor2.execute_prepared_statement(query, args)[0]

        self.assertEqual('encoding error in column "value_str"', ex.exception.msg)
        self.assertEqual(ex.exception.errno, MYSQL_ERR_QUERY_INTERRUPTED_CODE)


class TestMySQLTextCharsetLiterals(TestMySQLTextTypeAwareDecryptionWithoutDefaults):
    def testClientIDRead(self):
        """
        We don't directly support charset introducers[1], but at least make
        sure it can handle _binary in paretheses.

        [1]: https://dev.mysql.com/doc/refman/8.0/en/charset-introducer.html
        """

        self.schema_table.create(bind=self.engine_raw, checkfirst=True)
        id = get_random_id()
        insert = self.test_table.insert().values(
            id=id,
            # Crafts `_binary 'binary_string'`
            value_bytes=expression.UnaryExpression(
                expression.literal('binary_string'),
                operator=operators.custom_op('_binary'),
                type_=sa.Text,
            ),
            value_empty_str='',
        )
        self.engine1.execute(insert)

        columns = [self.test_table.c.id, self.test_table.c.value_bytes]

        query = sa.select(columns).where(self.test_table.c.id == id)
        query = str(query.compile(compile_kwargs={"literal_binds": True}))

        row = self.executor1.execute(query)[0]
        self.assertEqual(row['id'], id)
        self.assertEqual(row['value_bytes'], b'binary_string')

        # direct connection should receive binary data according to real scheme
        result = self.engine_raw.execute(query)
        row = result.fetchone()
        self.assertNotEqual(row['value_bytes'], b'binary_string')

    def testClientIDReadRawSql(self):
        """
        We don't directly support charset introducers[1], but at least make
        sure it can handle _binary.

        [1]: https://dev.mysql.com/doc/refman/8.0/en/charset-introducer.html
        """

        self.schema_table.create(bind=self.engine_raw, checkfirst=True)
        id = get_random_id()
        # DON'T EVER, EVER DO THIS
        # Do not use direct string interpolation for sql values
        # This is just a test example.
        #
        # Also, insert value_empty_str because it can't be null
        insert = f"""
            INSERT INTO {self.test_table.name}(id, value_bytes, value_empty_str)
            VALUES ({id}, _binary 'binary_string', '')
        """
        self.engine1.execute(insert)

        columns = [self.test_table.c.id, self.test_table.c.value_bytes]

        query = sa.select(columns).where(self.test_table.c.id == id)
        query = str(query.compile(compile_kwargs={"literal_binds": True}))

        row = self.executor1.execute(query)[0]
        self.assertEqual(row['id'], id)
        self.assertEqual(row['value_bytes'], b'binary_string')

        # direct connection should receive encrypted data
        result = self.engine_raw.execute(query)
        row = result.fetchone()
        self.assertNotEqual(row['value_bytes'], b'binary_string')


class TestPostgresqlConnectWithTLSPrefer(BaseTestCase):
    def checkSkip(self):
        if TEST_WITH_TLS or not TEST_POSTGRESQL:
            self.skipTest("running tests with TLS")

    def with_tls(self):
        return False

    def fork_acra(self,  popen_kwargs: dict=None, **acra_kwargs: dict):
        kwargs = {
            'client_id': TLS_CERT_CLIENT_ID_1,
            'tls_client_id_from_cert': False,
        }
        acra_kwargs.update(kwargs)
        return super().fork_acra(popen_kwargs, **acra_kwargs)

    def setUp(self):
        self.checkSkip()
        try:
            if not self.EXTERNAL_ACRA:
                self.acra = self.fork_acra()

        except:
            self.tearDown()
            raise

    def testPlainConnectionAfterDeny(self):
        async def _testPlainConnectionAfterDeny():
            # We use raw connecitons to specify ssl='prefer'
            # which would ask for ssl connection first.
            # And then after receiving a deny, it would ask for a plain connection
            conn = await asyncpg.connect(
                host=DB_HOST, port=self.ACRASERVER_PORT, database=DB_NAME,
                user=DB_USER, password=DB_USER_PASSWORD,
                ssl='prefer',
                **asyncpg_connect_args
            )
            await conn.fetch('SELECT 1', timeout=STATEMENT_TIMEOUT)

        loop = asyncio.new_event_loop()  # create new to avoid concurrent usage of the loop in the current thread and allow parallel execution in the future
        loop.run_until_complete(_testPlainConnectionAfterDeny())


class TestDbFlushingOnError(BaseTransparentEncryption):
    encryptor_table = sa.Table(
        'test_proper_db_flushing_on_error', sa.MetaData(),
        sa.Column('id', sa.Integer, primary_key=True),
        sa.Column('value_bytes', sa.LargeBinary),
    )
    ENCRYPTOR_CONFIG = get_encryptor_config('tests/encryptor_configs/transparent_type_aware_decryption.yaml')

    def checkSkip(self):
        if not TEST_WITH_TLS:
            self.skipTest("Test only with TLS")

    def testConnectionIsNotAborted(self):
        """
        Test that connection is not closed in case of "encoding error". Test
        that we can reuse connection for queries after.
        """

        self.encryptor_table.create(bind=self.engine_raw, checkfirst=True)
        # Insert data that will trigger decryption error
        corrupted_data = {
            'id': get_random_id(),
            'value_bytes': random_bytes(),
        }
        self.engine_raw.execute(self.encryptor_table.insert(), corrupted_data)

        with self.engine1.connect() as conn:
            # Insert some data
            data = {
                'id': get_random_id(),
                'value_bytes': random_bytes(),
            }
            conn.execute(self.encryptor_table.insert(), data)

            query = sa \
                .select([self.encryptor_table]) \
                .where(self.encryptor_table.c.id == data['id'])
            row = conn.execute(query).fetchone()
            self.assertEqual(data['value_bytes'], row['value_bytes'])

            # Expect "encoding error"
            ids = (data['id'], corrupted_data['id'])
            query = sa \
                .select([self.encryptor_table]) \
                .where(self.encryptor_table.c.id.in_(ids))

            with self.assertRaisesRegex((OperationalError, DatabaseError),
                                        'encoding error in column "value_bytes"'):
                conn.execute(query).fetchall()

            # Insert and select new data using the same connection to be sure
            # it doesn't close or get out of sync
            data = {
                'id': get_random_id(),
                'value_bytes': random_bytes(),
            }
            conn.execute(self.encryptor_table.insert(), data)

            query = sa \
                .select([self.encryptor_table]) \
                .where(self.encryptor_table.c.id == data['id'])
            row = conn.execute(query).fetchone()
            self.assertEqual(data['value_bytes'], row['value_bytes'])

    def testTransactionRollback(self):
        """
        Test that connection is not closed in case of "encoding error" and
        sqlaclchemy can do rollback in transaction after that.
        """

        self.encryptor_table.create(bind=self.engine_raw, checkfirst=True)
        # Insert data that will trigger decryption error
        corrupted_data = {
            'id': get_random_id(),
            'value_bytes': random_bytes(),
        }
        self.engine_raw.execute(self.encryptor_table.insert(), corrupted_data)
        data = {
            'id': get_random_id(),
            'value_bytes': random_bytes(),
        }
        select_data = sa \
            .select([self.encryptor_table]) \
            .where(self.encryptor_table.c.id == data['id'])

        with self.assertRaisesRegex((OperationalError, DatabaseError),
                                    'encoding error in column "value_bytes"'):
            with self.engine1.begin() as conn:
                conn.execute(self.encryptor_table.insert(), data)

                row = conn.execute(select_data).fetchone()
                self.assertEqual(data['value_bytes'], row['value_bytes'])

                # Expect "encoding error"
                ids = (data['id'], corrupted_data['id'])
                query = sa \
                    .select([self.encryptor_table]) \
                    .where(self.encryptor_table.c.id.in_(ids))

                conn.execute(query).fetchall()

        # Most db-drivers do a rollback after an exception, so check
        # that our data is not saved due to the rollback.
        row = self.engine1.execute(select_data).fetchone()
        self.assertEqual(row, None)


class TestPostgresqlDbFlushingOnError(BaseTransparentEncryption):
    encryptor_table = sa.Table(
        'test_proper_db_flushing_on_error', sa.MetaData(),
        sa.Column('id', sa.Integer, primary_key=True),
        sa.Column('value_bytes', sa.LargeBinary),
    )
    ENCRYPTOR_CONFIG = get_encryptor_config(
        'tests/encryptor_configs/transparent_type_aware_decryption.yaml')

    def checkSkip(self):
        if not (TEST_POSTGRESQL and TEST_WITH_TLS):
            self.skipTest("Test only for Postgres with TLS")

    def setUp(self):
        super().setUp()

        def executor_with_ssl(ssl_key, ssl_cert, port=self.ACRASERVER_PORT):
            args = ConnectionArgs(
                host=get_db_host(), port=port, dbname=DB_NAME,
                user=DB_USER, password=DB_USER_PASSWORD,
                ssl_ca=TEST_TLS_CA,
                ssl_key=ssl_key,
                ssl_cert=ssl_cert,
                format=AsyncpgExecutor.BinaryFormat,
                raw=True,
            )
            return AsyncpgExecutor(args)

        self.executor = executor_with_ssl(
            TEST_TLS_CLIENT_KEY, TEST_TLS_CLIENT_CERT)


    def testPreparedStatementIsNotAborted(self):
        """
        Test that connection is not closed in case of "encoding error" when we 
        use prepared statements.
        """
        async def test():
            self.encryptor_table.create(bind=self.engine_raw, checkfirst=True)
            # Insert data that will trigger decryption error
            corrupted_data = {
                'id': get_random_id(),
                'value_bytes': random_bytes(),
            }
            self.engine_raw.execute(
                self.encryptor_table.insert(), corrupted_data)

            conn = await self.executor.connect()
            data = {
                'id': get_random_id(),
                'value_bytes': random_bytes(),
            }
            insert_query = """
                INSERT INTO test_proper_db_flushing_on_error(id, value_bytes)
                VALUES ($1, $2)
            """
            select_query = """
                SELECT value_bytes
                FROM test_proper_db_flushing_on_error
                WHERE id = $1
            """

            await conn.execute(insert_query, data['id'], data['value_bytes'])
            
            row = await conn.fetchrow(select_query, data['id'])
            self.assertEqual(data['value_bytes'], row['value_bytes'])

            # Expect "encoding error"
            select_two_query = """
                SELECT value_bytes
                FROM test_proper_db_flushing_on_error
                WHERE id = $1 OR id = $2
            """

            stmt = await conn.prepare(select_two_query)

            with self.assertRaisesRegex(asyncpg.exceptions.SyntaxOrAccessError,
                                        'encoding error in column "value_bytes"'):
                await stmt.fetch(corrupted_data['id'], data['id'])

            # Insert and select new data using the same connection to be sure
            # it doesn't close or get out of sync
            data = {
                'id': get_random_id(),
                'value_bytes': random_bytes(),
            }
            await conn.execute(insert_query, data['id'], data['value_bytes'])
            row = await conn.fetchrow(select_query, data['id'])
            self.assertEqual(data['value_bytes'], row['value_bytes'])

        loop = asyncio.new_event_loop()
        loop.run_until_complete(test())

    def testTransactionPreparedRollback(self):
        """
        Test that connection is not closed in case of "encoding error" with
        prepared statement and a driver can do rollback in transaction after
        that.
        """
        async def test():
            self.encryptor_table.create(bind=self.engine_raw, checkfirst=True)
            # Insert data that will trigger decryption error
            corrupted_data = {
                'id': get_random_id(),
                'value_bytes': random_bytes(),
            }
            self.engine_raw.execute(
                self.encryptor_table.insert(), corrupted_data)
            data = {
                'id': get_random_id(),
                'value_bytes': random_bytes(),
            }

            conn = await self.executor.connect()

            insert_query = """
                INSERT INTO test_proper_db_flushing_on_error(id, value_bytes)
                VALUES ($1, $2)
            """
            select_query = """
                SELECT value_bytes
                FROM test_proper_db_flushing_on_error
                WHERE id = $1
            """

            with self.assertRaisesRegex(asyncpg.exceptions.SyntaxOrAccessError,
                                        'encoding error in column "value_bytes"'):
                async with conn.transaction():
                    await conn.execute(insert_query, data['id'], data['value_bytes'])

                    row = await conn.fetchrow(select_query, data['id'])
                    self.assertEqual(data['value_bytes'], row['value_bytes'])

                    stmt = await conn.prepare(select_query)
                    # Expect encoding error
                    await stmt.fetch(corrupted_data['id'])

            # Most db-drivers do a rollback after an exception, so check
            # that our data is not saved due to the rollback.
            row = await conn.fetchrow(select_query, data['id'])
            self.assertEqual(row, None)

        loop = asyncio.new_event_loop()
        loop.run_until_complete(test())

    def testPreparedCursor(self):
        """
        Test that connection is not closed in case of "encoding error" with
        cursor that fetches `n` rows at a time and then flushes the
        `PortalSuspended` awaiting the client response.
        """
        async def test():
            self.encryptor_table.create(bind=self.engine_raw, checkfirst=True)
            # Insert data that will trigger decryption error
            corrupted_data = {
                'id': get_random_id(),
                'value_bytes': random_bytes(),
            }
            self.engine_raw.execute(
                self.encryptor_table.insert(), corrupted_data)
            data = {
                'id': get_random_id(),
                'value_bytes': random_bytes(),
            }

            conn = await self.executor.connect()

            insert_query = """
                INSERT INTO test_proper_db_flushing_on_error(id, value_bytes)
                VALUES ($1, $2)
            """
            select_query = """
                SELECT value_bytes
                FROM test_proper_db_flushing_on_error
                WHERE id = $1
            """

            with self.assertRaisesRegex(asyncpg.exceptions.SyntaxOrAccessError,
                                        'encoding error in column "value_bytes"'):
                async with conn.transaction():
                    await conn.execute(insert_query, data['id'], data['value_bytes'])
                    row = await conn.fetchrow(select_query, data['id'])
                    self.assertEqual(data['value_bytes'], row['value_bytes'])

                    # Also insert a bunch of random values
                    for _ in range(10):
                        tmp_data = {
                            'id': get_random_id(),
                            'value_bytes': random_bytes(),
                        }
                        await conn.execute(insert_query, tmp_data['id'], tmp_data['value_bytes'])

                    stmt = await conn.prepare("""
                        SELECT id, value_bytes
                        FROM test_proper_db_flushing_on_error
                        ORDER BY random()
                    """)

                    # Expect encoding error
                    cursor = await stmt.cursor()
                    while True:
                        rows = await cursor.fetch(2)
                        if len(rows) == 0:
                            break

            row = await conn.fetchrow(select_query, data['id'])
            self.assertEqual(row, None)

        loop = asyncio.new_event_loop()
        loop.run_until_complete(test())


<<<<<<< HEAD
class Psycopg3ExecutorMixin:
    def setUp(self):
        super().setUp()

        def executor(ssl_key, ssl_cert, port=self.ACRASERVER_PORT):
            args = ConnectionArgs(
                host=get_db_host(), port=port, dbname=DB_NAME,
                user=DB_USER, password=DB_USER_PASSWORD,
                ssl_ca=TEST_TLS_CA,
                ssl_key=ssl_key,
                ssl_cert=ssl_cert,
                raw=True,
            )
            return Psycopg3Executor(args)

        self.executor1 = executor(TEST_TLS_CLIENT_KEY, TEST_TLS_CLIENT_CERT)
        self.executor2 = executor(
            TEST_TLS_CLIENT_2_KEY, TEST_TLS_CLIENT_2_CERT)
        self.raw_executor = executor(
            TEST_TLS_CLIENT_KEY, TEST_TLS_CLIENT_CERT, 5432)


=======
>>>>>>> dcade011
class TestPostgresqlTypeAwareDecryptionWithDefaultsPsycopg3(Psycopg3ExecutorMixin,
                                                            TestPostgresqlBinaryFormatTypeAwareDecryptionWithDefaults):
    # Psycopg3 includes a type of parameters in a parse string, which is optional
    # and therefore most of the frontends doesn't do that. So, test also with it.
    pass

if __name__ == '__main__':
    import xmlrunner
    output_path = os.environ.get('TEST_XMLOUTPUT', '')
    if output_path:
        with open(output_path, 'wb') as output:
            unittest.main(testRunner=xmlrunner.XMLTestRunner(output=output))
    else:
        unittest.main()<|MERGE_RESOLUTION|>--- conflicted
+++ resolved
@@ -1047,14 +1047,6 @@
                 return data
 
 
-<<<<<<< HEAD
-class Psycopg3Executor(QueryExecutor):
-    def _execute(self, query, args=None, prepare=None):
-        # We expect postgres placeholders, like $1, $2, $3...
-        # But psycopg expects only %s
-        # TODO: check that numbers are in the correct order
-        query = re.sub(r'\$[0-9]+', '%s', query)
-=======
 # Place arguments in a linear order
 # For example, if query is "$2 $1 $1 $3" and arguments are [a, b, c]
 # The resulted query would be "%s %s %s %s" and arguments would be [b a a c]
@@ -1069,7 +1061,6 @@
 class Psycopg3Executor(QueryExecutor):
     def _execute(self, query, args=None, prepare=None):
         query, args = replace_pg_placeholders_with_psycopg3(query, args)
->>>>>>> dcade011
 
         connection_args = get_connect_args(self.connection_args.port)
 
@@ -1102,8 +1093,6 @@
         return self._execute(query, args, prepare=True)
 
 
-<<<<<<< HEAD
-=======
 class ExecutorMixin:
     """
 
@@ -1156,7 +1145,6 @@
     executor_cls = MysqlExecutor
 
 
->>>>>>> dcade011
 class KeyMakerTest(unittest.TestCase):
     def test_key_length(self):
         key_size = 32
@@ -10165,31 +10153,6 @@
         loop.run_until_complete(test())
 
 
-<<<<<<< HEAD
-class Psycopg3ExecutorMixin:
-    def setUp(self):
-        super().setUp()
-
-        def executor(ssl_key, ssl_cert, port=self.ACRASERVER_PORT):
-            args = ConnectionArgs(
-                host=get_db_host(), port=port, dbname=DB_NAME,
-                user=DB_USER, password=DB_USER_PASSWORD,
-                ssl_ca=TEST_TLS_CA,
-                ssl_key=ssl_key,
-                ssl_cert=ssl_cert,
-                raw=True,
-            )
-            return Psycopg3Executor(args)
-
-        self.executor1 = executor(TEST_TLS_CLIENT_KEY, TEST_TLS_CLIENT_CERT)
-        self.executor2 = executor(
-            TEST_TLS_CLIENT_2_KEY, TEST_TLS_CLIENT_2_CERT)
-        self.raw_executor = executor(
-            TEST_TLS_CLIENT_KEY, TEST_TLS_CLIENT_CERT, 5432)
-
-
-=======
->>>>>>> dcade011
 class TestPostgresqlTypeAwareDecryptionWithDefaultsPsycopg3(Psycopg3ExecutorMixin,
                                                             TestPostgresqlBinaryFormatTypeAwareDecryptionWithDefaults):
     # Psycopg3 includes a type of parameters in a parse string, which is optional
