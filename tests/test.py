# Copyright 2016, Cossack Labs Limited
#
# Licensed under the Apache License, Version 2.0 (the "License");
# you may not use this file except in compliance with the License.
# You may obtain a copy of the License at
#
# http://www.apache.org/licenses/LICENSE-2.0
#
# Unless required by applicable law or agreed to in writing, software
# distributed under the License is distributed on an "AS IS" BASIS,
# WITHOUT WARRANTIES OR CONDITIONS OF ANY KIND, either express or implied.
# See the License for the specific language governing permissions and
# limitations under the License.
# coding: utf-8
import asyncio
import collections
import collections.abc
import contextlib
import http
import json
import logging
import os
import os.path
import random
import re
import shutil
import signal
import socket
import ssl
import stat
import subprocess
import tempfile
import traceback
import unittest
from base64 import b64decode, b64encode
from distutils.dir_util import copy_tree
from tempfile import NamedTemporaryFile
from urllib.parse import urlparse
from urllib.request import urlopen

import asyncpg
import grpc
import mysql.connector
import psycopg2
import psycopg2.errors
import psycopg2.extras
import psycopg as psycopg3
import pymysql
import redis
import requests
import semver
import sqlalchemy as sa
import sys
import time
import yaml
from ddt import ddt, data
from hvac import Client
from prometheus_client.parser import text_string_to_metric_families
from sqlalchemy.dialects import mysql as mysql_dialect
from sqlalchemy.dialects import postgresql as postgresql_dialect
from sqlalchemy.dialects.postgresql import BYTEA
from sqlalchemy.exc import DatabaseError, OperationalError, ProgrammingError
from sqlalchemy.sql import expression, operators

import api_pb2
import api_pb2_grpc
import utils
from random_utils import random_bytes, random_email, random_int32, random_int64, random_str
from utils import (read_storage_public_key, read_storage_private_key,
                   read_zone_public_key, read_zone_private_key,
                   read_poison_public_key, read_poison_private_key,
                   destroy_server_storage_key,
                   decrypt_acrastruct, deserialize_and_decrypt_acrastruct,
                   load_random_data_config, get_random_data_files,
                   clean_test_data, safe_string, prepare_encryptor_config,
                   get_encryptor_config, abs_path, get_test_encryptor_config, send_signal_by_process_name,
                   load_yaml_config, dump_yaml_config, BINARY_OUTPUT_FOLDER)

# add to path our wrapper until not published to PYPI
sys.path.insert(0, os.path.join(os.path.dirname(os.path.dirname(__file__)), 'wrappers/python'))

from acrawriter import create_acrastruct

# log python logs with time format as in golang
format = u"%(asctime)s - %(message)s"
handler = logging.StreamHandler(stream=sys.stderr)
handler.setFormatter(logging.Formatter(fmt=format, datefmt="%Y-%m-%dT%H:%M:%S%z"))
handler.setLevel(logging.DEBUG)
logger = logging.getLogger()
logger.addHandler(handler)
logger.setLevel(logging.DEBUG)

DB_HOST = os.environ.get('TEST_DB_HOST', 'localhost')
DB_NAME = os.environ.get('TEST_DB_NAME', 'postgres')
DB_PORT = os.environ.get('TEST_DB_PORT', 5432)

TEST_TLS_CA = abs_path(os.environ.get('TEST_TLS_CA', 'tests/ssl/ca/ca.crt'))
TEST_TLS_SERVER_CERT = abs_path(os.environ.get('TEST_TLS_SERVER_CERT', os.path.join(os.path.dirname(__file__), 'ssl/acra-server/acra-server.crt')))
TEST_TLS_SERVER_KEY = abs_path(os.environ.get('TEST_TLS_SERVER_KEY', os.path.join(os.path.dirname(__file__), 'ssl/acra-server/acra-server.key')))
# keys copied to tests/* with modified rights to 0400 because keys in docker/ssl/ has access from groups/other but some
# db drivers prevent usage of keys with global rights
TEST_TLS_CLIENT_CERT = abs_path(os.environ.get('TEST_TLS_CLIENT_CERT', os.path.join(os.path.dirname(__file__), 'ssl/acra-writer/acra-writer.crt')))
TEST_TLS_CLIENT_KEY = abs_path(os.environ.get('TEST_TLS_CLIENT_KEY', os.path.join(os.path.dirname(__file__), 'ssl/acra-writer/acra-writer.key')))
TEST_TLS_CLIENT_2_CERT = abs_path(os.environ.get('TEST_TLS_CLIENT_2_CERT', os.path.join(os.path.dirname(__file__), 'ssl/acra-writer-2/acra-writer-2.crt')))
TEST_TLS_CLIENT_2_KEY = abs_path(os.environ.get('TEST_TLS_CLIENT_2_KEY', os.path.join(os.path.dirname(__file__), 'ssl/acra-writer-2/acra-writer-2.key')))
TEST_TLS_OCSP_CA = abs_path(os.environ.get('TEST_TLS_OCSP_CA', os.path.join(os.path.dirname(__file__), 'ssl/ca/ca.crt')))
TEST_TLS_OCSP_CERT = abs_path(os.environ.get('TEST_TLS_OCSP_CERT', os.path.join(os.path.dirname(__file__), 'ssl/ocsp-responder/ocsp-responder.crt')))
TEST_TLS_OCSP_KEY = abs_path(os.environ.get('TEST_TLS_OCSP_KEY', os.path.join(os.path.dirname(__file__), 'ssl/ocsp-responder/ocsp-responder.key')))
TEST_TLS_OCSP_INDEX = abs_path(os.environ.get('TEST_TLS_OCSP_INDEX', os.path.join(os.path.dirname(__file__), 'ssl/ca/index.txt')))
TEST_TLS_CRL_PATH = abs_path(os.environ.get('TEST_TLS_CRL_PATH', os.path.join(os.path.dirname(__file__), 'ssl/ca')))
TEST_WITH_TLS = os.environ.get('TEST_TLS', 'off').lower() == 'on'

OCSP_SERVER_PORT = int(os.environ.get('TEST_OCSP_SERVER_PORT', 8888))
CRL_HTTP_SERVER_PORT = int(os.environ.get('TEST_HTTP_SERVER_PORT', 8889))

TEST_WITH_TRACING = os.environ.get('TEST_TRACE', 'off').lower() == 'on'
TEST_WITH_REDIS = os.environ.get('TEST_REDIS', 'off').lower() == 'on'
TEST_TRACE_TO_JAEGER = os.environ.get('TEST_TRACE_JAEGER', 'off').lower() == 'on'

TEST_RANDOM_DATA_CONFIG = load_random_data_config()
TEST_RANDOM_DATA_FILES = get_random_data_files()

NoClientCert, RequestClientCert, RequireAnyClientCert, VerifyClientCertIfGiven, RequireAndVerifyClientCert = range(5)
if TEST_WITH_TLS:
    ACRA_TLS_AUTH = RequireAndVerifyClientCert  # verify if provided https://golang.org/pkg/crypto/tls/#ClientAuthType
else:
    ACRA_TLS_AUTH = VerifyClientCertIfGiven

# 200 is overhead of encryption (chosen manually)
# multiply 2 because tested acrastruct in acrastruct
COLUMN_DATA_SIZE = (TEST_RANDOM_DATA_CONFIG['data_max_size'] + 200) * 2
metadata = sa.MetaData()
test_table = sa.Table('test', metadata,
    sa.Column('id', sa.Integer, primary_key=True),
    sa.Column('data', sa.LargeBinary(length=COLUMN_DATA_SIZE)),
    sa.Column('raw_data', sa.Text),
    sa.Column('nullable_column', sa.Text, nullable=True),
    sa.Column('empty', sa.LargeBinary(length=COLUMN_DATA_SIZE), nullable=False, default=b''),
)

acrarollback_output_table = sa.Table('acrarollback_output', metadata,
                                     sa.Column('data', sa.LargeBinary),
                                     )
# keys of json objects that return acra-addzone tool
ZONE_ID = 'id'
ZONE_PUBLIC_KEY = 'public_key'

zones = []
poison_record = None
poison_record_acrablock = None
master_key = None
KEYS_FOLDER = None
ACRA_MASTER_KEY_VAR_NAME = 'ACRA_MASTER_KEY'
MASTER_KEY_PATH = '/tmp/acra-test-master.key'
TEST_WITH_VAULT = os.environ.get('TEST_WITH_VAULT', 'off').lower() == 'on'
TEST_SSL_VAULT = os.environ.get('TEST_SSL_VAULT', 'off').lower() == 'on'
TEST_VAULT_TLS_CA = abs_path(os.environ.get('TEST_VAULT_TLS_CA', 'tests/ssl/ca/ca.crt'))
VAULT_KV_ENGINE_VERSION=os.environ.get('VAULT_KV_ENGINE_VERSION', 'v1')
CRYPTO_ENVELOPE_HEADER = b'%%%'

# TLS_CERT_CLIENT_* represent two different ClientIDs are used in tests, initialized in setupModule function
TLS_CERT_CLIENT_ID_1 = None
TLS_CERT_CLIENT_ID_2 = None

TLS_CLIENT_ID_SOURCE_DN = 'distinguished_name'
TLS_CLIENT_ID_SOURCE_SERIAL = 'serial_number'

POISON_KEY_PATH = '.poison_key/poison_key'

STATEMENT_TIMEOUT = 5 * 1000 # 5 sec
SETUP_SQL_COMMAND_TIMEOUT = 0.1
# how long wait forked process to respond
FORK_TIMEOUT = 2
# seconds for sleep call after failed polling forked process
FORK_FAIL_SLEEP = 0.1
CONNECTION_FAIL_SLEEP = 0.1
SOCKET_CONNECT_TIMEOUT = 3
KILL_WAIT_TIMEOUT = 2
CONNECT_TRY_COUNT = 3
SQL_EXECUTE_TRY_COUNT = 5
# http://docs.python-requests.org/en/master/user/advanced/#timeouts
# use only for requests.* methods
REQUEST_TIMEOUT = (5, 5)  # connect_timeout, read_timeout
PG_UNIX_HOST = '/tmp'

DB_USER = os.environ.get('TEST_DB_USER', 'postgres')
DB_USER_PASSWORD = os.environ.get('TEST_DB_USER_PASSWORD', 'postgres')
SSLMODE = os.environ.get('TEST_SSL_MODE', 'require' if TEST_WITH_TLS else 'disable')
TEST_MYSQL = utils.get_bool_env('TEST_MYSQL', default=False)
TEST_MARIADB = utils.get_bool_env('TEST_MARIADB', default=False)
if TEST_MYSQL or TEST_MARIADB:
    TEST_POSTGRESQL = False
    DB_DRIVER = "mysql+pymysql"
    TEST_MYSQL = True
    connect_args = {
        'user': DB_USER, 'password': DB_USER_PASSWORD,
        'read_timeout': SOCKET_CONNECT_TIMEOUT,
        'write_timeout': SOCKET_CONNECT_TIMEOUT,
    }
    pymysql_tls_args = {}
    if TEST_WITH_TLS:
        pymysql_tls_args.update(
            ssl={
                "ca": TEST_TLS_CA,
                "cert": TEST_TLS_CLIENT_CERT,
                "key": TEST_TLS_CLIENT_KEY,
                'check_hostname': False,
            }
        )
        connect_args.update(pymysql_tls_args)
    db_dialect = mysql_dialect.dialect()
    if TEST_MARIADB:
        TEST_MARIADB = True
else:
    TEST_POSTGRESQL = True
    DB_DRIVER = "postgresql"
    connect_args = {
        'connect_timeout': SOCKET_CONNECT_TIMEOUT,
        'user': DB_USER, 'password': DB_USER_PASSWORD,
        "options": "-c statement_timeout={}".format(STATEMENT_TIMEOUT),
        'sslmode': 'disable',
        'application_name': 'acra-tests'
    }
    asyncpg_connect_args = {
        'timeout': SOCKET_CONNECT_TIMEOUT,
        'statement_cache_size': 0,
        'command_timeout': STATEMENT_TIMEOUT,
    }
    db_dialect = postgresql_dialect.dialect()
    if TEST_WITH_TLS:
        connect_args.update({
            # for psycopg2 key names took from
            # https://www.postgresql.org/docs/current/libpq-connect.html#LIBPQ-CONNECT-SSLCERT
            'sslcert': TEST_TLS_CLIENT_CERT,
            'sslkey': TEST_TLS_CLIENT_KEY,
            'sslrootcert': TEST_TLS_CA,
            'sslmode': 'require',
        })

# THe code for mysql "Query execution was interrupted" error 
MYSQL_ERR_QUERY_INTERRUPTED_CODE = 1317

def get_tls_connection_args(client_key, client_cert, for_mysql=TEST_MYSQL):
    if for_mysql:
        connect_args = {
            'user': DB_USER, 'password': DB_USER_PASSWORD,
            'read_timeout': SOCKET_CONNECT_TIMEOUT,
            'write_timeout': SOCKET_CONNECT_TIMEOUT,
        }
        pymysql_tls_args = {}
        pymysql_tls_args.update(
            ssl={
                "ca": TEST_TLS_CA,
                "cert": client_cert,
                "key": client_key,
                'check_hostname': False,
            }
        )
        connect_args.update(pymysql_tls_args)
    else:
        connect_args = {
            'connect_timeout': SOCKET_CONNECT_TIMEOUT,
            'user': DB_USER, 'password': DB_USER_PASSWORD,
            "options": "-c statement_timeout={}".format(STATEMENT_TIMEOUT),
            'sslmode': 'disable',
            'application_name': 'acra-tests'
        }

        connect_args.update({
            # for psycopg2 key names took from
            # https://www.postgresql.org/docs/current/libpq-connect.html#LIBPQ-CONNECT-SSLCERT
            'sslcert': client_cert,
            'sslkey': client_key,
            'sslrootcert': TEST_TLS_CA,
            'sslmode': 'require',
        })
    return connect_args


def get_tls_connection_args_without_certificate(for_mysql=TEST_MYSQL):
    if for_mysql:
        connect_args = {
            'user': DB_USER, 'password': DB_USER_PASSWORD,
            'read_timeout': SOCKET_CONNECT_TIMEOUT,
            'write_timeout': SOCKET_CONNECT_TIMEOUT,
        }
        pymysql_tls_args = {}
        pymysql_tls_args.update(
            ssl={
                "ca": TEST_TLS_CA,
                'check_hostname': False,
            }
        )
        connect_args.update(pymysql_tls_args)
    else:
        connect_args = {
            'connect_timeout': SOCKET_CONNECT_TIMEOUT,
            'user': DB_USER, 'password': DB_USER_PASSWORD,
            "options": "-c statement_timeout={}".format(STATEMENT_TIMEOUT),
            'sslmode': 'disable',
            'application_name': 'acra-tests'
        }

        connect_args.update({
            # for psycopg2 key names took from
            # https://www.postgresql.org/docs/current/libpq-connect.html#LIBPQ-CONNECT-SSLCERT
            'sslrootcert': TEST_TLS_CA,
            'sslmode': 'require',
        })
    return connect_args


def get_random_id():
    return random.randint(1, 100000)


def get_pregenerated_random_data():
    data_file = random.choice(TEST_RANDOM_DATA_FILES)
    with open(data_file, 'r') as f:
        return f.read()


def create_acrastruct_with_client_id(data, client_id):
    server_public1 = read_storage_public_key(client_id, KEYS_FOLDER.name)
    if isinstance(data, str):
        data = data.encode('utf-8')
    acra_struct = create_acrastruct(data, server_public1)
    return acra_struct


def stop_process(process):
    """stop process if exists by terminate and kill at end to be sure
    that process will not alive as zombi-process"""
    if not isinstance(process, collections.abc.Iterable):
        process = [process]
    # send signal to each. they can handle it asynchronously
    for p in process:
        try:
            logger.info("terminate pid {}".format(p.pid))
            p.terminate()
        except:
            traceback.print_exc()
    # synchronously wait termination or kill
    for p in process:
        try:
            # None if not terminated yet then wait some time
            if p.poll() is None:
                p.wait(timeout=KILL_WAIT_TIMEOUT)
        except:
            traceback.print_exc()
        try:
            logger.info("kill pid {}".format(p.pid))
            p.kill()
            logger.info("killed pid {}".format(p.pid))
        except:
            traceback.print_exc()


def get_connect_args(port=5432, sslmode=None, **kwargs):
    args = connect_args.copy()
    args['port'] = int(port)
    if TEST_POSTGRESQL:
        args['sslmode'] = sslmode if sslmode else SSLMODE
    args.update(kwargs)
    return args


KEYSTORE_VERSION = os.environ.get('TEST_KEYSTORE', 'v1')


def get_master_key():
    """Returns master key value (base64-encoded)."""
    global master_key
    if not master_key:
        master_key = os.environ.get(ACRA_MASTER_KEY_VAR_NAME)
        if not master_key:
            subprocess.check_output([
                os.path.join(BINARY_OUTPUT_FOLDER, 'acra-keymaker'), '--keystore={}'.format(KEYSTORE_VERSION),
                '--generate_master_key={}'.format(MASTER_KEY_PATH)])
            with open(MASTER_KEY_PATH, 'rb') as f:
                master_key = b64encode(f.read()).decode('ascii')
    return master_key


def get_poison_record():
    """generate one poison record for speed up tests and don't create subprocess
    for new records"""
    global poison_record
    if not poison_record:
        poison_record = b64decode(subprocess.check_output([
            os.path.join(BINARY_OUTPUT_FOLDER, 'acra-poisonrecordmaker'), '--keys_dir={}'.format(KEYS_FOLDER.name),
            ],
            timeout=PROCESS_CALL_TIMEOUT))
    return poison_record


def get_poison_record_with_acrablock():
    """generate one poison record with acrablock for speed up tests and don't create subprocess
    for new records"""
    global poison_record_acrablock
    if not poison_record_acrablock:
        poison_record_acrablock = b64decode(subprocess.check_output([
            os.path.join(BINARY_OUTPUT_FOLDER, 'acra-poisonrecordmaker'), '--keys_dir={}'.format(KEYS_FOLDER.name), '--type=acrablock',
        ],
            timeout=PROCESS_CALL_TIMEOUT))
    return poison_record_acrablock


def create_client_keypair(name, only_storage=False, keys_dir=None, extra_kwargs: dict=None):
    if not keys_dir:
        keys_dir = KEYS_FOLDER.name
    args = [os.path.join(BINARY_OUTPUT_FOLDER, 'acra-keymaker'), '-client_id={}'.format(name),
            '-keys_output_dir={}'.format(keys_dir),
            '--keys_public_output_dir={}'.format(keys_dir),
            '--keystore={}'.format(KEYSTORE_VERSION)]
    if only_storage:
        args.append('--generate_acrawriter_keys')

    if extra_kwargs:
        for key, value in extra_kwargs.items():
            param = '-{0}={1}'.format(key, value)
            args.append(param)
    return subprocess.call(args, cwd=os.getcwd(), timeout=PROCESS_CALL_TIMEOUT)


def create_client_keypair_from_certificate(tls_cert, extractor=TLS_CLIENT_ID_SOURCE_DN, only_storage=False, keys_dir=None, extra_kwargs: dict=None):
    if not keys_dir:
        keys_dir = KEYS_FOLDER.name
    args = [os.path.join(BINARY_OUTPUT_FOLDER, 'acra-keymaker'),  '--client_id=',
            '--tls_cert={}'.format(tls_cert),
            '--tls_identifier_extractor_type={}'.format(extractor),
            '-keys_output_dir={}'.format(keys_dir),
            '--keys_public_output_dir={}'.format(keys_dir),
            '--keystore={}'.format(KEYSTORE_VERSION)]
    if only_storage:
        args.append('--generate_acrawriter_keys')

    if extra_kwargs:
        for key, value in extra_kwargs.items():
            param = '-{0}={1}'.format(key, value)
            args.append(param)
    return subprocess.call(args, cwd=os.getcwd(), timeout=PROCESS_CALL_TIMEOUT)


WAIT_CONNECTION_ERROR_MESSAGE = "can't wait connection"


def wait_connection(port, count=1000, sleep=0.001):
    """try connect to 127.0.0.1:port and close connection
    if can't then sleep on and try again (<count> times)
    if <count> times is failed than raise Exception
    """
    while count:
        try:
            connection = socket.create_connection(('127.0.0.1', port), timeout=SOCKET_CONNECT_TIMEOUT)
            connection.close()
            return
        except ConnectionRefusedError:
            pass
        count -= 1
        time.sleep(sleep)
    raise Exception(WAIT_CONNECTION_ERROR_MESSAGE)


def wait_command_success(command, count=10, sleep=0.200):
    """try executing `command` using `os.system()`
    if exit code != 0 then sleep on and try again (<count> times)
    if <count> times is failed than raise Exception
    """
    while count:
        ret = os.system(command)
        if ret == 0:
            return
        count -= 1
        time.sleep(sleep)
    raise Exception(f"can't wait command success: {command}")


def wait_unix_socket(socket_path, count=1000, sleep=0.005):
    last_exc = Exception("can't wait unix socket")
    while count:
        connection = socket.socket(socket.AF_UNIX, socket.SOCK_STREAM)
        try:
            connection.settimeout(SOCKET_CONNECT_TIMEOUT)
            connection.connect(socket_path)
            return
        except Exception as exc:
            last_exc = exc
        finally:
            connection.close()
        count -= 1
        time.sleep(sleep)
    raise last_exc


def get_db_host():
    """use unix socket for postgresql and tcp with localhost for mysql"""
    if TEST_POSTGRESQL and not TEST_WITH_TLS:
        return PG_UNIX_HOST
    else:
        return DB_HOST


def get_engine_connection_string(connection_string, dbname):
    addr = urlparse(connection_string)
    port = addr.port
    if connection_string.startswith('tcp'):
        return get_postgresql_tcp_connection_string(port, dbname)
    else:
        port = re.search(r'\.s\.PGSQL\.(\d+)', addr.path)
        if port:
            port = port.group(1)
        return get_postgresql_unix_connection_string(port, dbname)


def get_postgresql_unix_connection_string(port, dbname):
    return '{}:///{}?host={}&port={}'.format(DB_DRIVER, dbname, PG_UNIX_HOST, port)


def get_postgresql_tcp_connection_string(port, dbname):
    return '{}://localhost:{}/{}'.format(DB_DRIVER, port, dbname)


def get_tcp_connection_string(port):
    return 'tcp://localhost:{}'.format(port)


def socket_path_from_connection_string(connection_string):
    if '://' in connection_string:
        return connection_string.split('://')[1]
    else:
        return connection_string


def acra_api_connection_string(port):
    return "tcp://localhost:{}".format(port)


def get_ocsp_server_connection_string(port=None):
    if not port:
        port = OCSP_SERVER_PORT
    return 'http://127.0.0.1:{}'.format(port)

def get_crl_http_server_connection_string(port=None):
    if not port:
        port = CRL_HTTP_SERVER_PORT
    return 'http://127.0.0.1:{}'.format(port)


def fork(func):
    process = func()
    count = 0
    step = FORK_TIMEOUT / FORK_FAIL_SLEEP
    while count <= FORK_TIMEOUT:
        if process.poll() is None:
            logging.info("forked %s [%s]", process.args[0], process.pid)
            return process
        count += step
        time.sleep(FORK_FAIL_SLEEP)
    stop_process(process)
    raise Exception("Can't fork")


def fork_ocsp_server(port: int, check_connection: bool=True):
    logging.info("fork OpenSSL OCSP server with port {}".format(port))

    ocsp_server_connection = get_ocsp_server_connection_string(port)

    args = {
        'port': port,
        'index': TEST_TLS_OCSP_INDEX,
        'rsigner': TEST_TLS_OCSP_CERT,
        'rkey': TEST_TLS_OCSP_KEY,
        'CA': TEST_TLS_CA,
        'ignore_err': None,
    }

    cli_args = sorted([f'-{k}={v}' if v is not None else f'-{k}' for k, v in args.items()])
    print('openssl ocsp args: {}'.format(' '.join(cli_args)))

    process = fork(lambda: subprocess.Popen(['openssl', 'ocsp'] + cli_args))

    check_cmd = f"openssl ocsp -CAfile {TEST_TLS_CA} -issuer {TEST_TLS_CA} -cert {TEST_TLS_CLIENT_CERT} -url {ocsp_server_connection}"

    if check_connection:
        print('check OCSP server connection {}'.format(ocsp_server_connection))
        try:
            wait_command_success(check_cmd)
        except:
            stop_process(process)
            raise

    logging.info("fork openssl ocsp finished [pid={}]".format(process.pid))
    return process


def fork_crl_http_server(port: int, check_connection: bool=True):
    logging.info("fork HTTP server with port {}".format(port))

    http_server_connection = get_crl_http_server_connection_string(port)
    # use cwd= parameter for Popen instead of --directory parameter to support 3.6 that doesn't accept --directory
    cli_args = ['--bind', '127.0.0.1', str(port)]
    print('python HTTP server args: {}'.format(' '.join(cli_args)))

    process = fork(lambda: subprocess.Popen(['python3', '-m', 'http.server'] + cli_args, cwd=TEST_TLS_CRL_PATH))

    if check_connection:
        print('check HTTP server connection {}'.format(http_server_connection))
        try:
            wait_connection(port)
        except:
            stop_process(process)
            raise

    logging.info("fork HTTP server finished [pid={}]".format(process.pid))
    return process


class ProcessStub(object):
    pid = 'stub'
    def kill(self, *args, **kwargs):
        pass
    def wait(self, *args, **kwargs):
        pass
    def terminate(self, *args, **kwargs):
        pass
    def poll(self, *args, **kwargs):
        pass

# declare global variables with ProcessStub by default to clean them in tearDownModule without extra checks with
# stop_process
OCSP_SERVER = ProcessStub()
CRL_HTTP_SERVER = ProcessStub()


def fork_certificate_validation_services():
    global OCSP_SERVER, CRL_HTTP_SERVER
    if TEST_WITH_TLS:
        OCSP_SERVER = fork_ocsp_server(OCSP_SERVER_PORT)
        CRL_HTTP_SERVER = fork_crl_http_server(CRL_HTTP_SERVER_PORT)


def kill_certificate_validation_services():
    if TEST_WITH_TLS:
        processes = [OCSP_SERVER, CRL_HTTP_SERVER]
        stop_process(processes)



DEFAULT_VERSION = '1.8.0'
DEFAULT_BUILD_ARGS = []
ACRAROLLBACK_MIN_VERSION = "1.8.0"
Binary = collections.namedtuple(
    'Binary', ['name', 'from_version', 'build_args'])


BINARIES = [
    Binary(name='acra-server', from_version=DEFAULT_VERSION,
           build_args=DEFAULT_BUILD_ARGS),
    Binary(name='acra-backup', from_version=DEFAULT_VERSION,
           build_args=DEFAULT_BUILD_ARGS),
    Binary(name='acra-tokens', from_version=DEFAULT_VERSION,
           build_args=DEFAULT_BUILD_ARGS),
    Binary(name='acra-addzone', from_version=DEFAULT_VERSION,
           build_args=DEFAULT_BUILD_ARGS),
    Binary(name='acra-keymaker', from_version=DEFAULT_VERSION,
           build_args=DEFAULT_BUILD_ARGS),
    Binary(name='acra-keys', from_version=DEFAULT_VERSION,
           build_args=DEFAULT_BUILD_ARGS),
    Binary(name='acra-poisonrecordmaker', from_version=DEFAULT_VERSION,
           build_args=DEFAULT_BUILD_ARGS),
    Binary(name='acra-rollback', from_version=ACRAROLLBACK_MIN_VERSION,
           build_args=DEFAULT_BUILD_ARGS),
    Binary(name='acra-translator', from_version=DEFAULT_VERSION,
           build_args=DEFAULT_BUILD_ARGS),
    Binary(name='acra-rotate', from_version=DEFAULT_VERSION,
           build_args=DEFAULT_BUILD_ARGS),
    Binary(name='acra-backup', from_version=DEFAULT_VERSION,
           build_args=DEFAULT_BUILD_ARGS),
    Binary(name='acra-tokens', from_version=DEFAULT_VERSION,
           build_args=DEFAULT_BUILD_ARGS),
]

BUILD_TAGS = os.environ.get("TEST_BUILD_TAGS", '')


def build_binaries():
    """Build Acra CE binaries for testing."""
    builds = [
        (binary.from_version, ['go', 'build', '-o={}'.format(os.path.join(BINARY_OUTPUT_FOLDER, binary.name)),  '-tags={}'.format(BUILD_TAGS)] +
         binary.build_args +
         ['github.com/cossacklabs/acra/cmd/{}'.format(binary.name)])
        for binary in BINARIES
    ]
    go_version = get_go_version()
    GREATER, EQUAL, LESS = (1, 0, -1)
    for version, build in builds:
        if semver.VersionInfo.parse(go_version).compare(version) == LESS:
            continue
        # try to build 3 times with timeout
        build_count = 3
        for i in range(build_count):
            try:
                subprocess.check_call(build, cwd=os.getcwd(), timeout=PROCESS_CALL_TIMEOUT)
                break
            except (AssertionError, subprocess.TimeoutExpired):
                if i == (build_count-1):
                    raise
                continue


def clean_binaries():
    for i in BINARIES:
        try:
            os.remove(os.path.join(BINARY_OUTPUT_FOLDER, i.name))
        except:
            pass


def clean_misc():
    pass


PROCESS_CALL_TIMEOUT = 120


def get_go_version():
    output = subprocess.check_output(['go', 'version'])
    # example: go1.7.2 or go1.7
    version = re.search(r'go([\d.]+)', output.decode('utf-8')).group(1)
    # convert to 3 part semver format
    if version.count('.') < 2:
        version = '{}.0'.format(version)
    return version


def drop_tables():
    engine_raw = sa.create_engine(
                '{}://{}:{}/{}'.format(DB_DRIVER, DB_HOST, DB_PORT, DB_NAME),
                connect_args=connect_args)
    metadata.drop_all(engine_raw)


# Set this to False to not rebuild binaries on setup.
CLEAN_BINARIES = utils.get_bool_env('TEST_CLEAN_BINARIES', default=True)
# Set this to False to not build binaries in principle.
BUILD_BINARIES = True


def setUpModule():
    global zones
    global KEYS_FOLDER
    global TLS_CERT_CLIENT_ID_1
    global TLS_CERT_CLIENT_ID_2
    clean_misc()
    KEYS_FOLDER = tempfile.TemporaryDirectory()
    if CLEAN_BINARIES:
        clean_binaries()
    if BUILD_BINARIES:
        build_binaries()

    # must be before any call of key generators or forks of acra/proxy servers
    os.environ.setdefault(ACRA_MASTER_KEY_VAR_NAME, get_master_key())

    # first keypair for using without zones
    assert create_client_keypair_from_certificate(TEST_TLS_CLIENT_CERT) == 0
    assert create_client_keypair_from_certificate(TEST_TLS_CLIENT_2_CERT) == 0

    TLS_CERT_CLIENT_ID_1 = extract_client_id_from_cert(TEST_TLS_CLIENT_CERT)
    TLS_CERT_CLIENT_ID_2 = extract_client_id_from_cert(TEST_TLS_CLIENT_2_CERT)
    # add two zones
    zones.append(json.loads(subprocess.check_output(
        [os.path.join(BINARY_OUTPUT_FOLDER, 'acra-addzone'), '--keys_output_dir={}'.format(KEYS_FOLDER.name)],
        cwd=os.getcwd(), timeout=PROCESS_CALL_TIMEOUT).decode('utf-8')))
    zones.append(json.loads(subprocess.check_output(
        [os.path.join(BINARY_OUTPUT_FOLDER, 'acra-addzone'), '--keys_output_dir={}'.format(KEYS_FOLDER.name)],
        cwd=os.getcwd(), timeout=PROCESS_CALL_TIMEOUT).decode('utf-8')))
    socket.setdefaulttimeout(SOCKET_CONNECT_TIMEOUT)
    drop_tables()

    fork_certificate_validation_services()


def extract_client_id_from_cert(tls_cert, extractor=TLS_CLIENT_ID_SOURCE_DN):
    res = json.loads(subprocess.check_output([
        os.path.join(BINARY_OUTPUT_FOLDER, 'acra-keys'),
        'extract-client-id',
        '--tls_identifier_extractor_type={}'.format(extractor),
        '--tls_cert={}'.format(tls_cert),
        '--print_json'
    ],
        cwd=os.getcwd(), timeout=PROCESS_CALL_TIMEOUT).decode('utf-8'))
    return res['client_id']


def tearDownModule():
    if CLEAN_BINARIES:
        clean_binaries()
    clean_misc()
    KEYS_FOLDER.cleanup()
    # use list.clear instead >>> zones = []; to avoid creation new variable with new address and allow to use it from
    # other test modules
    zones.clear()
    clean_test_data()
    for path in [MASTER_KEY_PATH]:
        try:
            os.remove(path)
        except:
            pass
    drop_tables()
    kill_certificate_validation_services()


if sys.version_info[1] > 6:
    ConnectionArgs = collections.namedtuple(
        "ConnectionArgs",
        field_names=["user", "password", "host", "port", "dbname",
                     "ssl_ca", "ssl_key", "ssl_cert", "raw", "format"],
        # 'format' is optional, other fields are required.
        defaults=[None])
else:
    class ConnectionArgs:
        def __init__(self, user=None, password=None, host=None, port=None, dbname=None,
                     ssl_ca=None, ssl_key=None, ssl_cert=None, format=None, raw=None):
            self.user = user
            self.password = password
            self.host = host
            self.port = port
            self.dbname = dbname
            self.ssl_ca = ssl_ca
            self.ssl_key = ssl_key
            self.ssl_cert = ssl_cert
            self.format = format
            self.raw = raw


class QueryExecutor(object):
    def __init__(self, connection_args):
        self.connection_args = connection_args

    def execute(self, query, args=None):
        raise NotImplementedError

    def execute_prepared_statement(self, query, args=None):
        raise NotImplementedError


class PyMysqlExecutor(QueryExecutor):
    def execute(self, query, args=None):
        if args:
            self.fail("<args> param for executor {} not supported now".format(self.__class__))
        with contextlib.closing(pymysql.connect(
                host=self.connection_args.host, port=self.connection_args.port,
                user=self.connection_args.user,
                password=self.connection_args.password,
                db=self.connection_args.dbname,
                cursorclass=pymysql.cursors.DictCursor,
                **pymysql_tls_args)) as connection:
            with connection.cursor() as cursor:
                cursor.execute(query, args)
                return cursor.fetchall()

    def execute_prepared_statement(self, query, args=None):
        if args:
            self.fail("<args> param for executor {} not supported now".format(self.__class__))
        with contextlib.closing(pymysql.connect(
                host=self.connection_args.host, port=self.connection_args.port,
                user=self.connection_args.user,
                password=self.connection_args.password,
                db=self.connection_args.dbname,
                cursorclass=pymysql.cursors.DictCursor,
                **pymysql_tls_args)) as connection:
            with connection.cursor() as cursor:
                cursor.execute("PREPARE test_statement FROM {}".format(str(sa.literal(query).compile(dialect=db_dialect, compile_kwargs={"literal_binds": True}))))
                cursor.execute('EXECUTE test_statement')
                return cursor.fetchall()


class MysqlExecutor(QueryExecutor):
    def _result_to_dict(self, description, data):
        """convert list of tuples of rows to list of dicts"""
        columns_name = [i[0] for i in description]
        result = []
        for row in data:
            row_data = {column_name: value
                        for column_name, value in zip(columns_name, row)}
            result.append(row_data)
        return result

    def execute(self, query, args=None):
        if args is None:
            args = []
        with contextlib.closing(mysql.connector.Connect(
                use_unicode=False, raw=self.connection_args.raw, charset='ascii',
                host=self.connection_args.host, port=self.connection_args.port,
                user=self.connection_args.user,
                password=self.connection_args.password,
                database=self.connection_args.dbname,
                ssl_ca=self.connection_args.ssl_ca,
                ssl_cert=self.connection_args.ssl_cert,
                ssl_key=self.connection_args.ssl_key,
                ssl_disabled=not TEST_WITH_TLS)) as connection:

            with contextlib.closing(connection.cursor()) as cursor:
                cursor.execute(query, args)
                data = cursor.fetchall()
                result = self._result_to_dict(cursor.description, data)
        return result

    def execute_prepared_statement(self, query, args=None):
        if args is None:
            args = []
        with contextlib.closing(mysql.connector.Connect(
                use_unicode=False, charset='ascii',
                host=self.connection_args.host, port=self.connection_args.port,
                user=self.connection_args.user,
                password=self.connection_args.password,
                database=self.connection_args.dbname,
                ssl_ca=self.connection_args.ssl_ca,
                ssl_cert=self.connection_args.ssl_cert,
                ssl_key=self.connection_args.ssl_key,
                ssl_disabled=not TEST_WITH_TLS)) as connection:

            with contextlib.closing(connection.cursor(prepared=True)) as cursor:
                cursor.execute(query, args)
                data = cursor.fetchall()
                result = self._result_to_dict(cursor.description, data)
        return result

    def execute_prepared_statement_no_result(self, query, args=None):
        if args is None:
            args = []
        with contextlib.closing(mysql.connector.Connect(
                use_unicode=False, charset='ascii',
                host=self.connection_args.host, port=self.connection_args.port,
                user=self.connection_args.user,
                password=self.connection_args.password,
                database=self.connection_args.dbname,
                ssl_ca=self.connection_args.ssl_ca,
                ssl_cert=self.connection_args.ssl_cert,
                ssl_key=self.connection_args.ssl_key,
                ssl_disabled=not TEST_WITH_TLS)) as connection:

            with contextlib.closing(connection.cursor(prepared=True)) as cursor:
                cursor.execute(query, args)
                connection.commit()


class AsyncpgExecutor(QueryExecutor):

    TextFormat = 'text'
    BinaryFormat = 'binary'

    def _connect(self, loop):
        return loop.run_until_complete(self.connect())

    async def connect(self):
        ssl_context = ssl.create_default_context(cafile=self.connection_args.ssl_ca)
        ssl_context.load_cert_chain(self.connection_args.ssl_cert, self.connection_args.ssl_key)
        ssl_context.check_hostname = True
        return await asyncpg.connect(
                host=self.connection_args.host, port=self.connection_args.port,
                user=self.connection_args.user, password=self.connection_args.password,
                database=self.connection_args.dbname,
                ssl=ssl_context,
            **asyncpg_connect_args)

    def _set_text_format(self, conn):
        """Force text format to numeric types."""
        loop = asyncio.get_event_loop()
        for pg_type in ['int2', 'int4', 'int8']:
            loop.run_until_complete(
                conn.set_type_codec(pg_type,
                    schema='pg_catalog',
                    encoder=str,
                    decoder=int,
                    format='text')
            )
        for pg_type in ['float4', 'float8']:
            loop.run_until_complete(
                conn.set_type_codec(pg_type,
                    schema='pg_catalog',
                    encoder=str,
                    decoder=float,
                    format='text')
            )

    def execute_prepared_statement(self, query, args=None):
        if not args:
            args = []
        loop = asyncio.get_event_loop()
        conn = self._connect(loop)
        if self.connection_args.format == self.TextFormat:
            self._set_text_format(conn)
        try:
            stmt = loop.run_until_complete(
                conn.prepare(query, timeout=STATEMENT_TIMEOUT))
            result = loop.run_until_complete(
                stmt.fetch(*args, timeout=STATEMENT_TIMEOUT))
            return result
        finally:
            conn.terminate()

    def execute(self, query, args=None):
        if not args:
            args = []
        loop = asyncio.get_event_loop()
        conn = self._connect(loop)
        if self.connection_args.format == self.TextFormat:
            self._set_text_format(conn)
        try:
            result = loop.run_until_complete(
                conn.fetch(query, *args, timeout=STATEMENT_TIMEOUT))
            return result
        finally:
            loop.run_until_complete(conn.close(timeout=STATEMENT_TIMEOUT))


class Psycopg2Executor(QueryExecutor):
    def execute(self, query, args=None):
        if args:
            self.fail("<args> param for executor {} not supported now".format(self.__class__))
        connection_args = get_connect_args(self.connection_args.port)
        with psycopg2.connect(
                host=self.connection_args.host,
                dbname=self.connection_args.dbname, **connection_args) as connection:
            with connection.cursor(
                    cursor_factory=psycopg2.extras.DictCursor) as cursor:
                cursor.execute(query, args)
                data = cursor.fetchall()
                utils.memoryview_rows_to_bytes(data)
                return data

    def execute_prepared_statement(self, query, args=None):
        if args:
            self.fail("<args> param for executor {} not supported now".format(self.__class__))
        kwargs = get_connect_args(self.connection_args.port)
        with psycopg2.connect(
                host=self.connection_args.host,
                dbname=self.connection_args.dbname, **kwargs) as connection:
            with connection.cursor(
                    cursor_factory=psycopg2.extras.DictCursor) as cursor:
                cursor.execute("prepare test_statement as {}".format(query))
                cursor.execute("execute test_statement")
                data = cursor.fetchall()
                utils.memoryview_rows_to_bytes(data)
                return data


# Place arguments in a linear order
# For example, if query is "$2 $1 $1 $3" and arguments are [a, b, c]
# The resulted query would be "%s %s %s %s" and arguments would be [b a a c]
def replace_pg_placeholders_with_psycopg3(query, args):
    indexes = re.findall(r'\$([0-9]+)', query)
    query = re.sub(r'\$[0-9]+', '%s', query)
    # minus 1 because python uses 0-based array, while postgres 1-based
    newargs = [args[int(i) - 1] for i in indexes]
    return query, newargs


class Psycopg3Executor(QueryExecutor):
    def _execute(self, query, args=None, prepare=None):
        query, args = replace_pg_placeholders_with_psycopg3(query, args)

        connection_args = get_connect_args(self.connection_args.port)

        connection_args['sslrootcert'] = self.connection_args.ssl_ca
        connection_args['sslkey'] = self.connection_args.ssl_key
        connection_args['sslcert'] = self.connection_args.ssl_cert
        connection_args['host'] = self.connection_args.host
        connection_args['dbname'] = self.connection_args.dbname

        with psycopg3.connect(**connection_args) as conn:
            with conn.cursor(
                    row_factory=psycopg3.rows.dict_row) as cursor:
                cursor.execute(query, args, prepare=prepare)
                try:
                    data = cursor.fetchall()
                except psycopg3.ProgrammingError as ex:
                    # psycopg3 throws an error if we want to fetch rows on
                    # responseless query, like insert. So ignore it.
                    if str(ex) == "the last operation didn't produce a result":
                        return []
                    else:
                        raise
                utils.memoryview_rows_to_bytes(data)
                return data

    def execute(self, query, args=None):
        return self._execute(query, args, prepare=False)

    def execute_prepared_statement(self, query, args=None):
        return self._execute(query, args, prepare=True)


class ExecutorMixin:
    """

    ExecutorMixin setups creates executors during the `setUp`:
      - self.executor1 - connection to the Acra with the first certificate
      - self.executor2 - connection to the Acra with the second certificate
      - self.raw_executor - direct connection to the database 

    It uses `self.executor_with_ssl` to set up args and `self.executor_cls`
    to create an engine of desired type.

    """
    RAW_EXECUTOR = True
    FORMAT = ''

    def setUp(self):
        super().setUp()
        acra_port = self.ACRASERVER_PORT
        self.executor1 = self.executor_with_ssl(
            TEST_TLS_CLIENT_KEY, TEST_TLS_CLIENT_CERT, acra_port)
        self.executor2 = self.executor_with_ssl(
            TEST_TLS_CLIENT_2_KEY, TEST_TLS_CLIENT_2_CERT, acra_port)
        self.raw_executor = self.executor_with_ssl(
            TEST_TLS_CLIENT_KEY, TEST_TLS_CLIENT_CERT, DB_PORT)

    def executor_with_ssl(self, ssl_key, ssl_cert, port):
        if port is None:
            port = self.ACRASERVER_PORT
        args = ConnectionArgs(
            host=get_db_host(), port=port, dbname=DB_NAME,
            user=DB_USER, password=DB_USER_PASSWORD,
            ssl_ca=TEST_TLS_CA,
            ssl_key=ssl_key,
            ssl_cert=ssl_cert,
            format=self.FORMAT,
            raw=self.RAW_EXECUTOR,
        )
        return self.executor_cls(args)


class Psycopg3ExecutorMixin(ExecutorMixin):
    executor_cls = Psycopg3Executor


class AsyncpgExecutorMixin(ExecutorMixin):
    executor_cls = AsyncpgExecutor


class MysqlExecutorMixin(ExecutorMixin):
    executor_cls = MysqlExecutor


class KeyMakerTest(unittest.TestCase):
    def test_key_length(self):
        key_size = 32

        def random_keys(size):
            if KEYSTORE_VERSION == 'v1':
                # Keystore v1 uses simple binary data for keys
                value = os.urandom(size)
            elif KEYSTORE_VERSION == 'v2':
                # Keystore v2 uses more complex JSON format
                encryption = os.urandom(size)
                signature = os.urandom(size)
                keys = {
                    'encryption': b64encode(encryption).decode('ascii'),
                    'signature': b64encode(signature).decode('ascii'),
                }
                value = json.dumps(keys).encode('ascii')
            else:
                self.fail("keystore version not supported")

            return {ACRA_MASTER_KEY_VAR_NAME: b64encode(value)}

        with tempfile.TemporaryDirectory() as folder:
            with self.assertRaises(subprocess.CalledProcessError) as exc:
                subprocess.check_output(
                    [os.path.join(BINARY_OUTPUT_FOLDER, 'acra-keymaker'), '--keystore={}'.format(KEYSTORE_VERSION),
                     '--keys_output_dir={}'.format(folder),
                     '--keys_public_output_dir={}'.format(folder)],
                    env=random_keys(key_size - 1))

        with tempfile.TemporaryDirectory() as folder:
            subprocess.check_output(
                    [os.path.join(BINARY_OUTPUT_FOLDER, 'acra-keymaker'), '--keystore={}'.format(KEYSTORE_VERSION),
                     '--keys_output_dir={}'.format(folder),
                     '--keys_public_output_dir={}'.format(folder)],
                    env=random_keys(key_size))

        with tempfile.TemporaryDirectory() as folder:
            subprocess.check_output(
                    [os.path.join(BINARY_OUTPUT_FOLDER, 'acra-keymaker'), '--keystore={}'.format(KEYSTORE_VERSION),
                     '--keys_output_dir={}'.format(folder),
                     '--keys_public_output_dir={}'.format(folder)],
                    env=random_keys(key_size * 2))

    def test_gen_keys_with_empty_client_id(self):
        #keys not needed client_id for generation
        with tempfile.TemporaryDirectory() as folder:
            subprocess.check_output(
                [os.path.join(BINARY_OUTPUT_FOLDER, 'acra-keymaker'), '--keystore={}'.format(KEYSTORE_VERSION),
                 '--keys_output_dir={}'.format(folder),
                 "--client_id=''",
                 '--generate_poisonrecord_keys',
                 '--generate_log_key',
                 '--keys_public_output_dir={}'.format(folder)])

            #check that keymaker will no fail on case of not created directory
            subprocess.check_output(
                [os.path.join(BINARY_OUTPUT_FOLDER, 'acra-keymaker'),
                 '--client_id=',
                 '--tls_cert={}'.format(TEST_TLS_CLIENT_CERT),
                 '--keystore={}'.format(KEYSTORE_VERSION),
                 '--generate_symmetric_storage_key',
                 '--keys_output_dir={}'.format('/tmp/.testkeys')])
            shutil.rmtree('/tmp/.testkeys')


class PrometheusMixin(object):
    _prometheus_addresses_field_name = 'prometheus_addresses'
    LOG_METRICS = os.environ.get('TEST_LOG_METRICS', False)

    def get_prometheus_address(self, port):
        addr = 'tcp://localhost:{}'.format(port)
        if not hasattr(self, self._prometheus_addresses_field_name):
            self.prometheus_addresses = []
        self.prometheus_addresses.append(addr)
        return addr

    def clear_prometheus_addresses(self):
        setattr(self, self._prometheus_addresses_field_name, [])

    def _get_metrics_url(self, address):
        addr = urlparse(address)
        return 'http://{}/metrics'.format(addr.netloc)

    def log_prometheus_metrics(self):
        if not self.LOG_METRICS:
            return

        for address in getattr(self, self._prometheus_addresses_field_name, []):
            response = requests.get(self._get_metrics_url(address))
            if response.status_code == 200:
                logging.info(response.text)
            else:
                logging.error(
                    "Can't fetch prometheus metrics from address: %s",
                    [address])


class TLSAuthenticationByDistinguishedNameMixin(object):
    def get_acraserver_connection_string(self, port=None):
        """unix socket connection string to allow connect directory to acra by db driver"""
        if not port:
            port = self.ACRASERVER_PORT
        return get_tcp_connection_string(port)

    def get_identifier_extractor_type(self):
        return TLS_CLIENT_ID_SOURCE_DN


class TLSAuthenticationBySerialNumberMixin(TLSAuthenticationByDistinguishedNameMixin):
    def get_identifier_extractor_type(self):
        return TLS_CLIENT_ID_SOURCE_SERIAL


class VaultClient:
    version_options = {
        'v1': dict(version=1),
        'v2': dict(version=2),
    }

    def __init__(self, verify=None):
        self.url = os.environ.get('VAULT_ADDRESS', 'http://localhost:8201')
        self.token = os.environ.get('VAULT_CLIENT_TOKEN', 'root_token')
        self.vault_client = Client(url=self.url, token=self.token, verify=verify)

    def get_vault_url(self):
        return self.url

    def get_vault_token(self):
        return self.token

    def enable_kv_secret_engine(self, mount_path=None):
        self.vault_client.sys.enable_secrets_engine(
            backend_type='kv',
            path=mount_path,
            options=self.version_options[VAULT_KV_ENGINE_VERSION],
        )
        time.sleep(2)

    def disable_kv_secret_engine(self, mount_path=None):
        self.vault_client.sys.disable_secrets_engine(path=mount_path)

    def put_master_key_by_version(self, path, version, mount_point=None):
        self.master_key = get_master_key()
        master_secret = {
            'acra_master_key': self.master_key
        }

        kv_secret_engine = None
        if version == "v1":
            kv_secret_engine = self.vault_client.secrets.kv.v1
        elif version == "v2":
            kv_secret_engine = self.vault_client.secrets.kv.v2

        kv_secret_engine.create_or_update_secret(
            path=path,
            secret=master_secret,
            mount_point=mount_point,
        )

    def get_vault_cli_args(self, mount_path=None, secret_path=None):
        args = {
            'vault_connection_api_string': self.vault_client.url,
            'vault_secrets_path': '{0}/{1}'.format(mount_path, secret_path)
        }

        if TEST_SSL_VAULT:
            args['vault_tls_transport_enable'] = True
            args['vault_tls_ca_path'] = TEST_VAULT_TLS_CA
        return args


class BaseTestCase(PrometheusMixin, unittest.TestCase):
    DEBUG_LOG = utils.get_bool_env('DEBUG_LOG', True)
    # for debugging with manually runned acra-server
    EXTERNAL_ACRA = False
    ACRASERVER_PORT = int(os.environ.get('TEST_ACRASERVER_PORT', 10003))
    ACRASERVER_PROMETHEUS_PORT = int(os.environ.get('TEST_ACRASERVER_PROMETHEUS_PORT', 11004))
    ACRA_BYTEA = 'pgsql_hex_bytea'
    DB_BYTEA = 'hex'
    WHOLECELL_MODE = False
    ZONE = False
    TEST_DATA_LOG = False

    acra = ProcessStub()
    def checkSkip(self):
        if not TEST_WITH_TLS:
            self.skipTest("running tests with TLS")

    def wait_acraserver_connection(self, connection_string: str, *args, **kwargs):
        if connection_string.startswith('unix'):
            return wait_unix_socket(
                socket_path_from_connection_string(connection_string),
                *args, **kwargs)
        else:
            return wait_connection(connection_string.split(':')[-1])

    def get_acraserver_connection_string(self, port=None):
        if not port:
            port = self.ACRASERVER_PORT
        return get_tcp_connection_string(port)

    def get_acraserver_api_connection_string(self, port=None):
        if not port:
            port = self.ACRASERVER_PORT + 1
        elif port == self.ACRASERVER_PORT:
            port = port + 1
        return acra_api_connection_string(port)

    def get_acraserver_bin_path(self):
        return os.path.join(BINARY_OUTPUT_FOLDER, 'acra-server')

    def with_tls(self):
        return TEST_WITH_TLS

    def _fork_acra(self, acra_kwargs, popen_kwargs):
        logging.info("fork acra")
        connection_string = self.get_acraserver_connection_string(
            acra_kwargs.get('incoming_connection_port', self.ACRASERVER_PORT))
        api_connection_string = self.get_acraserver_api_connection_string(
            acra_kwargs.get('incoming_connection_api_port')
        )
        for path in [socket_path_from_connection_string(connection_string), socket_path_from_connection_string(api_connection_string)]:
            try:
                os.remove(path)
            except:
                pass

        args = {
            'db_host': DB_HOST,
            'db_port': DB_PORT,
            'logging_format': 'cef',
            # we doesn't need in tests waiting closing connections
            'incoming_connection_close_timeout': 0,
            self.ACRA_BYTEA: 'true',
            'tls_ocsp_from_cert': 'ignore',
            'tls_crl_from_cert': 'ignore',
            'incoming_connection_string': connection_string,
            'incoming_connection_api_string': api_connection_string,
            'acrastruct_wholecell_enable': 'true' if self.WHOLECELL_MODE else 'false',
            'acrastruct_injectedcell_enable': 'false' if self.WHOLECELL_MODE else 'true',
            'd': 'true' if self.DEBUG_LOG else 'false',
            'zonemode_enable': 'true' if self.ZONE else 'false',
            'http_api_enable': 'true' if self.ZONE else 'true',
            'keystore_cache_on_start_enable': 'false',
            'keys_dir': KEYS_FOLDER.name,
        }
        # keystore v2 doest not support caching, disable it for now
        if KEYSTORE_VERSION == 'v2':
            args['keystore_cache_size'] = -1
        if TEST_WITH_TRACING:
            args['tracing_log_enable'] = 'true'
            if TEST_TRACE_TO_JAEGER:
                args['tracing_jaeger_enable'] = 'true'
        if self.LOG_METRICS:
            args['incoming_connection_prometheus_metrics_string'] = self.get_prometheus_address(
                self.ACRASERVER_PROMETHEUS_PORT)
        if self.with_tls():
            args['tls_key'] = TEST_TLS_SERVER_KEY
            args['tls_cert'] = TEST_TLS_SERVER_CERT
            args['tls_ca'] = TEST_TLS_CA
            args['tls_auth'] = ACRA_TLS_AUTH
            args['tls_ocsp_url'] = 'http://localhost:{}'.format(OCSP_SERVER_PORT)
            args['tls_ocsp_from_cert'] = 'use'
            args['tls_crl_url'] = 'http://localhost:{}/crl.pem'.format(CRL_HTTP_SERVER_PORT)
            args['tls_crl_from_cert'] = 'use'
        else:
            # Explicitly disable certificate validation by default since otherwise we may end up
            # in a situation when some certificate contains OCSP or CRL URI while corresponding
            # services were not started by this script (because TLS testing was disabled)
            args['tls_ocsp_from_cert'] = 'ignore'
            args['tls_crl_from_cert'] = 'ignore'
        if TEST_MYSQL:
            args['mysql_enable'] = 'true'
            args['postgresql_enable'] = 'false'
        args.update(acra_kwargs)
        if not popen_kwargs:
            popen_kwargs = {}
        cli_args = sorted(['--{}={}'.format(k, v) for k, v in args.items() if v is not None])
        print("acra-server args: {}".format(' '.join(cli_args)))

        process = fork(lambda: subprocess.Popen([self.get_acraserver_bin_path()] + cli_args,
                                                     **popen_kwargs))
        try:
            self.wait_acraserver_connection(connection_string)
        except:
            stop_process(process)
            raise
        logging.info("fork acra finished [pid={}]".format(process.pid))
        return process

    def fork_acra(self, popen_kwargs: dict=None, **acra_kwargs: dict):
        return self._fork_acra(acra_kwargs, popen_kwargs)

    def fork_translator(self, translator_kwargs, popen_kwargs=None):
        logging.info("fork acra-translator")
        from utils import load_default_config
        default_config = load_default_config("acra-translator")
        default_args = {
            'incoming_connection_close_timeout': 0,
            'keys_dir': KEYS_FOLDER.name,
            'logging_format': 'cef',
            'keystore_cache_on_start_enable': 'false',
        }
        default_config.update(default_args)
        default_config.update(translator_kwargs)
        if not popen_kwargs:
            popen_kwargs = {}
        if self.DEBUG_LOG:
            default_config['d'] = 1
        # keystore v2 doest not support caching, disable it for now
        if KEYSTORE_VERSION == 'v2':
            default_config['keystore_cache_size'] = -1
        if TEST_WITH_TRACING:
            default_config['tracing_log_enable'] = 1
            if TEST_TRACE_TO_JAEGER:
                default_config['tracing_jaeger_enable'] = 1

        cli_args = ['--{}={}'.format(k, v) for k, v in default_config.items()]

        translator = fork(lambda: subprocess.Popen([os.path.join(BINARY_OUTPUT_FOLDER, 'acra-translator')] + cli_args, **popen_kwargs))
        try:
            if default_config['incoming_connection_grpc_string']:
                wait_connection(urlparse(default_config['incoming_connection_grpc_string']).port)
            if default_config['incoming_connection_http_string']:
                wait_connection(urlparse(default_config['incoming_connection_http_string']).port)
        except:
            stop_process(translator)
            raise
        return translator

    def setUp(self):
        self.checkSkip()
        try:
            if not self.EXTERNAL_ACRA:
                self.acra = self.fork_acra()

            base_args = get_connect_args(port=self.ACRASERVER_PORT, sslmode='require')

            tls_args_1 = base_args.copy()
            tls_args_1.update(get_tls_connection_args(TEST_TLS_CLIENT_KEY, TEST_TLS_CLIENT_CERT))
            connect_str = get_engine_connection_string(
                self.get_acraserver_connection_string(self.ACRASERVER_PORT), DB_NAME)
            self.engine1 = sa.create_engine(connect_str, connect_args=tls_args_1)

            tls_args_2 = base_args.copy()
            tls_args_2.update(get_tls_connection_args(TEST_TLS_CLIENT_2_KEY, TEST_TLS_CLIENT_2_CERT))
            self.engine2 = sa.create_engine(
                get_engine_connection_string(
                    self.get_acraserver_connection_string(self.ACRASERVER_PORT), DB_NAME), connect_args=tls_args_2)

            self.engine_raw = sa.create_engine(
                '{}://{}:{}/{}'.format(DB_DRIVER, DB_HOST, DB_PORT, DB_NAME),
                connect_args=connect_args)

            self.engines = [self.engine1, self.engine2, self.engine_raw]

            metadata.create_all(self.engine_raw)
            self.engine_raw.execute('delete from test;')
            for engine in self.engines:
                count = 0
                # try with sleep if acra not up yet
                while True:
                    try:
                        if TEST_MYSQL:
                            engine.execute("select 1;")
                        else:
                            engine.execute(
                                "UPDATE pg_settings SET setting = '{}' "
                                "WHERE name = 'bytea_output'".format(self.DB_BYTEA))
                        break
                    except Exception as e:
                        time.sleep(SETUP_SQL_COMMAND_TIMEOUT)
                        count += 1
                        if count == SQL_EXECUTE_TRY_COUNT:
                            raise
        except:
            self.tearDown()
            raise

    def tearDown(self):
        try:
            self.log_prometheus_metrics()
            self.clear_prometheus_addresses()
        except:
            pass
        try:
            self.engine_raw.execute('delete from test;')
        except:
            pass
        for engine in getattr(self, 'engines', []):
            engine.dispose()
        stop_process([getattr(self, 'acra', ProcessStub())])
        send_signal_by_process_name('acra-server', signal.SIGKILL)

    def log(self, data, expected=b'<no expected value>',
            storage_client_id=None, zone_id=None,
            poison_key=False):
        """this function for printing data which used in test and for
        reproducing error with them if any error detected"""
        if not self.TEST_DATA_LOG:
            return

        def key_name():
            if storage_client_id:
                return 'client storage, id={}'.format(storage_client_id)
            elif zone_id:
                return 'zone storage, id={}'.format(zone_id)
            elif poison_key:
                return 'poison record key'
            else:
                return 'unknown'

        log_entry = {
            'master_key': get_master_key(),
            'key_name': key_name(),
            'data': b64encode(data).decode('ascii'),
            'expected': b64encode(expected).decode('ascii'),
        }

        if storage_client_id:
            public_key = read_storage_public_key(storage_client_id, KEYS_FOLDER.name)
            private_key = read_storage_private_key(KEYS_FOLDER.name, storage_client_id)
            log_entry['public_key'] = b64encode(public_key).decode('ascii')
            log_entry['private_key'] = b64encode(private_key).decode('ascii')

        if zone_id:
            public_key = read_zone_public_key(storage_client_id, KEYS_FOLDER.name)
            private_key = read_zone_private_key(KEYS_FOLDER.name, storage_client_id)
            log_entry['zone_public'] = b64encode(public_key).decode('ascii')
            log_entry['zone_private'] = b64encode(private_key).decode('ascii')
            log_entry['zone_id'] = zone_id

        if poison_key:
            public_key = read_poison_public_key(KEYS_FOLDER.name)
            private_key = read_poison_private_key(KEYS_FOLDER.name)
            log_entry['public_key'] = b64encode(public_key).decode('ascii')
            log_entry['private_key'] = b64encode(private_key).decode('ascii')
            log_entry['poison_record'] = b64encode(get_poison_record()).decode('ascii')

        logging.debug("test log: {}".format(json.dumps(log_entry)))


class AcraCatchLogsMixin(object):
    def __init__(self, *args, **kwargs):
        self.log_files = {}
        super(AcraCatchLogsMixin, self).__init__(*args, **kwargs)

    def read_log(self, process):
        with open(self.log_files[process].name, 'r', errors='replace',
                  encoding='utf-8') as f:
            log = f.read()
            print(log.encode(encoding='utf-8', errors='replace'))
            return log

    def fork_acra(self, popen_kwargs: dict=None, **acra_kwargs: dict):
        log_file = tempfile.NamedTemporaryFile('w+', encoding='utf-8')
        popen_args = {
            'stderr': subprocess.STDOUT,
            'stdout': log_file,
            'close_fds': True,
            'bufsize': 0,
        }
        process = super(AcraCatchLogsMixin, self).fork_acra(
            popen_args, **acra_kwargs
        )
        assert process
        # register process to not forget close all descriptors
        self.log_files[process] = log_file
        return process

    def tearDown(self, *args, **kwargs):
        super(AcraCatchLogsMixin, self).tearDown(*args, **kwargs)
        for process, log_file in self.log_files.items():
            log_file.close()
            try:
                os.remove(log_file.name)
            except:
                pass
            stop_process(process)


class AcraTranslatorMixin(object):
    def get_identifier_extractor_type(self):
        return TLS_CLIENT_ID_SOURCE_DN

    def get_http_schema(self):
        return 'https'

    def get_http_default_kwargs(self):
        return {
            'timeout': REQUEST_TIMEOUT,
            'verify': TEST_TLS_CA,
            # https://requests.readthedocs.io/en/master/user/advanced/#client-side-certificates
            # first crt, second key
            'cert': (TEST_TLS_CLIENT_CERT, TEST_TLS_CLIENT_KEY),
        }

    def http_decrypt_request(self, port, client_id, zone_id, acrastruct):
        api_url = '{}://localhost:{}/v1/decrypt'.format(self.get_http_schema(), port)
        if zone_id:
            api_url = '{}?zone_id={}'.format(api_url, zone_id)
        kwargs = self.get_http_default_kwargs()
        kwargs['data'] = acrastruct
        with requests.post(api_url, **kwargs) as response:
            return response.content

    def http_encrypt_request(self, port, client_id, zone_id, data):
        api_url = '{}://localhost:{}/v1/encrypt'.format(self.get_http_schema(), port)
        if zone_id:
            api_url = '{}?zone_id={}'.format(api_url, zone_id)
        kwargs = self.get_http_default_kwargs()
        kwargs['data'] = data
        with requests.post(api_url, **kwargs) as response:
            return response.content

    def get_grpc_channel(self, port):
        '''setup grpc to use tls client authentication'''
        with open(TEST_TLS_CA, 'rb') as ca_file, open(TEST_TLS_CLIENT_KEY, 'rb') as key_file, open(TEST_TLS_CLIENT_CERT, 'rb') as cert_file:
            ca_bytes = ca_file.read()
            key_bytes = key_file.read()
            cert_bytes = cert_file.read()
        tls_credentials = grpc.ssl_channel_credentials(ca_bytes, key_bytes, cert_bytes)
        return grpc.secure_channel('localhost:{}'.format(port), tls_credentials)

    def grpc_encrypt_request(self, port, client_id, zone_id, data):
        with self.get_grpc_channel(port) as channel:
            stub = api_pb2_grpc.WriterStub(channel)
            try:
                if zone_id:
                    response = stub.Encrypt(api_pb2.EncryptRequest(
                        zone_id=zone_id.encode('ascii'), data=data,
                        client_id=client_id.encode('ascii')),
                        timeout=SOCKET_CONNECT_TIMEOUT)
                else:
                    response = stub.Encrypt(api_pb2.EncryptRequest(
                        client_id=client_id.encode('ascii'), data=data),
                        timeout=SOCKET_CONNECT_TIMEOUT)
            except grpc.RpcError as exc:
                logging.info(exc)
                return b''
            return response.acrastruct

    def grpc_decrypt_request(self, port, client_id, zone_id, acrastruct, raise_exception_on_failure=False):
        with self.get_grpc_channel(port) as channel:
            stub = api_pb2_grpc.ReaderStub(channel)
            try:
                if zone_id:
                    response = stub.Decrypt(api_pb2.DecryptRequest(
                        zone_id=zone_id.encode('ascii'), acrastruct=acrastruct,
                        client_id=client_id.encode('ascii')),
                        timeout=SOCKET_CONNECT_TIMEOUT)
                else:
                    response = stub.Decrypt(api_pb2.DecryptRequest(
                        client_id=client_id.encode('ascii'), acrastruct=acrastruct),
                        timeout=SOCKET_CONNECT_TIMEOUT)
            except grpc.RpcError as exc:
                logging.info(exc)
                if raise_exception_on_failure:
                    raise
                return b''
            return response.data


class HexFormatTest(BaseTestCase):

    def testClientIDRead(self):
        """test decrypting with correct clientID and not decrypting with
        incorrect clientID or using direct connection to db"""
        client_id = TLS_CERT_CLIENT_ID_1
        server_public1 = read_storage_public_key(client_id, KEYS_FOLDER.name)
        data = get_pregenerated_random_data()
        acra_struct = create_acrastruct(
            data.encode('ascii'), server_public1)
        row_id = get_random_id()

        self.log(storage_client_id=client_id,
                 data=acra_struct, expected=data.encode('ascii'))

        self.engine1.execute(
            test_table.insert(),
            {'id': row_id, 'data': acra_struct, 'raw_data': data})
        result = self.engine1.execute(
            sa.select([test_table])
            .where(test_table.c.id == row_id))
        row = result.fetchone()
        self.assertEqual(row['data'], row['raw_data'].encode('utf-8'))
        self.assertEqual(row['empty'], b'')

        result = self.engine2.execute(
            sa.select([test_table])
            .where(test_table.c.id == row_id))
        row = result.fetchone()
        self.assertNotEqual(row['data'].decode('ascii', errors='ignore'),
                            row['raw_data'])
        self.assertEqual(row['empty'], b'')

        result = self.engine_raw.execute(
            sa.select([test_table])
            .where(test_table.c.id == row_id))
        row = result.fetchone()
        self.assertNotEqual(row['data'].decode('ascii', errors='ignore'),
                            row['raw_data'])
        self.assertEqual(row['empty'], b'')

    def testReadAcrastructInAcrastruct(self):
        """test correct decrypting acrastruct when acrastruct concatenated to
        partial another acrastruct"""
        client_id = TLS_CERT_CLIENT_ID_1
        server_public1 = read_storage_public_key(client_id, KEYS_FOLDER.name)
        incorrect_data = get_pregenerated_random_data()
        correct_data = get_pregenerated_random_data()
        suffix_data = get_pregenerated_random_data()[:10]
        fake_offset = (3+45+84) - 4
        fake_acra_struct = create_acrastruct(
            incorrect_data.encode('ascii'), server_public1)[:fake_offset]
        inner_acra_struct = create_acrastruct(
            correct_data.encode('ascii'), server_public1)
        data = fake_acra_struct + inner_acra_struct + suffix_data.encode('ascii')
        correct_data = correct_data + suffix_data
        row_id = get_random_id()

        self.log(storage_client_id=client_id,
                 data=data,
                 expected=fake_acra_struct+correct_data.encode('ascii'))

        self.engine1.execute(
            test_table.insert(),
            {'id': row_id, 'data': data, 'raw_data': correct_data})
        result = self.engine1.execute(
            sa.select([test_table])
            .where(test_table.c.id == row_id))
        row = result.fetchone()
        try:
            self.assertEqual(row['data'][fake_offset:],
                             row['raw_data'].encode('utf-8'))
            self.assertEqual(row['data'][:fake_offset], fake_acra_struct[:fake_offset])
        except:
            print('incorrect data: {}\ncorrect data: {}\ndata: {}\n data len: {}'.format(
                incorrect_data, correct_data, row['data'], len(row['data'])))
            raise
        self.assertEqual(row['empty'], b'')

        result = self.engine2.execute(
            sa.select([test_table])
            .where(test_table.c.id == row_id))
        row = result.fetchone()
        self.assertNotEqual(row['data'][fake_offset:].decode('ascii', errors='ignore'),
                            row['raw_data'])
        self.assertEqual(row['empty'], b'')

        result = self.engine_raw.execute(
            sa.select([test_table])
            .where(test_table.c.id == row_id))
        row = result.fetchone()
        self.assertNotEqual(row['data'][fake_offset:].decode('ascii', errors='ignore'),
                            row['raw_data'])
        self.assertEqual(row['empty'], b'')


class BaseBinaryPostgreSQLTestCase(AsyncpgExecutorMixin, BaseTestCase):
    """Setup test fixture for testing PostgreSQL extended protocol."""

    def checkSkip(self):
        super().checkSkip()
        if not TEST_POSTGRESQL:
            self.skipTest("test only PostgreSQL")

    FORMAT = AsyncpgExecutor.BinaryFormat

    def compileQuery(self, query, parameters={}, literal_binds=False):
        """
        Compile SQLAlchemy query and parameter dictionary
        into SQL text and parameter list for the executor.
        """
        # Ask SQLAlchemy to compile the query in database-agnostic SQL.
        # After that manually replace placeholders in text. Unfortunately,
        # passing "dialect=postgresql_dialect" does not seem to work :(
        compile_kwargs = {"literal_binds": literal_binds}
        query = str(query.compile(compile_kwargs=compile_kwargs))
        values = []
        for placeholder, value in parameters.items():
            # SQLAlchemy default dialect has placeholders of form ":name".
            # PostgreSQL syntax is "$n", with 1-based sequential parameters.
            saPlaceholder = ':' + placeholder
            pgPlaceholder = '$' + str(len(values) + 1)
            # Replace and keep values only for those placeholders which
            # are actually used in the query.
            if saPlaceholder in query:
                values.append(value)
                query = query.replace(saPlaceholder, pgPlaceholder)
        return query, values

    def compileBulkInsertQuery(self, query, parameters={}, literal_binds=False):
        """
        Compile SQLAlchemy insert query and parameter dictionary into SQL text and parameter list for the executor.
        It is used regexp parsing to get the correct order of insert params, values are stored in tuple with the same order.
        """
        compile_kwargs = {"literal_binds": literal_binds}
        query = str(query.compile(compile_kwargs=compile_kwargs))
        values = []
        # example of the insert string:
        # INSERT INTO test_table (id, zone_id, nullable_column, empty) VALUES (:id, :zone_id, :nullable_column, :empty)
        pattern_string = r'(INSERT INTO) (\S+).*\((.*?)\).*(VALUES).*\((.*?)\)(.*\;?)'

        res = re.findall(pattern_string, query, re.IGNORECASE | re.DOTALL)
        if len(res) > 0:
            # regexp matching result should look like this:
            # `id, zone_id, nullable_column, empty`
            intos = str(res[0][2])
            count = 1
            for idx, params in enumerate(parameters):
                # each value in bulk insert has unique suffix like ':id_m0'
                suffix = '_m'+str(idx)
                # so we need to split it by comma value to iterate over
                for into_value in intos.split(', '):
                    values.append(params[into_value])
                    query = query.replace(':' + into_value + suffix, '$' + str(count))
                    count += 1
        return query, tuple(values)

    def compileInsertQuery(self, query, parameters={}, literal_binds=False):
        """
        Compile SQLAlchemy insert query and parameter dictionary into SQL text and parameter list for the executor.
        It is used regexp parsing to get the correct order of insert params, values are stored in tuple with the same order.
        """
        compile_kwargs = {"literal_binds": literal_binds}
        query = str(query.compile(compile_kwargs=compile_kwargs))
        values = []
        # example of the insert string:
        # INSERT INTO test_table (id, zone_id, nullable_column, empty) VALUES (:id, :zone_id, :nullable_column, :empty)
        pattern_string = r'(INSERT INTO) (\S+).*\((.*?)\).*(VALUES).*\((.*?)\)(.*\;?)'

        res = re.findall(pattern_string, query, re.IGNORECASE | re.DOTALL)
        if len(res) > 0:
            # regexp matching result should look like this:
            # `id, zone_id, nullable_column, empty`
            intos = str(res[0][2])
            count = 1
            # so we need to split it by comma value to iterate over
            for into_value in intos.split(', '):
                values.append(parameters[into_value])
                query = query.replace(':' + into_value, '$' + str(count))
                count += 1
        return query, tuple(values)


class BaseBinaryMySQLTestCase(MysqlExecutorMixin, BaseTestCase):
    """Setup test fixture for testing MySQL extended protocol."""

    def checkSkip(self):
        super().checkSkip()
        if not TEST_MYSQL:
            self.skipTest("test only MySQL")

    def compileInsertQuery(self, query, parameters={}, literal_binds=False):
        """
        Compile SQLAlchemy insert query and parameter dictionary into SQL text and parameter list for the executor.
        It is used regexp parsing to get the correct order of insert params, values are stored in tuple with the same order.
        """
        compile_kwargs = {"literal_binds": literal_binds}
        query = str(query.compile(compile_kwargs=compile_kwargs))
        values = []
        # example of the insert string:
        # INSERT INTO test_table (id, zone_id, nullable_column, empty) VALUES (:id, :zone_id, :nullable_column, :empty)
        pattern_string = r'(INSERT INTO) (\S+).*\((.*?)\).*(VALUES).*\((.*?)\)(.*\;?)'

        res = re.findall(pattern_string, query, re.IGNORECASE | re.DOTALL)
        if len(res) > 0:
            # regexp matching result should look like this:
            # `id, zone_id, nullable_column, empty`
            intos = str(res[0][2])

            # so we need to split it by comma value to iterate over
            for into_value in intos.split(', '):
                values.append(parameters[into_value])
                query = query.replace(':' + into_value, '?')
        return query, tuple(values)

    def compileBulkInsertQuery(self, query, parameters={}, literal_binds=False):
        """
        Compile SQLAlchemy insert query and parameter dictionary into SQL text and parameter list for the executor.
        It is used regexp parsing to get the correct order of insert params, values are stored in tuple with the same order.
        """
        compile_kwargs = {"literal_binds": literal_binds}
        query = str(query.compile(compile_kwargs=compile_kwargs))
        values = []
        # example of the insert string:
        # INSERT INTO test_table (id, zone_id, nullable_column, empty) VALUES (:id, :zone_id, :nullable_column, :empty)
        pattern_string = r'(INSERT INTO) (\S+).*\((.*?)\).*(VALUES).*\((.*?)\)(.*\;?)'

        res = re.findall(pattern_string, query, re.IGNORECASE | re.DOTALL)
        if len(res) > 0:
            # regexp matching result should look like this:
            # `id, zone_id, nullable_column, empty`
            intos = str(res[0][2])
            for idx, params in enumerate(parameters):
                # each value in bulk insert contains unique suffix like ':id_m0'
                suffix = '_m'+str(idx)
                # so we need to split it by comma value to iterate over
                for into_value in intos.split(', '):
                    values.append(params[into_value])
                    query = query.replace(':' + into_value + suffix, '?')
        return query, tuple(values)

    def compileQuery(self, query, parameters={}, literal_binds=False):
        """
        Compile SQLAlchemy query and parameter dictionary into SQL text and parameter list for the executor.
        It is used regexp parsing to get the correct order of parameters, values are stored in tuple with the same order.
        """
        compile_kwargs = {"literal_binds": literal_binds}
        query = str(query.compile(compile_kwargs=compile_kwargs))
        values = []
        # parse all parameters like `:id` in the query
        pattern_string = r'(:\w+)'
        res = re.findall(pattern_string, query, re.IGNORECASE | re.DOTALL)
        if len(res) > 0:
            for placeholder in res:
                # parameters map contain values where keys without ':' so we need trim the placeholder before
                key = placeholder.lstrip(':')
                values.append(parameters[key])
                query = query.replace(placeholder, '?')
        return query, tuple(values)


class BaseCensorTest(BaseTestCase):
    CENSOR_CONFIG_FILE = 'default.yaml'

    def fork_acra(self, popen_kwargs: dict=None, **acra_kwargs: dict):
        acra_kwargs['acracensor_config_file'] = self.CENSOR_CONFIG_FILE
        return self._fork_acra(acra_kwargs, popen_kwargs)


class FailedRunProcessMixin(object):

    def getOutputFromProcess(self, args):
        logger.info("run command '{}'".format(' '.join(args)))
        process = subprocess.Popen(args, stderr=subprocess.PIPE)
        try:
            _, stderr = process.communicate(timeout=5)  # 5 second enough to start binary and stop execution with error
        except:
            raise
        finally:
            process.kill()
        logger.debug(stderr)
        return stderr.decode('utf-8')

    def assertProcessHasNotMessage(self, args, status_code, expectedMessage):
        logger.info("run command '{}'".format(' '.join(args)))
        process = subprocess.Popen(args, stderr=subprocess.PIPE, cwd=os.getcwd())
        try:
            _, stderr = process.communicate(timeout=1)
            logger.debug(stderr)
            self.assertEqual(process.returncode, status_code)
            self.assertNotIn(expectedMessage.lower(), stderr.decode('utf-8').lower(), "Has message that should not to be in")
        except:
            raise
        finally:
            process.kill()


class TestCensorVersionChecks(BaseCensorTest, FailedRunProcessMixin):
    def setUp(self):
        # doesn't need to start acra-server and connections
        pass

    def tearDown(self):
        # doesn't need to stop acra-server and connections
        pass

    def checkErrorMessage(self, configFile, expectedMessage):
        args = [self.get_acraserver_bin_path(),
                '--acracensor_config_file={}'.format(configFile),
                # required param
                '--db_host={}'.format(DB_HOST)
                ]
        stderr = self.getOutputFromProcess(args)
        self.assertIn(expectedMessage.lower(), stderr.lower())

    def testWithoutVersion(self):
        expectedMessage = 'level=error msg="can\'t setup censor" code=561 error="acra-censor\'s config is outdated"'
        self.checkErrorMessage(abs_path('tests/acra-censor_configs/without_version.yaml'), expectedMessage)

    def testNewerVersion(self):
        expectedMessage = "acra-censor's config is outdated"
        self.checkErrorMessage(abs_path('tests/acra-censor_configs/new_version.yaml'), expectedMessage)

    def testIncorrectFormat(self):
        expectedMessage = 'level=error msg="can\'t setup censor" code=561 error="strconv.parseuint: parsing'
        self.checkErrorMessage(abs_path('tests/acra-censor_configs/incorrect_version_format.yaml'), expectedMessage)


class CensorBlacklistTest(BaseCensorTest):
    CENSOR_CONFIG_FILE = abs_path('tests/acra-censor_configs/acra-censor_blacklist.yaml')
    def testBlacklist(self):
        connection_args = ConnectionArgs(host=get_db_host(), port=self.ACRASERVER_PORT,
                           user=DB_USER, password=DB_USER_PASSWORD, raw=True,
                           dbname=DB_NAME, ssl_ca=TEST_TLS_CA,
                           ssl_key=TEST_TLS_CLIENT_KEY,
                           ssl_cert=TEST_TLS_CLIENT_CERT)
        if TEST_MYSQL:
            expectedException = (pymysql.err.OperationalError,
                                 mysql.connector.errors.DatabaseError)
            expectedExceptionInPreparedStatement = mysql.connector.errors.DatabaseError
            executors = [PyMysqlExecutor(connection_args),
                         MysqlExecutor(connection_args)]
        if TEST_POSTGRESQL:
            expectedException = (psycopg2.ProgrammingError,
                                 asyncpg.exceptions.SyntaxOrAccessError,
                                 # https://github.com/MagicStack/asyncpg/issues/240
                                 AttributeError)
            expectedExceptionInPreparedStatement = asyncpg.exceptions.SyntaxOrAccessError
            executors = [Psycopg2Executor(connection_args),
                         AsyncpgExecutor(connection_args)]

        testQueries = ["select * from test",  # should be denied by query
                       "select * from acrarollback_output",  # should be denied by table
                       "select data from test where id=1",  # should be denied by pattern
                       "insert into test(id, data, empty) values(1, DEFAULT, '')"]  # should be denied by pattern

        for executor in executors:
            for testQuery in testQueries:
                with self.assertRaises(expectedException):
                    executor.execute(testQuery)
                try:
                    executor.execute_prepared_statement(testQuery)
                except psycopg2.ProgrammingError as e:
                    self.assertTrue(str(e) == "no results to fetch")
                except expectedExceptionInPreparedStatement:
                    return


class CensorWhitelistTest(BaseCensorTest):
    CENSOR_CONFIG_FILE = abs_path('tests/acra-censor_configs/acra-censor_whitelist.yaml')
    def testWhitelist(self):
        connection_args = ConnectionArgs(host=get_db_host(), port=self.ACRASERVER_PORT,
                           user=DB_USER, password=DB_USER_PASSWORD, raw=True,
                           dbname=DB_NAME, ssl_ca=TEST_TLS_CA,
                           ssl_key=TEST_TLS_CLIENT_KEY,
                           ssl_cert=TEST_TLS_CLIENT_CERT)
        if TEST_MYSQL:
            expectedException = (pymysql.err.OperationalError,
                                 mysql.connector.errors.DatabaseError)
            expectedExceptionInPreparedStatement = mysql.connector.errors.DatabaseError
            executors = [PyMysqlExecutor(connection_args),
                         MysqlExecutor(connection_args)]
        if TEST_POSTGRESQL:
            expectedException = (psycopg2.ProgrammingError,
                                 asyncpg.exceptions.SyntaxOrAccessError)
            expectedExceptionInPreparedStatement = (
                asyncpg.exceptions.SyntaxOrAccessError,
                # due to https://github.com/MagicStack/asyncpg/issues/240
                AttributeError)
            executors = [Psycopg2Executor(connection_args),
                         AsyncpgExecutor(connection_args)]

        # all those queries should be denied because no matching allow rules specified
        testQueries = ["select * from acrarollback_output",
                       "insert into test(id, data, empty) values(1, DEFAULT, '')"]

        for executor in executors:
            for testQuery in testQueries:
                with self.assertRaises(expectedException):
                    executor.execute(testQuery)
                try:
                    executor.execute_prepared_statement(testQuery)
                except psycopg2.ProgrammingError as e:
                    self.assertTrue(str(e) == "no results to fetch")
                except expectedExceptionInPreparedStatement:
                    return


class ZoneHexFormatTest(BaseTestCase):
    ZONE = True

    def testRead(self):
        data = get_pregenerated_random_data()
        zone_public = b64decode(zones[0][ZONE_PUBLIC_KEY].encode('ascii'))
        acra_struct = create_acrastruct(
            data.encode('ascii'), zone_public,
            context=zones[0][ZONE_ID].encode('ascii'))
        row_id = get_random_id()
        self.log(zone_id=zones[0][ZONE_ID],
                 data=acra_struct, expected=data.encode('ascii'))
        self.engine1.execute(
            test_table.insert(),
            {'id': row_id, 'data': acra_struct, 'raw_data': data})

        zone = zones[0][ZONE_ID].encode('ascii')
        result = self.engine1.execute(
            sa.select([sa.cast(zone, BYTEA), test_table])
            .where(test_table.c.id == row_id))
        row = result.fetchone()
        self.assertEqual(row['data'], row['raw_data'].encode('utf-8'))
        self.assertEqual(row['empty'], b'')

        # without zone in another acra-server, in the same acra-server and without any acra-server
        for engine in self.engines:
            result = engine.execute(
                sa.select([test_table])
                .where(test_table.c.id == row_id))
            row = result.fetchone()
            self.assertNotEqual(row['data'].decode('ascii', errors='ignore'), row['raw_data'])
            self.assertEqual(row['empty'], b'')

    def testReadAcrastructInAcrastruct(self):
        incorrect_data = get_pregenerated_random_data()
        correct_data = get_pregenerated_random_data()
        suffix_data = get_pregenerated_random_data()[:10]
        zone_public = b64decode(zones[0][ZONE_PUBLIC_KEY].encode('ascii'))
        fake_offset = (3+45+84) - 1
        fake_acra_struct = create_acrastruct(
            incorrect_data.encode('ascii'), zone_public, context=zones[0][ZONE_ID].encode('ascii'))[:fake_offset]
        inner_acra_struct = create_acrastruct(
            correct_data.encode('ascii'), zone_public, context=zones[0][ZONE_ID].encode('ascii'))
        data = fake_acra_struct + inner_acra_struct + suffix_data.encode('ascii')
        correct_data = correct_data + suffix_data
        self.log(zone_id=zones[0][ZONE_ID],
                 data=data,
                 expected=fake_acra_struct+correct_data.encode('ascii'))
        row_id = get_random_id()
        self.engine1.execute(
            test_table.insert(),
            {'id': row_id, 'data': data, 'raw_data': correct_data})
        zone = zones[0][ZONE_ID].encode('ascii')
        result = self.engine1.execute(
            sa.select([sa.cast(zone, BYTEA), test_table])
            .where(test_table.c.id == row_id))
        row = result.fetchone()
        self.assertEqual(row['data'][fake_offset:],
                         safe_string(row['raw_data']).encode('utf-8'))
        self.assertEqual(row['data'][:fake_offset], fake_acra_struct[:fake_offset])
        self.assertEqual(row['empty'], b'')

        result = self.engine2.execute(
            sa.select([test_table])
            .where(test_table.c.id == row_id))
        row = result.fetchone()
        self.assertNotEqual(len(row['data'][fake_offset:]), len(row['raw_data'][fake_offset:]))
        self.assertEqual(row['empty'], b'')
        result = self.engine_raw.execute(
            sa.select([test_table])
            .where(test_table.c.id == row_id))
        row = result.fetchone()
        self.assertNotEqual(row['data'][fake_offset:].decode('ascii', errors='ignore'),
                            row['raw_data'])
        self.assertEqual(row['empty'], b'')


class TestEnableCachedOnStartupTest(HexFormatTest):

    def checkSkip(self):
        super().checkSkip()
        if KEYSTORE_VERSION == 'v2':
            self.skipTest("test only for keystore Version v1")

    def setUp(self):
        self.cached_dir = tempfile.TemporaryDirectory()
        # fill temp dir with all keys
        copy_tree(KEYS_FOLDER.name, self.cached_dir.name)
        super().setUp()

    def fork_acra(self, popen_kwargs: dict=None, **acra_kwargs: dict):
        acra_kwargs['keystore_cache_on_start_enable'] = 'true'
        acra_kwargs['keys_dir'] = self.cached_dir.name
        return super(TestEnableCachedOnStartupTest, self).fork_acra(
            popen_kwargs, **acra_kwargs)

    def testReadAcrastructInAcrastruct(self):
        self.cached_dir.cleanup()
        super().testReadAcrastructInAcrastruct()

    def testClientIDRead(self):
        self.cached_dir.cleanup()
        super().testClientIDRead()


class TestEnableCachedOnStartupServerV2ErrorExit(BaseTestCase):
    def checkSkip(self):
        if KEYSTORE_VERSION == 'v1':
            self.skipTest("test only for keystore Version v2")

    def setUp(self):
        self.log_file = tempfile.NamedTemporaryFile('w+', encoding='utf-8')

    def testRun(self):
        self.checkSkip()
        acra_kwargs = {
            'log_to_file': self.log_file.name,
            'keystore_cache_on_start_enable': 'true',
        }
        try:
            self.fork_acra(**acra_kwargs)
        except Exception as exc:
            self.assertEqual(str(exc), WAIT_CONNECTION_ERROR_MESSAGE)
            with open(self.log_file.name, 'r') as f:
                log = f.read()
                self.assertIn("Can't cache on start with disabled cache", log)
            self.tearDown()


class TestEnableCachedOnStartupTranslatorSV2ErrorExit(AcraTranslatorMixin, BaseTestCase):
    def checkSkip(self):
        if KEYSTORE_VERSION == 'v1':
            self.skipTest("test only for keystore Version v2")

    def setUp(self):
        self.log_file = tempfile.NamedTemporaryFile('w+', encoding='utf-8')

    def testRun(self):
        translator_kwargs = {
            'log_to_file': self.log_file.name,
            'keystore_cache_on_start_enable': 'true',
        }

        with ProcessContextManager(self.fork_translator(translator_kwargs)):
            with self.assertRaises(Exception):
                with open(self.log_file.name, 'r') as f:
                    log = f.read()
                    self.assertIn("Can't cache on start with disabled cache", log)
                self.tearDown()


class TestDisableCachedOnStartupTest(HexFormatTest):

    def setUp(self):
        self.non_cached_dir = tempfile.TemporaryDirectory()
        # fill temp dir with all keys
        copy_tree(KEYS_FOLDER.name, self.non_cached_dir.name)
        super().setUp()

    def fork_acra(self, popen_kwargs: dict=None, **acra_kwargs: dict):
        # keystore_cache_on_start_enable is false by default in super().fork_acra()
        acra_kwargs['keys_dir'] = self.non_cached_dir.name
        return super(TestDisableCachedOnStartupTest, self).fork_acra(
            popen_kwargs, **acra_kwargs)

    def testReadAcrastructInAcrastruct(self):
        self.non_cached_dir.cleanup()
        with self.assertRaises(Exception):
            super().testReadAcrastructInAcrastruct()

    def testClientIDRead(self):
        self.non_cached_dir.cleanup()
        with self.assertRaises(Exception):
            super().testClientIDRead()


class EscapeFormatTest(HexFormatTest):
    ACRA_BYTEA = 'pgsql_escape_bytea'
    DB_BYTEA = 'escape'

    def checkSkip(self):
        if TEST_MYSQL:
            self.skipTest("useful only for postgresql")
        elif not TEST_WITH_TLS:
            self.skipTest("running tests only with TLS")


class ZoneEscapeFormatTest(ZoneHexFormatTest):
    ACRA_BYTEA = 'pgsql_escape_bytea'
    DB_BYTEA = 'escape'


class TestConnectionClosing(BaseTestCase):
    class mysql_closing(contextlib.closing):
        """
        extended contextlib.closing that add close() method that call close()
        method of wrapped object

        Need to wrap pymysql.connection with own __enter__/__exit__
        implementation that will return connection instead of cursor (as do
        pymysql.Connection.__enter__())
        """
        def close(self):
            logger.info('mysql_closing.close()')
            self.thing.close()

    def setUp(self):
        self.checkSkip()
        try:
            if not self.EXTERNAL_ACRA:
                self.acra = self.fork_acra(
                    tls_ocsp_from_cert='ignore',
                    tls_crl_from_cert='ignore',
                    tls_ocsp_url='',
                    tls_crl_url='',
                )
        except:
            self.tearDown()
            raise

    def get_connection(self):
        count = CONNECT_TRY_COUNT
        while True:
            try:
                if TEST_MYSQL:
                    return TestConnectionClosing.mysql_closing(
                        pymysql.connect(**get_connect_args(port=self.ACRASERVER_PORT)))
                else:
                    return TestConnectionClosing.mysql_closing(psycopg2.connect(
                        host=get_db_host(), **get_connect_args(port=self.ACRASERVER_PORT)))
            except:
                count -= 1
                if count == 0:
                    raise
                time.sleep(CONNECTION_FAIL_SLEEP)

    def tearDown(self):
        procs = []
        if not self.EXTERNAL_ACRA and hasattr(self, 'acra'):
            procs.append(self.acra)
        stop_process(procs)
        send_signal_by_process_name('acra-server', signal.SIGKILL)

    def getActiveConnectionCount(self, cursor):
        if TEST_MYSQL:
            query = "SHOW STATUS WHERE `variable_name` = 'Threads_connected';"
            cursor.execute(query)
            return int(cursor.fetchone()[1])
        else:
            cursor.execute('select count(*) from pg_stat_activity;')
            return int(cursor.fetchone()[0])

    def getConnectionLimit(self, connection=None):
        created_connection = False
        if connection is None:
            connection = self.get_connection()
            created_connection = True

        if TEST_MYSQL:
            query = "SHOW VARIABLES WHERE `variable_name` = 'max_connections';"
            with connection.cursor() as cursor:
                cursor.execute(query)
                return int(cursor.fetchone()[1])

        else:
            with TestConnectionClosing.mysql_closing(connection.cursor()) as cursor:
                try:
                    cursor.execute('select setting from pg_settings where name=\'max_connections\';')
                    pg_max_connections = int(cursor.fetchone()[0])
                    cursor.execute('select rolconnlimit from pg_roles where rolname = current_user;')
                    pg_rolconnlimit = int(cursor.fetchone()[0])
                    cursor.close()
                    if pg_rolconnlimit <= 0:
                        return pg_max_connections
                    return min(pg_max_connections, pg_rolconnlimit)
                except:
                    if created_connection:
                        connection.close()
                    raise

    def check_count(self, cursor, expected):
        # give a time to close connections via postgresql
        # because performance where tests will run not always constant,
        # we wait try_count times. in best case it will not need to sleep
        timeout = 3
        step = 0.1
        iterations = timeout / step
        for i in range(int(iterations)):
            try:
                self.assertEqual(self.getActiveConnectionCount(cursor), expected)
                break
            except AssertionError:
                if i == (iterations - 1):
                    raise
                # some wait for closing. chosen manually
                time.sleep(step)

    def checkConnectionLimit(self, connection_limit):
        connections = []
        try:
            exception = None
            try:
                for i in range(connection_limit):
                    connections.append(self.get_connection())
            except Exception as exc:
                exception = exc

            self.assertIsNotNone(exception)

            is_correct_exception_message = False
            if TEST_MYSQL:
                exception_type = pymysql.err.OperationalError
                correct_messages = [
                    'Too many connections'
                ]
                for message in correct_messages:
                    if exception.args[0] in [1203, 1040] and message in exception.args[1]:
                        is_correct_exception_message = True
                        break
            else:
                exception_type = psycopg2.OperationalError
                # exception doesn't has any related code, only text messages
                correct_messages = [
                    'FATAL:  too many connections for role',
                    'FATAL:  sorry, too many clients already',
                    'FATAL:  remaining connection slots are reserved for non-replication superuser connections'
                ]
                for message in correct_messages:
                    if message in exception.args[0]:
                        is_correct_exception_message = True
                        break

            self.assertIsInstance(exception, exception_type)
            self.assertTrue(is_correct_exception_message)
        except:
            for connection in connections:
                connection.close()
            raise
        return connections

    def testClosingConnectionsWithDB(self):
        with self.get_connection() as connection:
            connection.autocommit = True
            with TestConnectionClosing.mysql_closing(connection.cursor()) as cursor:
                current_connection_count = self.getActiveConnectionCount(cursor)

                with self.get_connection():
                    self.assertEqual(self.getActiveConnectionCount(cursor),
                                     current_connection_count+1)
                    connection_limit = self.getConnectionLimit(connection)

                    created_connections = self.checkConnectionLimit(
                        connection_limit)
                    for conn in created_connections:
                        conn.close()

                self.check_count(cursor, current_connection_count)

                # try create new connection
                with self.get_connection():
                    self.check_count(cursor, current_connection_count + 1)

                self.check_count(cursor, current_connection_count)


class BasePoisonRecordTest(AcraCatchLogsMixin, AcraTranslatorMixin, BaseTestCase):
    SHUTDOWN = True
    TEST_DATA_LOG = True
    DETECT_POISON_RECORDS = True

    def get_poison_record_data(self):
        return get_poison_record()

    def setUp(self):
        super(BasePoisonRecordTest, self).setUp()
        try:
            self.log(poison_key=True, data=get_poison_record())
        except:
            self.tearDown()
            raise

    def fork_acra(self, popen_kwargs: dict=None, **acra_kwargs: dict):
        args = {
            'poison_shutdown_enable': 'true' if self.SHUTDOWN else 'false',
            'poison_detect_enable': 'true' if self.DETECT_POISON_RECORDS else 'false',
            # use text format to simplify check some error messages in logs, for example code=XXX instead of '|XXX|' in
            # CEF format
            'logging_format': 'text',
        }

        if hasattr(self, 'poisonscript'):
            args['poison_run_script_file'] = self.poisonscript
        acra_kwargs.update(args)

        return super(BasePoisonRecordTest, self).fork_acra(popen_kwargs, **acra_kwargs)

    def fork_translator(self, translator_kwargs, popen_kwargs=None):
        args = {
            'poison_shutdown_enable': 'true' if self.SHUTDOWN else 'false',
            'poison_detect_enable': 'true' if self.DETECT_POISON_RECORDS else 'false',
            # use text format to simplify check some error messages in logs, for example code=XXX instead of '|XXX|' in
            # CEF format
            'logging_format': 'text',
        }

        if hasattr(self, 'poisonscript'):
            args['poison_run_script_file'] = self.poisonscript
        translator_kwargs.update(args)

        return super(BasePoisonRecordTest, self).fork_translator(translator_kwargs, popen_kwargs)

    def get_base_translator_args(self):
        return {
            'tls_ocsp_from_cert': 'ignore',
            'tls_crl_from_cert': 'ignore',
            'tls_key': abs_path(TEST_TLS_SERVER_KEY),
            'tls_cert': abs_path(TEST_TLS_SERVER_CERT),
            'tls_ca': TEST_TLS_CA,
            'tls_identifier_extractor_type': self.get_identifier_extractor_type(),
            'acratranslator_client_id_from_connection_enable': 'true',
        }


class TestPoisonRecordShutdown(BasePoisonRecordTest):
    SHUTDOWN = True

    def testShutdown(self):
        """fetch data from table by specifying row id

        this method works with ZoneMode ON and OFF because in both cases acra-server should find poison record
        on data decryption failure
        """
        row_id = get_random_id()
        data = self.get_poison_record_data()
        self.engine1.execute(
            test_table.insert(),
            {'id': row_id, 'data': data, 'raw_data': 'poison_record'})
        with self.assertRaises(DatabaseError):
            result = self.engine1.execute(
                sa.select([test_table])
                .where(test_table.c.id == row_id))
            row = result.fetchone()
            if row['data'] == data:
                self.fail("unexpected response")
        log = self.read_log(self.acra)
        self.assertIn('code=101', log)
        self.assertIn('Detected poison record, exit', log)
        self.assertNotIn('executed code after os.Exit', log)

    def testShutdown2(self):
        """check working poison record callback on full select

        this method works with ZoneMode ON and OFF because in both cases acra-server should find poison record
        on data decryption failure
        """
        row_id = get_random_id()
        data = self.get_poison_record_data()
        self.engine1.execute(
            test_table.insert(),
            {'id': row_id, 'data': data, 'raw_data': 'poison_record'})
        with self.assertRaises(DatabaseError):
            result = self.engine1.execute(
                sa.select([test_table]))
            rows = result.fetchall()
            for row in rows:
                if row['id'] == row_id and row['data'] == data:
                    self.fail("unexpected response")
        log = self.read_log(self.acra)
        self.assertIn('code=101', log)
        self.assertIn('Detected poison record, exit', log)
        self.assertNotIn('executed code after os.Exit', log)

    def testShutdown3(self):
        """check working poison record callback on full select inside another data

        this method works with ZoneMode ON and OFF because in both cases acra-server should find poison record
        on data decryption failure
        """
        row_id = get_random_id()
        poison_record = get_poison_record()
        begin_tag = poison_record[:4]
        # test with extra long begin tag
        data = os.urandom(100) + begin_tag + poison_record + os.urandom(100)
        self.engine1.execute(
            test_table.insert(),
            {'id': row_id, 'data': data, 'raw_data': 'poison_record'})
        with self.assertRaises(DatabaseError):
            result = self.engine1.execute(
                sa.select([test_table]))
            rows = result.fetchall()
            for row in rows:
                if row['id'] == row_id and row['data'] == data:
                    self.fail("unexpected response")
        log = self.read_log(self.acra)
        self.assertIn('code=101', log)
        self.assertIn('Detected poison record, exit', log)
        self.assertNotIn('executed code after os.Exit', log)

    def testShutdownWithExplicitZone(self):
        """check callback with select by id and specify zone id in select query

        This method works with ZoneMode ON and OFF because in both cases acra-server should find poison record
        on data decryption failure. Plus in ZoneMode OFF acra-server will ignore ZoneID
        """
        row_id = get_random_id()
        self.engine1.execute(
            test_table.insert(),
            {'id': row_id, 'data': self.get_poison_record_data(), 'raw_data': 'poison_record'})
        with self.assertRaises(DatabaseError):
            zone = zones[0][ZONE_ID].encode('ascii')
            result = self.engine1.execute(
                sa.select([sa.cast(zone, BYTEA), test_table])
                    .where(test_table.c.id == row_id))
            print(result.fetchall())
        log = self.read_log(self.acra)
        self.assertIn('code=101', log)
        self.assertIn('Detected poison record, exit', log)
        self.assertNotIn('executed code after os.Exit', log)

    def testShutdownTranslatorHTTP(self):
        """check poison record decryption via acra-translator using HTTP v1 API

        This method works with ZoneMode ON and OFF because in both cases acra-translator should match poison record
        on data decryption failure
        """
        http_port = 3356
        http_connection_string = 'tcp://127.0.0.1:{}'.format(http_port)
        translator_kwargs = self.get_base_translator_args()
        translator_kwargs.update({
            'incoming_connection_http_string': http_connection_string,
        })

        data = self.get_poison_record_data()
        with ProcessContextManager(self.fork_translator(translator_kwargs)):
            with self.assertRaises(requests.exceptions.ConnectionError) as exc:
                response = self.http_decrypt_request(http_port, TLS_CERT_CLIENT_ID_1, None, data)
        self.assertEqual(exc.exception.args[0].args[0], 'Connection aborted.')

        # check that port not listening anymore
        with self.assertRaises(Exception) as exc:
            wait_connection(http_port, count=1, sleep=0)
        self.assertEqual(exc.exception.args[0], WAIT_CONNECTION_ERROR_MESSAGE)

    def testShutdownTranslatorgRPC(self):
        """check poison record decryption via acra-translator using gRPC API

        This method works with ZoneMode ON and OFF because in both cases acra-translator should match poison record
        on data decryption failure
        """
        grpc_port = 3357
        grpc_connection_string = 'tcp://127.0.0.1:{}'.format(grpc_port)
        translator_kwargs = self.get_base_translator_args()
        translator_kwargs.update({
            'incoming_connection_grpc_string': grpc_connection_string,
        })

        data = self.get_poison_record_data()

        with ProcessContextManager(self.fork_translator(translator_kwargs)):
            with self.assertRaises(grpc.RpcError) as exc:
                response = self.grpc_decrypt_request(grpc_port, TLS_CERT_CLIENT_ID_1, None, data,
                                                     raise_exception_on_failure=True)
        self.assertEqual(exc.exception.code(), grpc.StatusCode.UNAVAILABLE)

        # check that port not listening anymore
        with self.assertRaises(Exception) as exc:
            wait_connection(grpc_port, count=1, sleep=0)
        self.assertEqual(exc.exception.args[0], WAIT_CONNECTION_ERROR_MESSAGE)


class TestPoisonRecordShutdownWithAcraBlock(TestPoisonRecordShutdown):
    def get_poison_record_data(self):
        return get_poison_record_with_acrablock()


class TestPoisonRecordOffStatus(BasePoisonRecordTest):
    SHUTDOWN = True
    DETECT_POISON_RECORDS = False

    def testShutdown(self):
        """case with select by specifying row id, checks that acra-server doesn't initialize poison record detection
        and any callbacks, and returns data as is on decryption failure even if it's valid poison record

        Works with ZoneMode On/OFF
        """
        row_id = get_random_id()
        data = self.get_poison_record_data()
        self.engine1.execute(
            test_table.insert(),
            {'id': row_id, 'data': data, 'raw_data': 'poison_record'})

        result = self.engine1.execute(
            sa.select([test_table])
            .where(test_table.c.id == row_id))
        row = result.fetchone()
        # AcraServer must return data as is
        if row['data'] != data:
            self.fail("unexpected response")

        log = self.read_log(self.acra)
        self.assertNotIn('Recognized poison record', log)
        self.assertNotIn('Turned on poison record detection', log)
        self.assertNotIn('code=101', log)

    def testShutdown2(self):
        """case with select full table, checks that acra-server doesn't initialize poison record detection
        and any callbacks, and returns data as is on decryption failure even if it's valid poison record

        Works with ZoneMode On/OFF
        """
        row_id = get_random_id()
        data = self.get_poison_record_data()
        self.engine1.execute(
            test_table.insert(),
            {'id': row_id, 'data': data, 'raw_data': 'poison_record'})

        result = self.engine1.execute(
            sa.select([test_table]))
        rows = result.fetchall()
        for row in rows:
            # AcraServer must return data as is
            if row['id'] == row_id and row['data'] != data:
                self.fail("unexpected response")

        log = self.read_log(self.acra)
        self.assertNotIn('Recognized poison record', log)
        self.assertNotIn('Turned on poison record detection', log)
        self.assertNotIn('code=101', log)

    def testShutdown3(self):
        """case with select full table and inlined poison record, checks that acra-server doesn't initialize poison
        record detection and any callbacks, and returns data as is on decryption failure even if it's valid poison
        record

        Works with ZoneMode On/OFF
        """
        row_id = get_random_id()
        poison_record = self.get_poison_record_data()
        begin_tag = poison_record[:4]
        # test with extra long begin tag
        data = os.urandom(100) + begin_tag + poison_record + os.urandom(100)
        self.engine1.execute(
            test_table.insert(),
            {'id': row_id, 'data': data, 'raw_data': 'poison_record'})

        result = self.engine1.execute(
            sa.select([test_table]))
        rows = result.fetchall()
        for row in rows:
            # AcraServer must return data as is
            if row['id'] == row_id and row['data'] != data:
                self.fail("unexpected response")

        log = self.read_log(self.acra)
        self.assertNotIn('Recognized poison record', log)
        self.assertNotIn('Turned on poison record detection', log)
        self.assertNotIn('code=101', log)

    def testShutdownWithExplicitZone(self):
        """case with explicitly specified ZoneID in SELECT query, checks that acra-server doesn't initialize poison
        record detection and any callbacks, and returns data as is on decryption failure even if it's valid poison
        record

        Works with ZoneMode On/OFF
        """
        row_id = get_random_id()
        self.engine1.execute(
            test_table.insert(),
            {'id': row_id, 'data': self.get_poison_record_data(), 'raw_data': 'poison_record'})
        zone = zones[0][ZONE_ID].encode('ascii')
        result = self.engine1.execute(
            sa.select([sa.cast(zone, BYTEA), test_table])
                .where(test_table.c.id == row_id))
        rows = result.fetchall()
        for zone, _, data, raw_data, _, _ in result:
            self.assertEqual(zone, zone)
            self.assertEqual(data, poison_record)

        log = self.read_log(self.acra)
        self.assertNotIn('Recognized poison record', log)
        self.assertNotIn('Turned on poison record detection', log)
        self.assertNotIn('code=101', log)

    def testShutdownTranslatorHTTP(self):
        """check poison record ignoring via acra-translator using HTTP v1 API, omitting initialization poison
        record detection and any callbacks, returning data as is on decryption failure even if it's valid poison
        record

        Works with ZoneMode On/OFF
        """
        http_port = 3356
        http_connection_string = 'tcp://127.0.0.1:{}'.format(http_port)
        with tempfile.NamedTemporaryFile('w+', encoding='utf-8') as log_file:
            translator_kwargs = self.get_base_translator_args()
            translator_kwargs.update({
                'incoming_connection_http_string': http_connection_string,
                'log_to_file': log_file.name,
            })

            data = self.get_poison_record_data()
            with ProcessContextManager(self.fork_translator(translator_kwargs)) as translator:
                response = self.http_decrypt_request(http_port, TLS_CERT_CLIENT_ID_1, None, data)
                self.assertEqual(response, b"Can't decrypt AcraStruct")

            with open(log_file.name, 'r') as f:
                log = f.read()
            self.assertNotIn('Recognized poison record', log)
            self.assertNotIn('Turned on poison record detection', log)
            self.assertNotIn('code=101', log)

    def testShutdownTranslatorgRPC(self):
        """check poison record ignoring via acra-translator using gRPC API, omitting initialization poison
            record detection and any callbacks, returning data as is on decryption failure even if it's valid poison
            record

            Works with ZoneMode On/OFF
            """
        grpc_port = 3357
        grpc_connection_string = 'tcp://127.0.0.1:{}'.format(grpc_port)
        with tempfile.NamedTemporaryFile('w+', encoding='utf-8') as log_file:
            translator_kwargs = self.get_base_translator_args()
            translator_kwargs.update({
                'incoming_connection_grpc_string': grpc_connection_string,
                'log_to_file': log_file.name,
            })

            data = self.get_poison_record_data()

            with ProcessContextManager(self.fork_translator(translator_kwargs)):
                with self.assertRaises(grpc.RpcError) as exc:
                    response = self.grpc_decrypt_request(grpc_port, TLS_CERT_CLIENT_ID_1, None, data,
                                                         raise_exception_on_failure=True)
                self.assertEqual(exc.exception.code(), grpc.StatusCode.UNKNOWN)
                self.assertEqual(exc.exception.details(), "can't decrypt data")
            with open(log_file.name, 'r') as f:
                log = f.read()
            self.assertNotIn('Recognized poison record', log)
            self.assertNotIn('Turned on poison record detection', log)
            self.assertNotIn('code=101', log)


class TestPoisonRecordOffStatusWithAcraBlock(TestPoisonRecordOffStatus):
    def get_poison_record_data(self):
        return get_poison_record_with_acrablock()


class TestShutdownPoisonRecordWithZone(TestPoisonRecordShutdown):
    ZONE = True
    WHOLECELL_MODE = False
    SHUTDOWN = True


class TestShutdownPoisonRecordWithZoneAcraBlock(TestShutdownPoisonRecordWithZone):
    def get_poison_record_data(self):
        return get_poison_record_with_acrablock()


class TestShutdownPoisonRecordWithZoneOffStatus(TestPoisonRecordOffStatus):
    ZONE = True
    WHOLECELL_MODE = False
    SHUTDOWN = True
    DETECT_POISON_RECORDS = False


class TestShutdownPoisonRecordWithZoneOffStatusWithAcraBlock(TestShutdownPoisonRecordWithZoneOffStatus):
    def get_poison_record_data(self):
        return get_poison_record_with_acrablock()


class TestNoCheckPoisonRecord(BasePoisonRecordTest):
    WHOLECELL_MODE = False
    SHUTDOWN = False
    DEBUG_LOG = True
    DETECT_POISON_RECORDS = False

    def testNoDetect(self):
        row_id = get_random_id()
        poison_record = get_poison_record()
        self.engine1.execute(
            test_table.insert(),
            {'id': row_id, 'data': poison_record, 'raw_data': 'poison_record'})
        result = self.engine1.execute(test_table.select())
        result.fetchall()
        log = self.read_log(self.acra)
        self.assertNotIn('Recognized poison record', log)
        self.assertNotIn('Turned on poison record detection', log)
        self.assertNotIn('code=101', log)
        result = self.engine1.execute(
            sa.select([test_table]))
        for _, data, raw_data, _, _ in result:
            self.assertEqual(poison_record, data)


class TestNoCheckPoisonRecordWithZone(TestNoCheckPoisonRecord):
    ZONE = True


class TestCheckLogPoisonRecord(BasePoisonRecordTest):
    SHUTDOWN = True
    DEBUG_LOG = True
    TEST_DATA_LOG = True

    def setUp(self):
        self.poison_script_file = NamedTemporaryFile('w')
        # u+rwx
        os.chmod(self.poison_script_file.name, stat.S_IRWXU)
        self.poison_script = self.poison_script_file.name
        super(TestCheckLogPoisonRecord, self).setUp()

    def tearDown(self):
        self.poison_script_file.close()
        super(TestCheckLogPoisonRecord, self).tearDown()

    def testDetect(self):
        row_id = get_random_id()
        self.engine1.execute(
            test_table.insert(),
            {'id': row_id, 'data': get_poison_record(), 'raw_data': 'poison_record'})

        with self.assertRaises(DatabaseError):
            self.engine1.execute(test_table.select())

        log = self.read_log(self.acra)
        self.assertIn('Recognized poison record', log)
        self.assertIn('Turned on poison record detection', log)
        self.assertIn('code=101', log)


class TestKeyStorageClearing(BaseTestCase):
    def setUp(self):
        self.checkSkip()
        try:
            self.init_key_stores()
            if not self.EXTERNAL_ACRA:
                self.acra = self.fork_acra(
                    zonemode_enable='true',
                    http_api_enable='true',
                    tls_ocsp_from_cert='ignore',
                    tls_crl_from_cert='ignore',
                    tls_ocsp_url='',
                    tls_crl_url='',
                    keys_dir=self.server_keys_dir)

            args = get_connect_args(port=self.ACRASERVER_PORT, sslmode='require')
            args.update(get_tls_connection_args(TEST_TLS_CLIENT_KEY, TEST_TLS_CLIENT_CERT))
            self.engine1 = sa.create_engine(
                get_engine_connection_string(
                    self.get_acraserver_connection_string(),
                    DB_NAME),
                connect_args=args)

            self.engine_raw = sa.create_engine(
                '{}://{}:{}/{}'.format(DB_DRIVER, DB_HOST, DB_PORT, DB_NAME),
                connect_args=connect_args)

            self.engines = [self.engine1, self.engine_raw]

            metadata.create_all(self.engine_raw)
            self.engine_raw.execute('delete from test;')
        except:
            self.tearDown()
            raise

    def tearDown(self):
        try:
            self.engine_raw.execute('delete from test;')
        except:
            pass

        for engine in getattr(self, 'engines', []):
            engine.dispose()

        processes = []
        if not self.EXTERNAL_ACRA and hasattr(self, 'acra'):
            processes.append(self.acra)

        stop_process(processes)
        send_signal_by_process_name('acra-server', signal.SIGKILL)
        self.server_keystore.cleanup()

    def init_key_stores(self):
        self.server_keystore = tempfile.TemporaryDirectory()
        self.server_keys_dir = os.path.join(self.server_keystore.name, '.acrakeys')

        create_client_keypair_from_certificate(tls_cert=TEST_TLS_CLIENT_CERT, keys_dir=self.server_keys_dir, only_storage=True)

    def test_clearing(self):
        # execute any query for loading key by acra
        result = self.engine1.execute(sa.select([1]).limit(1))
        result.fetchone()
        with urlopen('http://localhost:{}/resetKeyStorage'.format(self.ACRASERVER_PORT+1)) as response:
            self.assertEqual(response.status, 200)


class HashiCorpVaultMasterKeyLoaderMixin:
    DEFAULT_MOUNT_PATH = 'test_kv'
    secret_path = 'foo'

    def setUp(self):
        if not TEST_WITH_VAULT:
            self.skipTest("test with HashiCorp Vault ACRA_MASTER_KEY loader")

        if TEST_SSL_VAULT:
            self.vault_client = VaultClient(verify=TEST_VAULT_TLS_CA)
        else:
            self.vault_client = VaultClient()

        self.vault_client.enable_kv_secret_engine(mount_path=self.DEFAULT_MOUNT_PATH)
        self.vault_client.put_master_key_by_version(self.secret_path, VAULT_KV_ENGINE_VERSION, mount_point=self.DEFAULT_MOUNT_PATH)
        super().setUp()

    def fork_acra(self, popen_kwargs: dict = None, **acra_kwargs: dict):
        args = self.vault_client.get_vault_cli_args(self.DEFAULT_MOUNT_PATH, self.secret_path)
        acra_kwargs.update(args)
        return self._fork_acra(acra_kwargs, popen_kwargs)

    def fork_translator(self, translator_kwargs, popen_kwargs=None):
        args = self.vault_client.get_vault_cli_args(self.DEFAULT_MOUNT_PATH,self.secret_path)
        translator_kwargs.update(args)
        return super().fork_translator(translator_kwargs, popen_kwargs)

    def read_rotation_public_key(self,  extra_kwargs: dict = None):
        args = self.vault_client.get_vault_cli_args(self.DEFAULT_MOUNT_PATH,self.secret_path)
        return super().read_rotation_public_key(extra_kwargs=args)

    def create_keypair(self, extra_kwargs: dict = None):
        args = self.vault_client.get_vault_cli_args(self.DEFAULT_MOUNT_PATH,self.secret_path)
        return super().create_keypair(extra_kwargs=args)

    def tearDown(self):
        super().tearDown()
        self.vault_client.disable_kv_secret_engine(mount_path=self.DEFAULT_MOUNT_PATH)


class TestKeyStoreMigration(BaseTestCase):
    """Test "acra-keys migrate" utility."""

    # We need to test different keystore formats so we can't touch
    # the global KEYS_FOLDER. We need to launch service instances
    # with particular keystore configuration. Ignore the usual
    # setup and teardown routines that start Acra services.

    def setUp(self):
        self.checkSkip()
        self.test_dir = tempfile.TemporaryDirectory()
        self.engine_raw = sa.create_engine(
            '{}://{}:{}/{}'.format(DB_DRIVER, DB_HOST, DB_PORT, DB_NAME),
            connect_args=get_connect_args(DB_PORT))
        metadata.create_all(self.engine_raw)
        self.engine_raw.execute(test_table.delete())
        self.master_keys = {}

    def tearDown(self):
        self.engine_raw.execute(test_table.delete())
        self.engine_raw.dispose()
        self.test_dir.cleanup()

    # Instead, use these methods according to individual test needs.

    def get_master_key(self, version):
        """Returns master key value for given version (base64-encoded)."""
        if version not in self.master_keys:
            temp_file = os.path.join(self.test_dir.name, 'master.key')

            subprocess.check_output([
                os.path.join(BINARY_OUTPUT_FOLDER, 'acra-keymaker'), '--keystore={}'.format(version),
                '--generate_master_key={}'.format(temp_file)])

            with open(temp_file, 'rb') as f:
                master_key = b64encode(f.read()).decode('ascii')
                self.master_keys[version] = master_key

            os.remove(temp_file)

        return self.master_keys[version]


    def create_key_store(self, version):
        """Create new keystore of given version."""
        # Start with service transport keys and client storage keys.
        self.client_id = TLS_CERT_CLIENT_ID_1
        subprocess.check_call([
                os.path.join(BINARY_OUTPUT_FOLDER, 'acra-keymaker'),
                '--generate_acrawriter_keys',
                '--client_id={}'.format(self.client_id),
                '--keys_output_dir={}'.format(self.current_key_store_path()),
                '--keys_public_output_dir={}'.format(self.current_key_store_path()),
                '--keystore={}'.format(version),
            ],
            env={ACRA_MASTER_KEY_VAR_NAME: self.get_master_key(version)},
            timeout=PROCESS_CALL_TIMEOUT)

        # Then add some zones that we're going to test with.
        zone_output = subprocess.check_output([
                os.path.join(BINARY_OUTPUT_FOLDER, 'acra-addzone'),
                '--keys_output_dir={}'.format(self.current_key_store_path()),
            ],
            env={ACRA_MASTER_KEY_VAR_NAME: self.get_master_key(version)},
            timeout=PROCESS_CALL_TIMEOUT)
        zone_config = json.loads(zone_output.decode('utf-8'))
        self.zone_id = zone_config[ZONE_ID]

        # Keep the current version around, we'll need it for migration.
        self.keystore_version = version

    def migrate_key_store(self, new_version):
        """Migrate keystore from current to given new version."""
        # Run the migration tool. New keystore is in a new directory.
        subprocess.check_call([
                os.path.join(BINARY_OUTPUT_FOLDER, 'acra-keys'), 'migrate',
                '--src_keys_dir={}'.format(self.current_key_store_path()),
                '--src_keys_dir_public={}'.format(self.current_key_store_path()),
                '--src_keystore={}'.format(self.keystore_version),
                '--dst_keys_dir={}'.format(self.new_key_store_path()),
                '--dst_keys_dir_public={}'.format(self.new_key_store_path()),
                '--dst_keystore={}'.format(new_version),
            ],
            env={'SRC_ACRA_MASTER_KEY': self.get_master_key(self.keystore_version),
                 'DST_ACRA_MASTER_KEY': self.get_master_key(new_version)},
            timeout=PROCESS_CALL_TIMEOUT)

        # Finalize the migration, replacing old keystore with the new one.
        # We assume the services to be not running at this moment.
        os.rename(self.current_key_store_path(), self.old_key_store_path())
        os.rename(self.new_key_store_path(), self.current_key_store_path())
        self.keystore_version = new_version

    def change_key_store_path(self):
        """Change the absolute path of the keystore directory."""
        # Swap the whole testing directory for a new one.
        old_key_store_path = self.current_key_store_path()
        old_test_dir = self.test_dir
        new_test_dir = tempfile.TemporaryDirectory()
        self.test_dir = new_test_dir
        new_key_store_path = self.current_key_store_path()
        # Move the keystore to the new location.
        os.rename(old_key_store_path, new_key_store_path)
        # Remove the old, now unneeded directory.
        old_test_dir.cleanup()

    def start_services(self, zone_mode=False):
        """Start Acra services required for testing."""
        master_key = self.get_master_key(self.keystore_version)
        master_key_env = {ACRA_MASTER_KEY_VAR_NAME: master_key}

        self.acra_server = self.fork_acra(
            zonemode_enable='true' if zone_mode else 'false',
            keys_dir=self.current_key_store_path(),
            tls_ocsp_from_cert='ignore',
            tls_crl_from_cert='ignore',
            tls_ocsp_url='',
            tls_crl_url='',
            keystore_cache_size=-1,
            popen_kwargs={'env': master_key_env})

        args = get_connect_args(port=self.ACRASERVER_PORT, sslmode='require')
        args.update(get_tls_connection_args(TEST_TLS_CLIENT_KEY, TEST_TLS_CLIENT_CERT))
        self.engine = sa.create_engine(
            get_engine_connection_string(
                self.get_acraserver_connection_string(),
                DB_NAME),
            connect_args=args)

        # Remember whether we're running in zone mode. We need to know this
        # to store and retrieve the data correctly.
        self.zone_mode = zone_mode

    def stop_services(self):
        """Gracefully stop Acra services being tested."""
        self.engine.dispose()
        stop_process(self.acra_server)

    @contextlib.contextmanager
    def running_services(self, **kwargs):
        self.start_services(**kwargs)
        try:
            yield
        finally:
            self.stop_services()

    def insert_as_client(self, data):
        """Encrypt and insert data via AcraServer."""
        # It's too bothersome to thread through the master key setting.
        # Set it here and reset it back after reading the public key.
        new_master_key = self.get_master_key(self.keystore_version)
        old_master_key = os.environ[ACRA_MASTER_KEY_VAR_NAME]
        os.environ[ACRA_MASTER_KEY_VAR_NAME] = new_master_key

        # Encryption depends on whether we're using zones or not.
        if self.zone_mode:
            acra_struct = create_acrastruct(
                data.encode('ascii'),
                read_zone_public_key(
                    self.zone_id,
                    self.current_key_store_path()),
                context=self.zone_id.encode('ascii'))
        else:
            acra_struct = create_acrastruct(
                data.encode('ascii'),
                read_storage_public_key(
                    self.client_id,
                    self.current_key_store_path()))

        os.environ[ACRA_MASTER_KEY_VAR_NAME] = old_master_key

        row_id = get_random_id()
        self.engine.execute(test_table.insert(), {
            'id': row_id, 'data': acra_struct, 'raw_data': data,
        })
        return row_id

    def select_as_client(self, row_id):
        """Select decrypted data via AcraServer."""
        # If we're using zones, zone ID should precede the encrypted data.
        if self.zone_mode:
            cols = [sa.cast(self.zone_id.encode('ascii'), BYTEA),
                    test_table.c.data, test_table.c.raw_data]
        else:
            cols = [test_table.c.data, test_table.c.raw_data]

        rows = self.engine.execute(
            sa.select(cols).where(test_table.c.id == row_id))
        return rows.first()

    def select_directly(self, row_id):
        """Select raw data directly from database."""
        rows = self.engine_raw.execute(
            sa.select([test_table.c.data]).where(test_table.c.id == row_id))
        return rows.first()

    def current_key_store_path(self):
        return os.path.join(self.test_dir.name, '.acrakeys')

    def new_key_store_path(self):
        return os.path.join(self.test_dir.name, '.acrakeys.new')

    def old_key_store_path(self):
        return os.path.join(self.test_dir.name, '.acrakeys.old')

    # Now we can proceed with the tests...

    def test_migrate_v1_to_v2(self):
        """Verify v1 -> v2 keystore migration."""
        data_1 = get_pregenerated_random_data()
        data_2 = get_pregenerated_random_data()

        self.create_key_store('v1')

        # Try saving some data with default zone
        with self.running_services():
            row_id_1 = self.insert_as_client(data_1)

            # Check that we're able to put and get data via AcraServer.
            selected = self.select_as_client(row_id_1)
            self.assertEquals(selected['data'], data_1.encode('ascii'))
            self.assertEquals(selected['raw_data'], data_1)

            # Get encrypted data. It should really be encrypted.
            encrypted_1 = self.select_directly(row_id_1)
            self.assertNotEquals(encrypted_1['data'], data_1.encode('ascii'))

        # Now do the same with a specific zone
        with self.running_services(zone_mode=True):
            row_id_1_zoned = self.insert_as_client(data_1)

            # Check that we're able to put and get data via AcraServer.
            selected = self.select_as_client(row_id_1_zoned)
            self.assertEquals(selected['data'], data_1.encode('ascii'))
            self.assertEquals(selected['raw_data'], data_1)

            # Get encrypted data. It should really be encrypted.
            encrypted_1_zoned = self.select_directly(row_id_1_zoned)
            self.assertNotEquals(encrypted_1_zoned['data'], data_1.encode('ascii'))
            # Also, it should be different from the default-zoned data.
            self.assertNotEquals(encrypted_1_zoned['data'], encrypted_1['data'])

        self.migrate_key_store('v2')

        # After we have migrated the keys, check the setup again.
        with self.running_services():
            # Old data should still be there, accessible via AcraServer.
            selected = self.select_as_client(row_id_1)
            self.assertEquals(selected['data'], data_1.encode('ascii'))
            self.assertEquals(selected['raw_data'], data_1)

            # Key migration does not change encrypted data.
            encrypted_1_migrated = self.select_directly(row_id_1)
            self.assertEquals(encrypted_1_migrated['data'],
                              encrypted_1['data'])

            # We're able to put some new data into the table and get it back.
            row_id_2 = self.insert_as_client(data_2)
            selected = self.select_as_client(row_id_2)
            self.assertEquals(selected['data'], data_2.encode('ascii'))
            self.assertEquals(selected['raw_data'], data_2)

        # And again, this time with zones.
        with self.running_services(zone_mode=True):
            # Old data should still be there, accessible via AcraServer.
            selected = self.select_as_client(row_id_1_zoned)
            self.assertEquals(selected['data'], data_1.encode('ascii'))
            self.assertEquals(selected['raw_data'], data_1)

            # Key migration does not change encrypted data.
            encrypted_1_zoned_migrated = self.select_directly(row_id_1_zoned)
            self.assertEquals(encrypted_1_zoned_migrated['data'],
                              encrypted_1_zoned['data'])

            # We're able to put some new data into the table and get it back.
            row_id_2_zoned = self.insert_as_client(data_2)
            selected = self.select_as_client(row_id_2_zoned)
            self.assertEquals(selected['data'], data_2.encode('ascii'))
            self.assertEquals(selected['raw_data'], data_2)

    def test_moved_key_store(self):
        """Verify that keystore can be moved to a different absolute path."""
        self.create_key_store(KEYSTORE_VERSION)

        # Save some data, do a sanity check.
        data = get_pregenerated_random_data()
        with self.running_services():
            row_id = self.insert_as_client(data)
            selected = self.select_as_client(row_id)
            self.assertEquals(selected['data'], data.encode('ascii'))

        # Move the keystore to a different (still temporary) location.
        self.change_key_store_path()

        # Check that keystore path is not included into encryption context.
        # We should still be able to access the data with the same keystore
        # but located at different path.
        with self.running_services():
            selected = self.select_as_client(row_id)
            self.assertEquals(selected['data'], data.encode('ascii'))


class RedisMixin:
    TEST_REDIS_KEYS_DB = 0
    TEST_REDIS_TOKEN_DB = 1

    def checkSkip(self):
        super().checkSkip()
        if not TEST_WITH_REDIS:
            self.skipTest("test only with Redis")
        elif not TEST_WITH_TLS:
            self.skipTest("running tests only with TLS")

    def setUp(self):
        self.redis_keys_client = redis.Redis(host='localhost', port=6379, db=self.TEST_REDIS_KEYS_DB)
        self.redis_tokens_client = redis.Redis(host='localhost', port=6379, db=self.TEST_REDIS_TOKEN_DB)
        super().setUp()

    def tearDown(self):
        self.redis_keys_client.flushall()
        self.redis_tokens_client.flushall()
        super().tearDown()


class TestAcraKeysWithZoneIDGeneration(unittest.TestCase):

    def setUp(self):
        self.master_key = get_master_key()
        self.zone_dir = tempfile.TemporaryDirectory()

    def test_rotate_symmetric_zone_key(self):
        zone = json.loads(subprocess.check_output(
            [os.path.join(BINARY_OUTPUT_FOLDER, 'acra-addzone'), '--keys_output_dir={}'.format(self.zone_dir.name)],
            cwd=os.getcwd(), timeout=PROCESS_CALL_TIMEOUT).decode('utf-8'))

        subprocess.check_call([
            os.path.join(BINARY_OUTPUT_FOLDER, 'acra-keys'),
            'generate',
            '--zone_symmetric_key',
            '--keys_dir={}'.format(self.zone_dir.name),
            '--keys_dir_public={}'.format(self.zone_dir.name),
            '--zone_id={}'.format(zone['id'])
        ],
            env={ACRA_MASTER_KEY_VAR_NAME: self.master_key},
            timeout=PROCESS_CALL_TIMEOUT)
        path = '{}/{}_zone_sym.old'.format(self.zone_dir.name, zone['id'])
        self.assertTrue(len(os.listdir(path)) != 0)


class TestAcraKeysWithClientIDGeneration(unittest.TestCase):
    def setUp(self):
        self.master_key = get_master_key()
        self.dir_with_distinguished_name_client_id = tempfile.TemporaryDirectory()
        self.dir_with_serial_number_client_id = tempfile.TemporaryDirectory()

        self.create_key_store_with_client_id_from_cert(TLS_CLIENT_ID_SOURCE_DN, self.dir_with_distinguished_name_client_id.name)
        self.create_key_store_with_client_id_from_cert(TLS_CLIENT_ID_SOURCE_SERIAL, self.dir_with_serial_number_client_id.name)

    def test_generate_client_id_from_distinguished_name(self):
        readKey = self.read_key_by_client_id(TLS_CLIENT_ID_SOURCE_DN, self.dir_with_distinguished_name_client_id.name)
        self.assertTrue(readKey)

    def test_non_client_id_keys_generation(self):
        subprocess.check_call([
            os.path.join(BINARY_OUTPUT_FOLDER, 'acra-keys'),
            'generate',
            '--audit_log_symmetric_key',
            '--poison_record_keys',
            '--keys_dir={}'.format(self.dir_with_distinguished_name_client_id.name),
            '--keys_dir_public={}'.format(self.dir_with_distinguished_name_client_id.name),
            '--keystore={}'.format(KEYSTORE_VERSION),
        ],
            env={ACRA_MASTER_KEY_VAR_NAME: self.master_key},
            timeout=PROCESS_CALL_TIMEOUT)

    def test_keys_generation_without_client_id(self):
        with self.assertRaises(subprocess.CalledProcessError) as exc:
            subprocess.check_output([
                os.path.join(BINARY_OUTPUT_FOLDER, 'acra-keys'),
                'generate',
                '--keys_dir={}'.format(self.dir_with_distinguished_name_client_id.name),
                '--keys_dir_public={}'.format(self.dir_with_distinguished_name_client_id.name),
                '--keystore={}'.format(KEYSTORE_VERSION),
            ],
                env={ACRA_MASTER_KEY_VAR_NAME: self.master_key},
                stderr=subprocess.STDOUT)
        self.assertIn("--client_id or --tls_cert is required to generate keys".lower(), exc.exception.output.decode('utf8').lower())
        self.assertEqual(exc.exception.returncode, 1)

        with self.assertRaises(subprocess.CalledProcessError) as exc:
            subprocess.check_output([
                os.path.join(BINARY_OUTPUT_FOLDER, 'acra-keys'),
                'generate',
                "--client_id='test'",
                '--keys_dir={}'.format(self.dir_with_distinguished_name_client_id.name),
                '--keys_dir_public={}'.format(self.dir_with_distinguished_name_client_id.name),
                '--keystore={}'.format(KEYSTORE_VERSION),
            ],
                env={ACRA_MASTER_KEY_VAR_NAME: self.master_key},
                stderr=subprocess.STDOUT)
        self.assertIn("Invalid client ID".lower(), exc.exception.output.decode('utf8').lower())
        self.assertEqual(exc.exception.returncode, 1)

    def test_read_keys_symmetric(self):
        subprocess.check_call([
            os.path.join(BINARY_OUTPUT_FOLDER, 'acra-keys'),
            'generate',
            '--client_id={}'.format("testclientid"),
            '--client_storage_symmetric_key',
            '--keys_dir={}'.format(self.dir_with_distinguished_name_client_id.name),
            '--keys_dir_public={}'.format(self.dir_with_distinguished_name_client_id.name),
            '--keystore={}'.format(KEYSTORE_VERSION),
        ],
            env={ACRA_MASTER_KEY_VAR_NAME: self.master_key},
            timeout=PROCESS_CALL_TIMEOUT)

        subprocess.check_call([
            os.path.join(BINARY_OUTPUT_FOLDER, 'acra-keys'),
            'read',
            '--keys_dir={}'.format(self.dir_with_distinguished_name_client_id.name),
            '--keys_dir_public={}'.format(self.dir_with_distinguished_name_client_id.name),
            'client/testclientid/symmetric'
        ],
            env={ACRA_MASTER_KEY_VAR_NAME: self.master_key},
            timeout=PROCESS_CALL_TIMEOUT)

    def test_read_keys_symmetric_zone(self):
        zone = json.loads(subprocess.check_output(
            [os.path.join(BINARY_OUTPUT_FOLDER, 'acra-addzone'), '--keys_output_dir={}'.format(self.dir_with_distinguished_name_client_id.name)],
            cwd=os.getcwd(), timeout=PROCESS_CALL_TIMEOUT).decode('utf-8'))

        subprocess.check_call([
            os.path.join(BINARY_OUTPUT_FOLDER, 'acra-keys'),
            'read',
            '--keys_dir={}'.format(self.dir_with_distinguished_name_client_id.name),
            '--keys_dir_public={}'.format(self.dir_with_distinguished_name_client_id.name),
            'zone/{}/symmetric'.format(zone['id'])
        ],
            env={ACRA_MASTER_KEY_VAR_NAME: self.master_key},
            timeout=PROCESS_CALL_TIMEOUT)


    def test_generate_client_id_from_serial_number(self):
        readKey = self.read_key_by_client_id(TLS_CLIENT_ID_SOURCE_SERIAL, self.dir_with_serial_number_client_id.name)
        self.assertTrue(readKey)

    def read_key_by_client_id(self, extractor, dir_name):
        cmd_output = json.loads(subprocess.check_output([
            os.path.join(BINARY_OUTPUT_FOLDER, 'acra-keys'),
            'extract-client-id',
            '--tls_identifier_extractor_type={}'.format(extractor),
            '--tls_cert={}'.format(TEST_TLS_SERVER_CERT),
            '--print_json'
        ],
            cwd=os.getcwd(), timeout=PROCESS_CALL_TIMEOUT).decode('utf-8'))

        client_id = cmd_output['client_id']
        readKey = subprocess.check_output([
            os.path.join(BINARY_OUTPUT_FOLDER, 'acra-keys'),
            'read',
            '--keys_dir={}'.format(dir_name),
            '--keys_dir_public={}'.format(dir_name),
            '--public',
            'client/{}/storage'.format(client_id),
        ],
            cwd=os.getcwd(), timeout=PROCESS_CALL_TIMEOUT)
        return readKey

    def create_key_store_with_client_id_from_cert(self, extractor, dir_name):
        """Create new keystore of given version using acra-keys tool."""
        subprocess.check_call([
            os.path.join(BINARY_OUTPUT_FOLDER, 'acra-keys'),
            'generate',
            '--tls_cert={}'.format(TEST_TLS_SERVER_CERT),
            '--tls_identifier_extractor_type={}'.format(extractor),
            '--keys_dir={}'.format(dir_name),
            '--keys_dir_public={}'.format(dir_name),
            '--keystore={}'.format(KEYSTORE_VERSION),
        ],
            env={ACRA_MASTER_KEY_VAR_NAME: self.master_key},
            timeout=PROCESS_CALL_TIMEOUT)


class TestAcraKeysWithRedis(RedisMixin, unittest.TestCase):

    def setUp(self):
        self.checkSkip()
        super().setUp()

    def checkSkip(self):
        if not TEST_WITH_REDIS:
            self.skipTest("test only with Redis")

    def test_read_command_keystore(self):
        master_key = get_master_key()
        client_id = 'keypair1'

        subprocess.check_call(
            [os.path.join(BINARY_OUTPUT_FOLDER, 'acra-keymaker'),
             '--client_id={}'.format(client_id),
             '--generate_acrawriter_keys',
             '--generate_symmetric_storage_key',
             '--redis_host_port=localhost:6379',
             '--keystore={}'.format(KEYSTORE_VERSION)
             ],
            env={ACRA_MASTER_KEY_VAR_NAME: master_key},
            timeout=PROCESS_CALL_TIMEOUT)

        subprocess.check_call([
            os.path.join(BINARY_OUTPUT_FOLDER, 'acra-keys'),
            'read',
            '--public',
            '--redis_host_port=localhost:6379',
            'client/keypair1/storage'
        ],
            env={ACRA_MASTER_KEY_VAR_NAME: master_key},
            timeout=PROCESS_CALL_TIMEOUT)

        subprocess.check_call([
            os.path.join(BINARY_OUTPUT_FOLDER, 'acra-keys'),
            'read',
            '--redis_host_port=localhost:6379',
            'client/keypair1/symmetric'
        ],
            env={ACRA_MASTER_KEY_VAR_NAME: master_key},
            timeout=PROCESS_CALL_TIMEOUT)

        subprocess.check_call([
            os.path.join(BINARY_OUTPUT_FOLDER, 'acra-keys'),
            'read',
            '--private',
            '--redis_host_port=localhost:6379',
            'client/keypair1/storage'
        ],
            env={ACRA_MASTER_KEY_VAR_NAME: master_key},
            timeout=PROCESS_CALL_TIMEOUT)


class TestPostgreSQLParseQueryErrorSkipExit(AcraCatchLogsMixin, BaseTestCase):
    """By default AcraServer skip any errors connected SQL parse queries failures.
        It can be changed by --sql_parse_error_exit=true cmd param."""

    def checkSkip(self):
        if not TEST_POSTGRESQL:
            self.skipTest("Only for postgresql")
        super().checkSkip()

    def executePreparedStatement(self, query):
        return AsyncpgExecutor(ConnectionArgs(
            host=get_db_host(), port=self.ACRASERVER_PORT, dbname=DB_NAME,
            user=DB_USER, password=DB_USER_PASSWORD, raw=True,
            format=AsyncpgExecutor.BinaryFormat,
            ssl_ca=TEST_TLS_CA,
            ssl_key=TEST_TLS_CLIENT_KEY,
            ssl_cert=TEST_TLS_CLIENT_CERT
        )).execute_prepared_statement(query=query)

    def read_public_key(self,  extra_kwargs: dict = None):
        return read_storage_public_key(TLS_CERT_CLIENT_ID_1, KEYS_FOLDER.name, extra_kwargs=extra_kwargs)

    def insert_random_data(self):
        row_id = get_random_id()
        data = get_pregenerated_random_data()
        public_key = self.read_public_key()
        acra_struct = create_acrastruct(data.encode('ascii'), public_key)
        self.engine1.execute(
            test_table.insert(),
            {'id': row_id, 'data': acra_struct, 'raw_data': data})
        return row_id, data

    def test_skip_error(self):
        # First, let's put some test data into the table.
        row_id_1, raw_data_1 = self.insert_random_data()

        query = 'WITH test_with AS (SELECT 1) SELECT * FROM test'
        # Request should be successful.
        # It should return encrypted data because of parse skipping.
        result = self.executePreparedStatement(query=query)
        row = result[0]
        self.assertEqual(row['id'], row_id_1)
        self.assertEqual(row['data'], raw_data_1.encode('utf-8'))
        self.assertEqual(row['empty'], b'')
        self.assertIn("ignoring error of non parsed sql statement", self.read_log(self.acra))


class TestPostgreSQLParseQueryErrorExit(AcraCatchLogsMixin, BaseTestCase):

    def checkSkip(self):
        if not TEST_POSTGRESQL:
            self.skipTest("Only for postgresql")
        super().checkSkip()

    def fork_acra(self, popen_kwargs: dict = None, **acra_kwargs: dict):
        acra_kwargs['sql_parse_on_error_exit_enable'] = 'true'
        return super(TestPostgreSQLParseQueryErrorExit, self).fork_acra(popen_kwargs, **acra_kwargs)

    def executePreparedStatement(self, query):
        return AsyncpgExecutor(ConnectionArgs(
            host=get_db_host(), port=self.ACRASERVER_PORT, dbname=DB_NAME,
            user=DB_USER, password=DB_USER_PASSWORD, raw=True,
            ssl_ca=TEST_TLS_CA,
            ssl_key=TEST_TLS_CLIENT_KEY,
            ssl_cert=TEST_TLS_CLIENT_CERT
        )).execute_prepared_statement(query=query)

    def test_exit_on_parse_error(self):
        query = 'WITH test_with AS (SELECT 1) SELECT * FROM test'
        try:
            self.executePreparedStatement(query=query)
        except asyncpg.exceptions.ConnectionDoesNotExistError:
            self.assertIn("Can't parse SQL from Parse packet", self.read_log(self.acra))
        pass


class TestKeyRotation(BaseTestCase):
    """Verify key rotation without data reencryption."""
    # TODO(ilammy, 2020-03-13): test with rotated zone keys as well
    # That is, as soon as it is possible to rotate them (T1581)

    def read_rotation_public_key(self,  extra_kwargs: dict = None):
        return read_storage_public_key(TLS_CERT_CLIENT_ID_1, KEYS_FOLDER.name, extra_kwargs=extra_kwargs)

    def create_keypair(self, extra_kwargs: dict = None):
        create_client_keypair(TLS_CERT_CLIENT_ID_1, only_storage=True, extra_kwargs=extra_kwargs)

    def test_read_after_rotation(self):
        """Verify that AcraServer can decrypt data with old keys."""

        def insert_random_data():
            row_id = get_random_id()
            data = get_pregenerated_random_data()
            public_key = self.read_rotation_public_key()
            acra_struct = create_acrastruct(data.encode('ascii'), public_key)
            self.engine1.execute(
                test_table.insert(),
                {'id': row_id, 'data': acra_struct, 'raw_data': data})
            return row_id, data

        # First, let's put some test data into the table.
        row_id_1, raw_data_1 = insert_random_data()

        # After that rotate the storage key for the client,
        # but don't touch the encrypted data.
        self.create_keypair()
        # Insert some more data encrypted with the new key.
        row_id_2, raw_data_2 = insert_random_data()

        # It should return expected decrypted data.
        result = self.engine1.execute(
            sa.select([test_table])
            .where(test_table.c.id == row_id_1))
        row = result.fetchone()
        self.assertEqual(row['data'], raw_data_1.encode('utf-8'))
        self.assertEqual(row['empty'], b'')

        result = self.engine1.execute(
            sa.select([test_table])
            .where(test_table.c.id == row_id_2))
        row = result.fetchone()
        self.assertEqual(row['data'], raw_data_2.encode('utf-8'))
        self.assertEqual(row['empty'], b'')


class TestAcraRollback(BaseTestCase):
    DATA_COUNT = 5

    def checkSkip(self):
        super(TestAcraRollback, self).checkSkip()
        go_version = get_go_version()
        GREATER, EQUAL, LESS = (1, 0, -1)
        if semver.compare(go_version, ACRAROLLBACK_MIN_VERSION) == LESS:
            self.skipTest("not supported go version")

    def setUp(self):
        self.checkSkip()
        self.engine_raw = sa.create_engine(
            '{}://{}:{}/{}'.format(DB_DRIVER, DB_HOST, DB_PORT,
                                   DB_NAME),
            connect_args=connect_args)
        metadata.create_all(self.engine_raw)

        self.output_filename = 'acra-rollback_output.txt'
        acrarollback_output_table.create(self.engine_raw, checkfirst=True)
        if TEST_WITH_TLS:
            self.sslmode='require'
        else:
            self.sslmode='disable'
        if TEST_MYSQL:
            # https://github.com/go-sql-driver/mysql/
            connection_string = "{user}:{password}@tcp({host}:{port})/{dbname}".format(
                user=DB_USER, password=DB_USER_PASSWORD, dbname=DB_NAME,
                port=DB_PORT, host=DB_HOST
            )

            # https://github.com/ziutek/mymysql
            # connection_string = "tcp:{host}:{port}*{dbname}/{user}/{password}".format(
            #     user=DB_USER, password=DB_USER_PASSWORD, dbname=DB_NAME,
            #     port=DB_PORT, host=DB_HOST
            # )
        else:
            connection_string = (
                'dbname={dbname} user={user} '
                'sslmode={sslmode} password={password} host={host} '
                'port={port}').format(
                     sslmode=self.sslmode, dbname=DB_NAME,
                     user=DB_USER, port=DB_PORT,
                     password=DB_USER_PASSWORD, host=DB_HOST
            )

        if TEST_MYSQL:
            self.placeholder = "?"
            DB_ARGS = ['--mysql_enable']
        else:
            self.placeholder = "$1"
            DB_ARGS = ['--postgresql_enable']

        self.default_acrarollback_args = [
            '--client_id=keypair1',
             '--connection_string={}'.format(connection_string),
             '--output_file={}'.format(self.output_filename),
            '--keys_dir={}'.format(KEYS_FOLDER.name),
        ] + DB_ARGS

    def tearDown(self):
        try:
            self.engine_raw.execute(acrarollback_output_table.delete())
            self.engine_raw.execute(test_table.delete())
        except Exception as exc:
            print(exc)
        self.engine_raw.dispose()
        if os.path.exists(self.output_filename):
            os.remove(self.output_filename)

    def run_acrarollback(self, extra_args):
        args = [os.path.join(BINARY_OUTPUT_FOLDER, 'acra-rollback')] + self.default_acrarollback_args + extra_args
        try:
            subprocess.check_call(
                args, cwd=os.getcwd(), timeout=PROCESS_CALL_TIMEOUT)
        except subprocess.CalledProcessError as exc:
            if exc.stderr:
                print(exc.stderr, file=sys.stderr)
            else:
                print(exc.stdout, file=sys.stdout)
            raise

    def test_without_zone_to_file(self):
        server_public1 = read_storage_public_key(TLS_CERT_CLIENT_ID_1, KEYS_FOLDER.name)

        rows = []
        for _ in range(self.DATA_COUNT):
            data = get_pregenerated_random_data()
            row = {
                'raw_data': data,
                'data': create_acrastruct(data.encode('ascii'), server_public1),
                'id': get_random_id()
            }
            rows.append(row)
        self.engine_raw.execute(test_table.insert(), rows)
        args = [
            '--select=select data from {};'.format(test_table.name),
            '--insert=insert into {} values({});'.format(
                 acrarollback_output_table.name, self.placeholder)
        ]
        self.run_acrarollback(args)

        # execute file
        with open(self.output_filename, 'r') as f:
            for line in f:
                self.engine_raw.execute(line)

        source_data = set([i['raw_data'].encode('ascii') for i in rows])
        result = self.engine_raw.execute(acrarollback_output_table.select())
        result = result.fetchall()
        for data in result:
            self.assertIn(data[0], source_data)

    def test_with_zone_to_file(self):
        zone_public = b64decode(zones[0][ZONE_PUBLIC_KEY].encode('ascii'))
        rows = []
        for _ in range(self.DATA_COUNT):
            data = get_pregenerated_random_data()
            row = {
                'raw_data': data,
                'data': create_acrastruct(
                    data.encode('ascii'), zone_public,
                    context=zones[0][ZONE_ID].encode('ascii')),
                'id': get_random_id()
            }
            rows.append(row)
        self.engine_raw.execute(test_table.insert(), rows)
        if TEST_MYSQL:
            select_query = '--select=select \'{id}\', data from {table};'.format(
                 id=zones[0][ZONE_ID], table=test_table.name)
        else:
            select_query = '--select=select \'{id}\'::bytea, data from {table};'.format(
                 id=zones[0][ZONE_ID], table=test_table.name)
        args = [
             select_query,
             '--zonemode_enable=true',
             '--insert=insert into {} values({});'.format(
                 acrarollback_output_table.name, self.placeholder)
        ]
        self.run_acrarollback(args)

        # execute file
        with open(self.output_filename, 'r') as f:
            for line in f:
                self.engine_raw.execute(line)

        source_data = set([i['raw_data'].encode('ascii') for i in rows])
        result = self.engine_raw.execute(acrarollback_output_table.select())
        result = result.fetchall()
        for data in result:
            self.assertIn(data[0], source_data)

    def test_without_zone_execute(self):
        server_public1 = read_storage_public_key(TLS_CERT_CLIENT_ID_1, KEYS_FOLDER.name)

        rows = []
        for _ in range(self.DATA_COUNT):
            data = get_pregenerated_random_data()
            row = {
                'raw_data': data,
                'data': create_acrastruct(data.encode('ascii'), server_public1),
                'id': get_random_id()
            }
            rows.append(row)
        self.engine_raw.execute(test_table.insert(), rows)

        args = [
            '--execute=true',
            '--select=select data from {};'.format(test_table.name),
            '--insert=insert into {} values({});'.format(
                acrarollback_output_table.name, self.placeholder)
        ]
        self.run_acrarollback(args)

        source_data = set([i['raw_data'].encode('ascii') for i in rows])
        result = self.engine_raw.execute(acrarollback_output_table.select())
        result = result.fetchall()
        for data in result:
            self.assertIn(data[0], source_data)

    def test_with_zone_execute(self):
        zone_public = b64decode(zones[0][ZONE_PUBLIC_KEY].encode('ascii'))
        rows = []
        for _ in range(self.DATA_COUNT):
            data = get_pregenerated_random_data()
            row = {
                'raw_data': data,
                'data': create_acrastruct(
                    data.encode('ascii'), zone_public,
                    context=zones[0][ZONE_ID].encode('ascii')),
                'id': get_random_id()
            }
            rows.append(row)
        self.engine_raw.execute(test_table.insert(), rows)

        if TEST_MYSQL:
            select_query = '--select=select \'{id}\', data from {table};'.format(
                 id=zones[0][ZONE_ID], table=test_table.name)
        else:
            select_query = '--select=select \'{id}\'::bytea, data from {table};'.format(
                 id=zones[0][ZONE_ID], table=test_table.name)
        args = [
            '--execute=true',
            select_query,
            '--zonemode_enable=true',
            '--insert=insert into {} values({});'.format(
                acrarollback_output_table.name, self.placeholder)
        ]
        self.run_acrarollback(args)

        source_data = set([i['raw_data'].encode('ascii') for i in rows])
        result = self.engine_raw.execute(acrarollback_output_table.select())
        result = result.fetchall()
        for data in result:
            self.assertIn(data[0], source_data)

    def test_without_placeholder(self):
        args = [os.path.join(BINARY_OUTPUT_FOLDER, 'acra-rollback'),
            '--execute=true',
            '--select=select data from {};'.format(test_table.name),
            '--insert=query without placeholders;',
            '--postgresql_enable',
            '--keys_dir={}'.format(KEYS_FOLDER.name),
        ]

        log_file = tempfile.NamedTemporaryFile('w+', encoding='utf-8')
        popen_args = {
            'stderr': subprocess.PIPE,
            'stdout': subprocess.PIPE,
            'close_fds': True
        }
        process = subprocess.Popen(args, **popen_args)
        _, err = process.communicate(timeout=5)
        stop_process(process)

        self.assertIn(b"SQL INSERT statement doesn't contain any placeholders", err)

    def test_with_rotated_keys(self):
        # TODO(ilammy, 2020-03-13): test with rotated zone keys as well
        # That is, as soon as it is possible to rotate them (T1581)

        def insert_random_data():
            rows = []
            public_key = read_storage_public_key(TLS_CERT_CLIENT_ID_1, KEYS_FOLDER.name)
            for _ in range(self.DATA_COUNT):
                data = get_pregenerated_random_data()
                row = {
                    'raw_data': data,
                    'data': create_acrastruct(data.encode('ascii'), public_key),
                    'id': get_random_id()
                }
                rows.append(row)
            self.engine_raw.execute(test_table.insert(), rows)
            return rows

        # Insert some encrypted test data into the table
        rows = insert_random_data()

        # Rotate storage keys for 'keypair1'
        create_client_keypair('keypair1', only_storage=True)

        # Insert some more data encrypted with new key
        rows = rows + insert_random_data()

        # Run acra-rollback for the test table
        self.run_acrarollback([
            '--select=select data from {};'.format(test_table.name),
            '--insert=insert into {} values({});'.format(
                acrarollback_output_table.name, self.placeholder)
        ])

        # Rollback should successfully use previous keys to decrypt data
        source_data = set([i['raw_data'].encode('ascii') for i in rows])
        result = self.engine_raw.execute(acrarollback_output_table.select())
        result = result.fetchall()
        for data in result:
            self.assertIn(data[0], source_data)


class TestAcraKeyMakers(unittest.TestCase):
    def test_only_alpha_client_id(self):
        # call with directory separator in key name
        self.assertEqual(create_client_keypair(POISON_KEY_PATH), 1)


class SSLPostgresqlMixin(AcraCatchLogsMixin):
    ACRASERVER2_PORT = BaseTestCase.ACRASERVER_PORT + 1000
    ACRASERVER2_PROMETHEUS_PORT = BaseTestCase.ACRASERVER_PROMETHEUS_PORT + 1000
    DEBUG_LOG = True

    def with_tls(self):
        return False

    def get_acraserver_connection_string(self, port=None):
        return get_tcp_connection_string(port if port else self.ACRASERVER_PORT)

    def wait_acraserver_connection(self, *args, **kwargs):
        wait_connection(self.ACRASERVER_PORT)

    def checkSkip(self):
        if not (TEST_WITH_TLS and TEST_POSTGRESQL):
            self.skipTest("running tests without TLS")

    def get_ssl_engine(self):
        return sa.create_engine(
                get_postgresql_tcp_connection_string(self.ACRASERVER2_PORT, DB_NAME),
                connect_args=get_connect_args(port=self.ACRASERVER2_PORT, sslmode='require'))

    def testConnectionCloseOnTls(self):
        engine = self.get_ssl_engine()
        try:
            with self.assertRaises(sa.exc.OperationalError):
                with engine.connect():
                    pass
            self.log_files[self.acra2].flush()
            self.assertIn('tls: no certificates configured', self.read_log(self.acra2))
        finally:
            engine.dispose()

    def setUp(self):
        self.checkSkip()
        """connect directly to acra, use sslmode=require in connections and tcp protocol on acra side
        because postgresql support tls only over tcp
        """
        try:
            if not self.EXTERNAL_ACRA:
                self.acra = self.fork_acra(
                    tls_key=abs_path(TEST_TLS_SERVER_KEY),
                    tls_cert=abs_path(TEST_TLS_SERVER_CERT),
                    tls_ca=TEST_TLS_CA,
                    client_id=TLS_CERT_CLIENT_ID_1)
                # create second acra without settings for tls to check that
                # connection will be closed on tls handshake
                self.acra2 = self.fork_acra(
                    client_id=TLS_CERT_CLIENT_ID_1,
                    incoming_connection_api_string=self.get_acraserver_api_connection_string(port=self.ACRASERVER2_PORT+5),
                    incoming_connection_port=self.ACRASERVER2_PORT,
                    incoming_connection_prometheus_metrics_string=self.get_prometheus_address(self.ACRASERVER2_PROMETHEUS_PORT))
            self.engine1 = sa.create_engine(
                get_postgresql_tcp_connection_string(self.ACRASERVER_PORT, DB_NAME), connect_args=get_connect_args(port=self.ACRASERVER_PORT))
            self.engine_raw = sa.create_engine(
                '{}://{}:{}/{}'.format(DB_DRIVER, DB_HOST, DB_PORT, DB_NAME),
                connect_args=get_connect_args(DB_PORT))
            # test case from HexFormatTest expect two engines with different client_id but here enough one and
            # raw connection
            self.engine2 = self.engine_raw

            self.engines = [self.engine1, self.engine_raw]

            metadata.create_all(self.engine_raw)
            self.engine_raw.execute('delete from test;')
            for engine in self.engines:
                count = 0
                # try with sleep if acra not up yet
                while True:
                    try:
                        engine.execute(
                            "UPDATE pg_settings SET setting = '{}' "
                            "WHERE name = 'bytea_output'".format(self.DB_BYTEA))
                        break
                    except Exception:
                        time.sleep(SETUP_SQL_COMMAND_TIMEOUT)
                        count += 1
                        if count == SQL_EXECUTE_TRY_COUNT:
                            raise
        except:
            self.tearDown()
            raise

    def tearDown(self):
        super(SSLPostgresqlMixin, self).tearDown()
        try:
            self.engine_raw.execute('delete from test;')
        except:
            traceback.print_exc()

        try:
            for engine in getattr(self, 'engines', []):
                engine.dispose()
        except:
             traceback.print_exc()

        if not self.EXTERNAL_ACRA:
            for process in [getattr(self, attr)
                            for attr in ['acra', 'acra2']
                            if hasattr(self, attr)]:
                stop_process(process)


class SSLPostgresqlConnectionTest(SSLPostgresqlMixin, HexFormatTest):
    pass


class SSLPostgresqlConnectionWithZoneTest(SSLPostgresqlMixin, ZoneHexFormatTest):
    pass


class SSLMysqlMixin(SSLPostgresqlMixin):
    def checkSkip(self):
        if not (TEST_WITH_TLS and TEST_MYSQL):
            self.skipTest("running tests without TLS")

    def get_ssl_engine(self):
        return sa.create_engine(
                get_postgresql_tcp_connection_string(self.ACRASERVER2_PORT, DB_NAME),
                connect_args=get_connect_args(
                    port=self.ACRASERVER2_PORT, ssl=self.driver_to_acraserver_ssl_settings))

    def setUp(self):
        self.checkSkip()
        """connect directly to acra, use ssl for connections and tcp protocol on acra side
        because postgresql support tls only over tcp
        """
        try:
            if not self.EXTERNAL_ACRA:
                self.acra = self.fork_acra(
                    tls_key=abs_path(TEST_TLS_SERVER_KEY),
                    tls_cert=abs_path(TEST_TLS_SERVER_CERT),
                    tls_ca=TEST_TLS_CA,
                    tls_auth=ACRA_TLS_AUTH,
                    #tls_db_sni="127.0.0.1",
                    client_id=TLS_CERT_CLIENT_ID_1)
                # create second acra without settings for tls to check that
                # connection will be closed on tls handshake
                self.acra2 = self.fork_acra(
                    client_id=TLS_CERT_CLIENT_ID_1,
                    incoming_connection_port=self.ACRASERVER2_PORT,
                    incoming_connection_api_string=self.get_acraserver_api_connection_string(port=self.ACRASERVER2_PORT+5),
                    incoming_connection_prometheus_metrics_string=self.get_prometheus_address(
                        self.ACRASERVER2_PROMETHEUS_PORT))
            self.driver_to_acraserver_ssl_settings = {
                'ca': TEST_TLS_CA,
                'cert': TEST_TLS_CLIENT_CERT,
                'key': TEST_TLS_CLIENT_KEY,
                'check_hostname': False
            }
            self.engine_raw = sa.create_engine(
                '{}://{}:{}/{}'.format(DB_DRIVER, DB_HOST,
                                       DB_PORT, DB_NAME),
                # don't provide any client's certificates to driver that connects
                # directly to mysql to avoid verifying by mysql server
                connect_args=get_connect_args(DB_PORT, ssl={'ca': None}))

            self.engine1 = sa.create_engine(
                get_postgresql_tcp_connection_string(self.ACRASERVER_PORT, DB_NAME),
                connect_args=get_connect_args(
                    port=self.ACRASERVER_PORT, ssl=self.driver_to_acraserver_ssl_settings))

            # test case from HexFormatTest expect two engines with different
            # client_id but here enough one and raw connection
            self.engine2 = self.engine_raw

            self.engines = [self.engine1, self.engine_raw]

            metadata.create_all(self.engine_raw)
            self.engine_raw.execute('delete from test;')
            for engine in self.engines:
                count = 0
                # try with sleep if acra not up yet
                while True:
                    try:
                        engine.execute("select 1")
                        break
                    except Exception:
                        time.sleep(SETUP_SQL_COMMAND_TIMEOUT)
                        count += 1
                        if count == SQL_EXECUTE_TRY_COUNT:
                            raise
        except:
            self.tearDown()
            raise


class SSLMysqlConnectionTest(SSLMysqlMixin, HexFormatTest):
    pass


class SSLMysqlConnectionWithZoneTest(SSLMysqlMixin, ZoneHexFormatTest):
    pass


class BasePrepareStatementMixin:
    def checkSkip(self):
        return

    def executePreparedStatement(self, query):
        raise NotImplementedError

    def testClientRead(self):
        """test decrypting with correct client_id and not decrypting with
        incorrect client_id or using direct connection to db"""
        client_id = TLS_CERT_CLIENT_ID_1
        server_public1 = read_storage_public_key(client_id, KEYS_FOLDER.name)
        data = get_pregenerated_random_data()
        acra_struct = create_acrastruct(
            data.encode('ascii'), server_public1)
        row_id = get_random_id()

        self.log(storage_client_id=client_id,
                 data=acra_struct, expected=data.encode('ascii'))

        self.engine1.execute(
            test_table.insert(),
            {'id': row_id, 'data': acra_struct, 'raw_data': data})

        query = sa.select([test_table]).where(test_table.c.id == row_id).compile(compile_kwargs={"literal_binds": True}).string
        row = self.executePreparedStatement(query)[0]

        self.assertEqual(row['data'], safe_string(row['raw_data']).encode('utf-8'))
        self.assertEqual(row['empty'], b'')

        result = self.engine2.execute(
            sa.select([test_table])
            .where(test_table.c.id == row_id))
        row = result.fetchone()
        self.assertNotEqual(row['data'].decode('ascii', errors='ignore'),
                            row['raw_data'])
        self.assertEqual(row['empty'], b'')

        result = self.engine_raw.execute(
            sa.select([test_table])
            .where(test_table.c.id == row_id))
        row = result.fetchone()
        self.assertNotEqual(row['data'].decode('ascii', errors='ignore'),
                            row['raw_data'])
        self.assertEqual(row['empty'], b'')

    def testReadAcrastructInAcrastruct(self):
        """test correct decrypting acrastruct when acrastruct concatenated to
        partial another acrastruct"""
        client_id = TLS_CERT_CLIENT_ID_1
        server_public1 = read_storage_public_key(client_id, KEYS_FOLDER.name)
        incorrect_data = get_pregenerated_random_data()
        correct_data = get_pregenerated_random_data()
        suffix_data = get_pregenerated_random_data()[:10]
        fake_offset = (3+45+84) - 4
        fake_acra_struct = create_acrastruct(
            incorrect_data.encode('ascii'), server_public1)[:fake_offset]
        inner_acra_struct = create_acrastruct(
            correct_data.encode('ascii'), server_public1)
        data = fake_acra_struct + inner_acra_struct + suffix_data.encode('ascii')
        correct_data = correct_data + suffix_data
        row_id = get_random_id()

        self.log(storage_client_id=client_id,
                 data=data,
                 expected=fake_acra_struct+correct_data.encode('ascii'))

        self.engine1.execute(
            test_table.insert(),
            {'id': row_id, 'data': data, 'raw_data': correct_data})

        query = (sa.select([test_table])
                 .where(test_table.c.id == row_id)
                 .compile(compile_kwargs={"literal_binds": True}).string)
        row = self.executePreparedStatement(query)[0]

        try:
            self.assertEqual(row['data'][fake_offset:],
                             safe_string(row['raw_data']).encode('utf-8'))
            self.assertEqual(row['data'][:fake_offset], fake_acra_struct[:fake_offset])
            self.assertEqual(row['empty'], b'')
        except:
            print('incorrect data: {}\ncorrect data: {}\ndata: {}\n data len: {}'.format(
                incorrect_data, correct_data, row['data'], len(row['data'])))
            raise

        result = self.engine2.execute(
            sa.select([test_table])
            .where(test_table.c.id == row_id))
        row = result.fetchone()
        self.assertNotEqual(row['data'][fake_offset:].decode('ascii', errors='ignore'),
                            row['raw_data'])
        self.assertEqual(row['empty'], b'')

        result = self.engine_raw.execute(
            sa.select([test_table])
            .where(test_table.c.id == row_id))
        row = result.fetchone()
        self.assertNotEqual(row['data'][fake_offset:].decode('ascii', errors='ignore'),
                            row['raw_data'])
        self.assertEqual(row['empty'], b'')


class TestMysqlTextPreparedStatement(BasePrepareStatementMixin, BaseTestCase):
    def checkSkip(self):
        if not TEST_MYSQL:
            self.skipTest("run test only for mysql")
        elif not TEST_WITH_TLS:
            self.skipTest("running tests only with TLS")

    def executePreparedStatement(self, query):
        return PyMysqlExecutor(
            ConnectionArgs(host=get_db_host(), port=self.ACRASERVER_PORT,
                           user=DB_USER, password=DB_USER_PASSWORD,
                           dbname=DB_NAME, ssl_ca=TEST_TLS_CA,
                           ssl_key=TEST_TLS_CLIENT_KEY,
                           raw=True,
                           ssl_cert=TEST_TLS_CLIENT_CERT)
        ).execute_prepared_statement(query)


class TestMysqlTextPreparedStatementWholeCell(TestMysqlTextPreparedStatement):
    WHOLECELL_MODE = True


class TestMysqlBinaryPreparedStatement(BasePrepareStatementMixin, BaseTestCase):
    def checkSkip(self):
        if not TEST_MYSQL:
            self.skipTest("run test only for mysql")
        elif not TEST_WITH_TLS:
            self.skipTest("running tests only with TLS")

    def executePreparedStatement(self, query, args=None):
        return MysqlExecutor(
            ConnectionArgs(host=get_db_host(), port=self.ACRASERVER_PORT,
                           user=DB_USER, password=DB_USER_PASSWORD,
                           dbname=DB_NAME, ssl_ca=TEST_TLS_CA,
                           ssl_key=TEST_TLS_CLIENT_KEY,
                           raw=True,
                           ssl_cert=TEST_TLS_CLIENT_CERT)
        ).execute_prepared_statement(query, args=args)


class TestMysqlBinaryPreparedStatementWholeCell(TestMysqlBinaryPreparedStatement):
    WHOLECELL_MODE = True


class TestPostgresqlTextPreparedStatement(BasePrepareStatementMixin, BaseTestCase):
    def checkSkip(self):
        if not TEST_POSTGRESQL:
            self.skipTest("run test only for postgresql")
        elif not TEST_WITH_TLS:
            self.skipTest("running tests only with TLS")

    def executePreparedStatement(self, query, args=None):
        if not args:
            args = []
        return Psycopg2Executor(ConnectionArgs(host=get_db_host(), port=self.ACRASERVER_PORT,
                           user=DB_USER, password=DB_USER_PASSWORD,
                           dbname=DB_NAME, ssl_ca=TEST_TLS_CA, raw=True,
                           ssl_key=TEST_TLS_CLIENT_KEY,
                           ssl_cert=TEST_TLS_CLIENT_CERT)).execute_prepared_statement(query, args)


class TestPostgresqlTextPreparedStatementWholeCell(TestPostgresqlTextPreparedStatement):
    WHOLECELL_MODE = True


class TestPostgresqlBinaryPreparedStatement(BaseBinaryPostgreSQLTestCase, BasePrepareStatementMixin):

    def executePreparedStatement(self, query):
        return self.executor1.execute_prepared_statement(query)


class TestPostgresqlBinaryPreparedStatementWholeCell(TestPostgresqlBinaryPreparedStatement):
    WHOLECELL_MODE = True


class ProcessContextManager(object):
    """wrap subprocess.Popen result to use as context manager that call
    stop_process on __exit__
    """
    def __init__(self, process):
        self.process = process

    def __enter__(self):
        return self.process

    def __exit__(self, exc_type, exc_val, exc_tb):
        stop_process(self.process)


class TestClientIDDecryptionWithVaultMasterKeyLoader(HashiCorpVaultMasterKeyLoaderMixin, HexFormatTest):
    pass


class TestZoneIDDecryptionWithVaultMasterKeyLoader(HashiCorpVaultMasterKeyLoaderMixin, ZoneHexFormatTest):
    pass


class AcraTranslatorTest(AcraTranslatorMixin, BaseTestCase):

    def apiEncryptionTest(self, request_func, use_http=False, use_grpc=False):
        # one is set
        self.assertTrue(use_http or use_grpc)
        # two is not acceptable
        self.assertFalse(use_http and use_grpc)
        translator_port = 3456
        key_folder = tempfile.TemporaryDirectory()
        try:
            client_id = extract_client_id_from_cert(tls_cert=TEST_TLS_CLIENT_CERT, extractor=self.get_identifier_extractor_type())
            self.assertEqual(create_client_keypair_from_certificate(tls_cert=TEST_TLS_CLIENT_CERT,
                                                                    extractor=self.get_identifier_extractor_type(), keys_dir=key_folder.name), 0)
            data = get_pregenerated_random_data().encode('ascii')
            client_id_private_key = read_storage_private_key(key_folder.name, client_id)
            connection_string = 'tcp://127.0.0.1:{}'.format(translator_port)
            translator_kwargs = {
                'incoming_connection_http_string': connection_string if use_http else '',
                # turn off grpc to avoid check connection to it
                'incoming_connection_grpc_string': connection_string if use_grpc else '',
                'tls_key': abs_path(TEST_TLS_SERVER_KEY),
                'tls_cert': abs_path(TEST_TLS_SERVER_CERT),
                'tls_ca': TEST_TLS_CA,
                'keys_dir': key_folder.name,
                'tls_identifier_extractor_type': self.get_identifier_extractor_type(),
                'acratranslator_client_id_from_connection_enable': 'true',
                'tls_ocsp_from_cert': 'ignore',
                'tls_crl_from_cert': 'ignore',
            }

            incorrect_client_id = TLS_CERT_CLIENT_ID_2
            with ProcessContextManager(self.fork_translator(translator_kwargs)):
                response = request_func(translator_port, incorrect_client_id, None, data)
                decrypted = deserialize_and_decrypt_acrastruct(response, client_id_private_key, client_id)
                self.assertEqual(data, decrypted)
        finally:
            shutil.rmtree(key_folder.name)

    def apiDecryptionTest(self, request_func, use_http=False, use_grpc=False):
        # one is set
        self.assertTrue(use_http or use_grpc)
        # two is not acceptable
        self.assertFalse(use_http and use_grpc)
        translator_port = 3456
        key_folder = tempfile.TemporaryDirectory()
        try:
            client_id = extract_client_id_from_cert(tls_cert=TEST_TLS_CLIENT_CERT, extractor=self.get_identifier_extractor_type())
            self.assertEqual(create_client_keypair_from_certificate(tls_cert=TEST_TLS_CLIENT_CERT,
                                                                    extractor=self.get_identifier_extractor_type(), keys_dir=key_folder.name), 0)
            data = get_pregenerated_random_data().encode('ascii')
            encryption_key = read_storage_public_key(client_id, keys_dir=key_folder.name)
            acrastruct = create_acrastruct(data, encryption_key)
            connection_string = 'tcp://127.0.0.1:{}'.format(translator_port)
            translator_kwargs = {
                'incoming_connection_http_string': connection_string if use_http else '',
                # turn off grpc to avoid check connection to it
                'incoming_connection_grpc_string': connection_string if use_grpc else '',
                'tls_key': abs_path(TEST_TLS_SERVER_KEY),
                'tls_cert': abs_path(TEST_TLS_SERVER_CERT),
                'tls_ca': TEST_TLS_CA,
                'keys_dir': key_folder.name,
                'tls_identifier_extractor_type': self.get_identifier_extractor_type(),
                'acratranslator_client_id_from_connection_enable': 'true',
                'tls_ocsp_from_cert': 'ignore',
                'tls_crl_from_cert': 'ignore',
            }

            incorrect_client_id = TLS_CERT_CLIENT_ID_2
            with ProcessContextManager(self.fork_translator(translator_kwargs)):
                response = request_func(translator_port, incorrect_client_id, None, acrastruct)
                self.assertEqual(data, response)
        finally:
            shutil.rmtree(key_folder.name)

    def testHTTPSApiResponses(self):
        translator_port = 3456
        data = get_pregenerated_random_data().encode('ascii')
        encryption_key = read_storage_public_key(
            TLS_CERT_CLIENT_ID_1, keys_dir=KEYS_FOLDER.name)
        acrastruct = create_acrastruct(data, encryption_key)
        connection_string = 'tcp://127.0.0.1:{}'.format(translator_port)
        translator_kwargs = {
            'incoming_connection_http_string': connection_string,
            'tls_key': abs_path(TEST_TLS_SERVER_KEY),
            'tls_cert': abs_path(TEST_TLS_SERVER_CERT),
            'tls_ca': TEST_TLS_CA,
            'tls_identifier_extractor_type': TLS_CLIENT_ID_SOURCE_DN,
            'acratranslator_client_id_from_connection_enable': 'true',
            'tls_ocsp_from_cert': 'ignore',
            'tls_crl_from_cert': 'ignore',
        }

        api_url = 'https://localhost:{}/v1/decrypt'.format(translator_port)
        with ProcessContextManager(self.fork_translator(translator_kwargs)):
                cert = (TEST_TLS_CLIENT_CERT, TEST_TLS_CLIENT_KEY)

                # test incorrect HTTP method
                response = requests.get(api_url, data=acrastruct, cert=cert, verify=TEST_TLS_CA,
                                        timeout=REQUEST_TIMEOUT)
                self.assertEqual(
                    response.status_code, http.HTTPStatus.METHOD_NOT_ALLOWED)
                self.assertIn('405 method not allowed'.lower(),
                              response.text.lower())
                self.assertEqual(response.headers['Content-Type'], 'text/plain')

                # test without api version
                without_version_api_url = api_url.replace('v1/', '')
                response = requests.post(
                    without_version_api_url, data=acrastruct, cert=cert, verify=TEST_TLS_CA,
                    timeout=REQUEST_TIMEOUT)
                self.assertEqual(response.status_code, http.HTTPStatus.NOT_FOUND)
                self.assertIn('404 Page Not Found'.lower(), response.text.lower())
                self.assertEqual(response.headers['Content-Type'], 'text/plain')

                # incorrect version
                without_version_api_url = api_url.replace('v1/', 'v3/')
                response = requests.post(
                    without_version_api_url, data=acrastruct, cert=cert, verify=TEST_TLS_CA,
                    timeout=REQUEST_TIMEOUT)
                self.assertEqual(response.status_code,
                                 http.HTTPStatus.NOT_FOUND)
                self.assertIn('404 Page Not Found'.lower(), response.text.lower())
                self.assertEqual(response.headers['Content-Type'], 'text/plain')

                # incorrect url
                incorrect_url = 'https://localhost:{}/v1/someurl'.format(translator_port)
                response = requests.post(
                    incorrect_url, data=acrastruct, cert=cert, verify=TEST_TLS_CA, timeout=REQUEST_TIMEOUT)
                self.assertEqual(
                    response.status_code, http.HTTPStatus.NOT_FOUND)
                self.assertEqual('404 Page Not Found'.lower(), response.text.lower())
                self.assertEqual(response.headers['Content-Type'], 'text/plain')


                # without acrastruct (http body), pass empty byte array as data
                response = requests.post(api_url, data=b'', cert=cert, verify=TEST_TLS_CA,
                                         timeout=REQUEST_TIMEOUT)
                self.assertEqual(response.status_code,
                                 http.HTTPStatus.UNPROCESSABLE_ENTITY)
                self.assertIn("Can't decrypt AcraStruct".lower(),
                              response.text.lower())
                self.assertEqual(response.headers['Content-Type'], 'text/plain; charset=utf-8')

                # test with correct acrastruct
                response = requests.post(api_url, data=acrastruct, cert=cert, verify=TEST_TLS_CA,
                                         timeout=REQUEST_TIMEOUT)
                self.assertEqual(data, response.content)
                self.assertEqual(response.status_code, http.HTTPStatus.OK)
                self.assertEqual(response.headers['Content-Type'],
                                 'application/octet-stream')

    def testGRPCApi(self):
        self.apiDecryptionTest(self.grpc_decrypt_request, use_grpc=True)
        self.apiEncryptionTest(self.grpc_encrypt_request, use_grpc=True)

    def testHTTPApi(self):
        self.apiDecryptionTest(self.http_decrypt_request, use_http=True)
        self.apiEncryptionTest(self.http_encrypt_request, use_http=True)


class TestTranslatorDisableCachedOnStartup(AcraTranslatorMixin, BaseTestCase):
    def checkSkip(self):
        super().checkSkip()
        if KEYSTORE_VERSION == 'v2':
            self.skipTest("test only for keystore Version v1")

    def setUp(self):
        self.cached_dir = tempfile.TemporaryDirectory()
        # fill temp dir with all keys
        copy_tree(KEYS_FOLDER.name, self.cached_dir.name)
        super().setUp()

    def fork_translator(self, translator_kwargs, popen_kwargs=None):
        args = {
            'keystore_cache_on_start_enable': 'false',
            'keys_dir': self.cached_dir.name
        }
        translator_kwargs.update(args)
        return super().fork_translator(translator_kwargs, popen_kwargs)

    def testApiEncryptionDisableCacheWithoutKeysDir(self):
        translator_port = 3456

        client_id = extract_client_id_from_cert(tls_cert=TEST_TLS_CLIENT_CERT, extractor=self.get_identifier_extractor_type())
        self.assertEqual(create_client_keypair_from_certificate(tls_cert=TEST_TLS_CLIENT_CERT,
                                                                extractor=self.get_identifier_extractor_type(), keys_dir=self.cached_dir.name), 0)
        data = get_pregenerated_random_data().encode('ascii')
        client_id_private_key = read_storage_private_key(self.cached_dir.name, client_id)
        connection_string = 'tcp://127.0.0.1:{}'.format(translator_port)
        translator_kwargs = {
            'incoming_connection_http_string': connection_string,
            'tls_key': abs_path(TEST_TLS_SERVER_KEY),
            'tls_cert': abs_path(TEST_TLS_SERVER_CERT),
            'tls_ca': TEST_TLS_CA,
            'keys_dir': self.cached_dir.name,
            'tls_identifier_extractor_type': self.get_identifier_extractor_type(),
            'acratranslator_client_id_from_connection_enable': 'true',
            'tls_ocsp_from_cert': 'ignore',
            'tls_crl_from_cert': 'ignore',
        }

        incorrect_client_id = TLS_CERT_CLIENT_ID_2
        with ProcessContextManager(self.fork_translator(translator_kwargs)):
            self.cached_dir.cleanup()
            response = self.http_encrypt_request(translator_port, incorrect_client_id, None, data)
            # we cant encrypt data because AcraServer doest have access to encryption key with disabled keystore caching
            self.assertEqual(response, b"Can't encrypt data")
            with self.assertRaises(ValueError):
                deserialize_and_decrypt_acrastruct(response, client_id_private_key, client_id)


class TestTranslatorEnableCachedOnStartup(AcraTranslatorMixin, BaseTestCase):
    def checkSkip(self):
        super().checkSkip()
        if KEYSTORE_VERSION == 'v2':
            self.skipTest("test only for keystore Version v1")

    def setUp(self):
        self.cached_dir = tempfile.TemporaryDirectory()
        # fill temp dir with all keys
        copy_tree(KEYS_FOLDER.name, self.cached_dir.name)
        super().setUp()

    def fork_translator(self, translator_kwargs, popen_kwargs=None):
        args = {
            'keystore_cache_on_start_enable': 'true',
            'keys_dir': self.cached_dir.name
        }
        translator_kwargs.update(args)
        return super().fork_translator(translator_kwargs, popen_kwargs)

    def testApiEncryptionEnabledCacheWithoutKeysDir(self):
        translator_port = 3456

        client_id = extract_client_id_from_cert(tls_cert=TEST_TLS_CLIENT_CERT, extractor=self.get_identifier_extractor_type())
        self.assertEqual(create_client_keypair_from_certificate(tls_cert=TEST_TLS_CLIENT_CERT,
                                                                    extractor=self.get_identifier_extractor_type(), keys_dir=self.cached_dir.name), 0)
        data = get_pregenerated_random_data().encode('ascii')
        client_id_private_key = read_storage_private_key(self.cached_dir.name, client_id)
        connection_string = 'tcp://127.0.0.1:{}'.format(translator_port)
        translator_kwargs = {
                'incoming_connection_http_string': connection_string,
                'tls_key': abs_path(TEST_TLS_SERVER_KEY),
                'tls_cert': abs_path(TEST_TLS_SERVER_CERT),
                'tls_ca': TEST_TLS_CA,
                'keys_dir': self.cached_dir.name,
                'tls_identifier_extractor_type': self.get_identifier_extractor_type(),
                'acratranslator_client_id_from_connection_enable': 'true',
                'tls_ocsp_from_cert': 'ignore',
                'tls_crl_from_cert': 'ignore',
            }

        incorrect_client_id = TLS_CERT_CLIENT_ID_2
        with ProcessContextManager(self.fork_translator(translator_kwargs)):
            self.cached_dir.cleanup()
            response = self.http_encrypt_request(translator_port, incorrect_client_id, None, data)
            decrypted = deserialize_and_decrypt_acrastruct(response, client_id_private_key, client_id)
            self.assertEqual(data, decrypted)


class TestAcraTranslatorWithVaultMasterKeyLoaderByDistinguishedName(HashiCorpVaultMasterKeyLoaderMixin,
                                                 TLSAuthenticationByDistinguishedNameMixin, AcraTranslatorTest):
    pass


class TestAcraTranslatorWithVaultMasterKeyLoaderBySerialNumber(HashiCorpVaultMasterKeyLoaderMixin,
                                                                    TLSAuthenticationBySerialNumberMixin, AcraTranslatorTest):
    pass


class TestAcraTranslatorClientIDFromTLSByDistinguishedName(TLSAuthenticationByDistinguishedNameMixin, AcraTranslatorTest):
    pass


class TestAcraTranslatorClientIDFromTLSByDistinguishedNameVaultMasterKeyLoader(HashiCorpVaultMasterKeyLoaderMixin, TestAcraTranslatorClientIDFromTLSByDistinguishedName):
    pass


class TestKeyRotationWithVaultMasterKeyLoader(HashiCorpVaultMasterKeyLoaderMixin, TestKeyRotation):
    pass


class TestAcraTranslatorClientIDFromTLSBySerialNumber(TLSAuthenticationBySerialNumberMixin, TestAcraTranslatorClientIDFromTLSByDistinguishedName):
    pass


class TestAcraTranslatorClientIDFromTLSBySerialNumberVaultMasterKeyLoader(HashiCorpVaultMasterKeyLoaderMixin, TLSAuthenticationBySerialNumberMixin, TestAcraTranslatorClientIDFromTLSByDistinguishedName):
    pass


class TestAcraRotateWithZone(BaseTestCase):
    ZONE = True

    def fork_acra(self, popen_kwargs: dict=None, **acra_kwargs: dict):
        acra_kwargs['keystore_cache_size'] = -1  # no cache
        return super(TestAcraRotateWithZone, self).fork_acra(
            popen_kwargs, **acra_kwargs)

    def read_public_key(self, key_id, keys_folder):
        return read_zone_public_key(key_id, keys_folder)

    def isSamePublicKeys(self, keys_folder, keys_data):
        """check is equal zone public key on filesystem and from zone_data"""
        for key_id, public_key in keys_data.items():
            current_public = self.read_public_key(key_id, keys_folder)
            if b64decode(public_key) != current_public:
                return False
        return True

    def testFileRotation(self):
        """
        generate some zones, create AcraStructs with them and save to files
        call acra-rotate and check that public keys of zones different,
        AcraStructs different and decrypted AcraStructs (raw data) the same"""

        TestData = collections.namedtuple("TestData", ["acrastruct", "data"])
        zone_map = collections.defaultdict(list)
        # how much generate acrastructs per zone
        zone_file_count = 3
        # count of different zones
        zone_id_count = 3
        filename_template = '{dir}/{id}_{num}.acrastruct'

        zones_before_rotate = {}

        # generated acrastructs to compare with rotated
        acrastructs = {}
        with tempfile.TemporaryDirectory() as keys_folder, \
                tempfile.TemporaryDirectory() as data_folder:
            # generate zones in separate folder
            # create acrastructs with this zones
            for i in range(zone_id_count):
                zone_data = json.loads(
                    subprocess.check_output(
                        [os.path.join(BINARY_OUTPUT_FOLDER, 'acra-addzone'),
                         '--keys_output_dir={}'.format(keys_folder)],
                        cwd=os.getcwd(),
                        timeout=PROCESS_CALL_TIMEOUT).decode('utf-8'))
                public_key = b64decode(zone_data[ZONE_PUBLIC_KEY])
                zone_id = zone_data[ZONE_ID]
                zones_before_rotate[zone_id] = zone_data[ZONE_PUBLIC_KEY]
                for i in range(zone_file_count):
                    data = get_pregenerated_random_data().encode('ascii')
                    acrastruct = create_acrastruct(
                        data, public_key, zone_id.encode("ascii"))
                    filename = filename_template.format(
                        dir=data_folder, id=zone_id, num=i)
                    acrastructs[filename] = TestData(
                        acrastruct=acrastruct, data=data)
                    with open(filename, 'wb') as f:
                        f.write(acrastruct)
                    zone_map[zone_id].append(filename)

            # keys of json objects that will be in output
            PUBLIC_KEY = 'new_public_key'
            FILES = 'file_paths'
            # True must be first because code below depends on it
            for dryRun in (True, False):
                with contextlib.closing(tempfile.NamedTemporaryFile(
                        'w', delete=False)) as zone_map_file:
                    json.dump(zone_map, zone_map_file)
                    zone_map_file.close()
                    result = subprocess.check_output(
                        [os.path.join(BINARY_OUTPUT_FOLDER, 'acra-rotate'), '--keys_dir={}'.format(keys_folder),
                         '--file_map_config={}'.format(zone_map_file.name),
                         '--dry-run={}'.format(1 if dryRun else 0)])
                    if not isinstance(result, str):
                        result = result.decode('utf-8')
                    result = json.loads(result)
                    if dryRun:
                        # keys on filesystem should not changed
                        self.assertTrue(
                            self.isSamePublicKeys(
                                keys_folder, zones_before_rotate))
                    else:
                        # keys on filesystem must be changed
                        self.assertFalse(
                            self.isSamePublicKeys(
                                keys_folder, zones_before_rotate))
                    for zone_id in result:
                        self.assertIn(zone_id, zones_before_rotate)
                        # new public key in output must be different from
                        # previous
                        self.assertNotEqual(
                            result[zone_id][PUBLIC_KEY],
                            zones_before_rotate[zone_id])
                        # check that all files was processed and are in result
                        self.assertEqual(
                            zone_map[zone_id],  # already sorted by loop index
                            sorted(result[zone_id][FILES]))
                        # compare rotated acrastructs
                        for path in result[zone_id][FILES]:
                            with open(path, 'rb') as acrastruct_file:
                                rotated_acrastruct = acrastruct_file.read()
                            zone_private = read_zone_private_key(keys_folder, zone_id)
                            if dryRun:
                                decrypted_rotated = decrypt_acrastruct(
                                    rotated_acrastruct, zone_private,
                                    zone_id=zone_id.encode('ascii'))
                                self.assertEqual(
                                    rotated_acrastruct,
                                    acrastructs[path].acrastruct)
                            else:
                                decrypted_rotated = deserialize_and_decrypt_acrastruct(
                                    rotated_acrastruct, zone_private,
                                    zone_id=zone_id.encode('ascii'))
                                self.assertNotEqual(
                                    rotated_acrastruct,
                                    acrastructs[path].acrastruct)
                            # data should be unchanged
                            self.assertEqual(
                                decrypted_rotated, acrastructs[path].data)

    def testDatabaseRotation(self):
        # TODO(ilammy, 2020-03-13): test with rotated zone keys
        # That is, as soon as it is possible to rotate them (T1581)

        def load_zones_from_folder(keys_folder, zone_ids):
            """load zone public keys from filesystem"""
            output = {}
            for id in zone_ids:
                output[id] = b64encode(self.read_public_key(id, keys_folder))
            return output

        rotate_test_table = sa.Table(
            'rotate_zone_test',
            metadata,
            sa.Column('id', sa.Integer, primary_key=True),
            sa.Column('zone_id', sa.LargeBinary(length=COLUMN_DATA_SIZE)),
            sa.Column('data', sa.LargeBinary(length=COLUMN_DATA_SIZE)),
            sa.Column('raw_data', sa.Text),
        )
        metadata.create_all(self.engine_raw)
        self.engine_raw.execute(sa.delete(rotate_test_table))
        zones = []
        zone_count = 5
        data_per_zone_count = 2
        for i in range(zone_count):
            zones.append(
                json.loads(subprocess.check_output(
                    [os.path.join(BINARY_OUTPUT_FOLDER, 'acra-addzone'),
                     '--keys_output_dir={}'.format(KEYS_FOLDER.name)],
                    cwd=os.getcwd(),
                    timeout=PROCESS_CALL_TIMEOUT).decode('utf-8')))
        zone_ids = [data[ZONE_ID] for data in zones]
        data_before_rotate = {}
        for zone in zones:
            for _ in range(data_per_zone_count):
                data = get_pregenerated_random_data()
                zone_public = b64decode(zone[ZONE_PUBLIC_KEY].encode('ascii'))
                acra_struct = create_acrastruct(
                    data.encode('ascii'), zone_public,
                    context=zone[ZONE_ID].encode('ascii'))
                row_id = get_random_id()
                data_before_rotate[row_id] = acra_struct
                self.engine_raw.execute(
                    rotate_test_table.insert(),
                    {'id': row_id, 'data': acra_struct, 'raw_data': data,
                     'zone_id': zone[ZONE_ID].encode('ascii')})

        if TEST_MYSQL:
            # test:test@tcp(127.0.0.1:3306)/test
            connection_string = "{user}:{password}@tcp({host}:{port})/{db_name}".format(
                user=DB_USER, password=DB_USER_PASSWORD, host=DB_HOST,
                port=DB_PORT, db_name=DB_NAME)
            mode_arg = '--mysql_enable'
        elif TEST_POSTGRESQL:
            if TEST_WITH_TLS:
                sslmode = "require"
            else:
                sslmode = "disable"

            connection_string = "postgres://{user}:{password}@{db_host}:{db_port}/{db_name}?sslmode={sslmode}".format(
                sslmode=sslmode, user=DB_USER, password=DB_USER_PASSWORD,
                db_host=DB_HOST, db_port=DB_PORT, db_name=DB_NAME)
            mode_arg = '--postgresql_enable'
        else:
            self.fail("unsupported settings of tested db")

        for dry_run in (True, False):
            if TEST_MYSQL:
                sql_update = "update {} set data=? where id=?;".format(rotate_test_table.name)
                sql_select = 'select id, zone_id, data from {} order by id;'.format(rotate_test_table.name)
            elif TEST_POSTGRESQL:
                sql_update = "update {} set data=$1 where id=$2;".format(rotate_test_table.name)
                sql_select = 'select id, zone_id::bytea, data from {} order by id;'.format(rotate_test_table.name)
            else:
                self.fail("unsupported settings of tested db")

            default_args = [
                os.path.join(BINARY_OUTPUT_FOLDER, 'acra-rotate'),
                '--keys_dir={}'.format(KEYS_FOLDER.name),
                '--db_connection_string={}'.format(connection_string),
                '--dry-run={}'.format(1 if dry_run else 0),
                mode_arg
            ]

            zone_map = load_zones_from_folder(KEYS_FOLDER.name, zone_ids)
            # use extra arg in select and update
            subprocess.check_output(
                default_args + [
                    '--sql_select={}'.format(sql_select),
                    '--sql_update={}'.format(sql_update)
                ]
            )
            if dry_run:
                self.assertTrue(
                    self.isSamePublicKeys(KEYS_FOLDER.name, zone_map))
            else:
                self.assertFalse(
                    self.isSamePublicKeys(KEYS_FOLDER.name, zone_map))

            result = self.engine1.execute(sa.select([rotate_test_table]))
            self.check_decrypted_data(result)
            result = self.engine_raw.execute(sa.select([rotate_test_table]))
            self.check_rotation(result, data_before_rotate, dry_run)

            some_id = list(data_before_rotate.keys())[0]

            # chose any id to operate with specific row
            if TEST_MYSQL:
                sql_update = "update {} set data=? where id={{}};".format(rotate_test_table.name)
                sql_select = 'select zone_id, data from {} where id={};'.format(rotate_test_table.name, some_id)
            elif TEST_POSTGRESQL:
                sql_update = "update {} set data=$1 where id={{}};".format(rotate_test_table.name)
                sql_select = 'select zone_id::bytea, data from {} where id={};'.format(rotate_test_table.name, some_id)
            else:
                self.fail("unsupported settings of tested db")

            sql_update = sql_update.format(some_id)


            zone_map = load_zones_from_folder(KEYS_FOLDER.name, zone_ids)
            # rotate with select without extra arg
            subprocess.check_output(
                default_args + [
                    '--sql_select={}'.format(sql_select),
                    '--sql_update={}'.format(sql_update)
                ]
            )

            if dry_run:
                self.assertTrue(
                    self.isSamePublicKeys(KEYS_FOLDER.name, zone_map))
            else:
                self.assertFalse(
                    self.isSamePublicKeys(KEYS_FOLDER.name, zone_map))

            result = self.engine1.execute(
                sa.select([rotate_test_table],
                          whereclause=rotate_test_table.c.id==some_id))
            self.check_decrypted_data(result)
            # check that after rotation we can read actual data
            result = self.engine_raw.execute(
                sa.select([rotate_test_table],
                          whereclause=rotate_test_table.c.id==some_id))
            self.check_rotation(result, data_before_rotate, dry_run)

    def check_decrypted_data(self, result):
        data = result.fetchall()
        self.assertTrue(data)
        for row in data:
            # check that data was not changed
            self.assertEqual(row['data'], row['raw_data'].encode('utf-8'))

    def check_rotation(self, result, data_before_rotate, dry_run):
        data = result.fetchall()
        self.assertTrue(data)
        for row in data:
            # check that after rotation encrypted data != raw data
            self.assertNotEqual(row['data'], row['raw_data'].encode('utf-8'))
            if dry_run:
                # check that data was not changed
                self.assertEqual(row['data'], data_before_rotate[row['id']])
            else:
                # check that data was changed
                self.assertNotEqual(row['data'], data_before_rotate[row['id']])
                # update with new data to check on next stage
                data_before_rotate[row['id']] = row['data']


@ddt
class TestAcraRotate(TestAcraRotateWithZone):
    ZONE = False

    def read_public_key(self, key_id, keys_folder):
        return read_storage_public_key(key_id, keys_folder)

    def testFileRotation(self):
        """
        create AcraStructs with them and save to files
        call acra-rotate and check that public keys for client_ids different,
        AcraStructs different and decrypted AcraStructs (raw data) the same"""

        TestData = collections.namedtuple("TestData", ["acrastruct", "data"])
        filename_template = '{dir}/{id}_{num}.acrastruct'
        key_before_rotate = {}
        client_id = 'keypair1'
        keys_map = collections.defaultdict(list)
        keys_file_count = 3
        # generated acrastructs to compare with rotated
        acrastructs = {}
        with tempfile.TemporaryDirectory() as keys_folder, \
                tempfile.TemporaryDirectory() as data_folder:
            # generate keys in separate folder

            subprocess.check_output(
                [os.path.join(BINARY_OUTPUT_FOLDER, 'acra-keymaker'),
                 '--client_id={}'.format(client_id),
                 '--keys_output_dir={}'.format(keys_folder),
                 '--keys_public_output_dir={}'.format(keys_folder),
                 '--keystore={}'.format(KEYSTORE_VERSION)],
                cwd=os.getcwd(),
                timeout=PROCESS_CALL_TIMEOUT).decode('utf-8')
            # create acrastructs with this client_id
            key_before_rotate = {client_id: b64encode(self.read_public_key(client_id, keys_folder))}

            for i in range(keys_file_count):
                data = get_pregenerated_random_data().encode('ascii')
                acrastruct = create_acrastruct(data, b64decode(key_before_rotate[client_id]))
                filename = filename_template.format(
                    dir=data_folder, id=client_id, num=i)
                acrastructs[filename] = TestData(acrastruct=acrastruct, data=data)
                with open(filename, 'wb') as f:
                    f.write(acrastruct)
                keys_map[client_id].append(filename)


            # keys of json objects that will be in output
            PUBLIC_KEY = 'new_public_key'
            FILES = 'file_paths'
            # True must be first because code below depends on it
            for dryRun in (True, False):
                with contextlib.closing(tempfile.NamedTemporaryFile(
                        'w', delete=False)) as keys_map_file:
                    json.dump(keys_map, keys_map_file)
                    keys_map_file.close()
                    result = subprocess.check_output(
                        [os.path.join(BINARY_OUTPUT_FOLDER, 'acra-rotate'), '--keys_dir={}'.format(keys_folder),
                         '--file_map_config={}'.format(keys_map_file.name),
                         '--dry-run={}'.format(1 if dryRun else 0),
                         '--zonemode_enable=false'])
                    if not isinstance(result, str):
                        result = result.decode('utf-8')
                    result = json.loads(result)
                    if dryRun:
                        # keys on filesystem should not changed
                        self.assertTrue(
                            self.isSamePublicKeys(
                                keys_folder, key_before_rotate))
                    else:
                        # keys on filesystem must be changed
                        self.assertFalse(
                            self.isSamePublicKeys(
                                keys_folder, key_before_rotate))
                    for key_id in result:
                        self.assertIn(key_id, key_before_rotate)
                        # new public key in output must be different from
                        # previous
                        self.assertNotEqual(
                            result[key_id][PUBLIC_KEY],
                            key_before_rotate[key_id])
                        # check that all files was processed and are in result
                        self.assertEqual(
                            keys_map[key_id],  # already sorted by loop index
                            sorted(result[key_id][FILES]))
                        # compare rotated acrastructs
                        for path in result[key_id][FILES]:
                            with open(path, 'rb') as acrastruct_file:
                                rotated_acrastruct = acrastruct_file.read()
                            client_id_private = read_storage_private_key(keys_folder, key_id)
                            if dryRun:
                                decrypted_rotated = decrypt_acrastruct(
                                    rotated_acrastruct, client_id_private)
                                self.assertEqual(
                                    rotated_acrastruct,
                                    acrastructs[path].acrastruct)
                            else:
                                decrypted_rotated = deserialize_and_decrypt_acrastruct(
                                    rotated_acrastruct, client_id_private)
                                self.assertNotEqual(
                                    rotated_acrastruct,
                                    acrastructs[path].acrastruct)
                            # data should be unchanged
                            self.assertEqual(
                                decrypted_rotated, acrastructs[path].data)

    # Skip inherited non-decorated test
    def testDatabaseRotation(self):
        pass

    @data(False, True)
    def testDatabaseRotation2(self, rotate_storage_keys):
        def load_keys_from_folder(keys_folder, ids):
            """load public keys from filesystem"""
            output = {}
            for id in ids:
                output[id] = b64encode(self.read_public_key(id, keys_folder))
            return output

        rotate_test_table = sa.Table(
            'rotate_client_id_test',
            metadata,
            sa.Column('id', sa.Integer, primary_key=True),
            sa.Column('key_id', sa.LargeBinary(length=COLUMN_DATA_SIZE)),
            sa.Column('data', sa.LargeBinary(length=COLUMN_DATA_SIZE)),
            sa.Column('raw_data', sa.Text),
            keep_existing=True,
        )
        metadata.create_all(self.engine_raw)
        self.engine_raw.execute(sa.delete(rotate_test_table))

        data_before_rotate = {}

        data = get_pregenerated_random_data()
        client_id = TLS_CERT_CLIENT_ID_1
        acra_struct = create_acrastruct_with_client_id(data.encode('ascii'), client_id)
        row_id = get_random_id()
        data_before_rotate[row_id] = acra_struct
        self.engine_raw.execute(
            rotate_test_table.insert(),
            {'id': row_id, 'data': acra_struct, 'raw_data': data,
             'key_id': client_id.encode('ascii')})

        if rotate_storage_keys:
            create_client_keypair(client_id, only_storage=True)

        if TEST_MYSQL:
            # test:test@tcp(127.0.0.1:3306)/test
            connection_string = "{user}:{password}@tcp({host}:{port})/{db_name}".format(
                user=DB_USER, password=DB_USER_PASSWORD, host=DB_HOST,
                port=DB_PORT, db_name=DB_NAME)
            mode_arg = '--mysql_enable'
        elif TEST_POSTGRESQL:
            if TEST_WITH_TLS:
                sslmode = "require"
            else:
                sslmode = "disable"

            connection_string = "postgres://{user}:{password}@{db_host}:{db_port}/{db_name}?sslmode={sslmode}".format(
                sslmode=sslmode, user=DB_USER, password=DB_USER_PASSWORD,
                db_host=DB_HOST, db_port=DB_PORT, db_name=DB_NAME)
            mode_arg = '--postgresql_enable'
        else:
            self.fail("unsupported settings of tested db")

        for dry_run in (True, False):
            if TEST_MYSQL:
                sql_update = "update {} set data=? where id=?;".format(rotate_test_table.name)
                sql_select = "select id, '{}', data from {} order by id;".format(client_id, rotate_test_table.name)
            elif TEST_POSTGRESQL:
                sql_update = "update {} set data=$1 where id=$2;".format(rotate_test_table.name)
                sql_select = "select id, '{}'::bytea, data from {} order by id;".format(client_id, rotate_test_table.name)
            else:
                self.fail("unsupported settings of tested db")

            default_args = [
                os.path.join(BINARY_OUTPUT_FOLDER, 'acra-rotate'),
                '--keys_dir={}'.format(KEYS_FOLDER.name),
                '--db_connection_string={}'.format(connection_string),
                '--dry-run={}'.format(1 if dry_run else 0),
                '--zonemode_enable=false',
                mode_arg
            ]

            keys_map = load_keys_from_folder(KEYS_FOLDER.name, [client_id])
            try:
                # use extra arg in select and update
                subprocess.check_output(
                    default_args + [
                        "--sql_select={}".format(sql_select),
                        '--sql_update={}'.format(sql_update),
                    ]
                )
            except subprocess.CalledProcessError as exc:
                print(exc.output)
                raise
            if dry_run:
                self.assertTrue(
                    self.isSamePublicKeys(KEYS_FOLDER.name, keys_map))
            else:
                self.assertFalse(
                    self.isSamePublicKeys(KEYS_FOLDER.name, keys_map))

            result = self.engine1.execute(sa.select([rotate_test_table]))
            self.check_decrypted_data(result)
            result = self.engine_raw.execute(sa.select([rotate_test_table]))
            self.check_rotation(result, data_before_rotate, dry_run)
            some_id = list(data_before_rotate.keys())[0]

            # chose any id to operate with specific row
            if TEST_MYSQL:
                sql_update = "update {} set data=? where id={{}};".format(rotate_test_table.name)
                sql_select = "select '{}', data from {} where id={};".format(client_id, rotate_test_table.name, some_id)
            elif TEST_POSTGRESQL:
                sql_update = "update {} set data=$1 where id={{}};".format(rotate_test_table.name)
                sql_select = "select '{}'::bytea, data from {} where id={};".format(client_id, rotate_test_table.name, some_id)
            else:
                self.fail("unsupported settings of tested db")
            sql_update = sql_update.format(some_id)

            keys_map = load_keys_from_folder(KEYS_FOLDER.name, [client_id])
            # rotate with select without extra arg
            subprocess.check_output(
                default_args + [
                    "--sql_select={}".format(sql_select),
                    '--sql_update={}'.format(sql_update)
                ]
            )

            if dry_run:
                self.assertTrue(
                    self.isSamePublicKeys(KEYS_FOLDER.name, keys_map))
            else:
                self.assertFalse(
                    self.isSamePublicKeys(KEYS_FOLDER.name, keys_map))

            result = self.engine1.execute(
                sa.select([rotate_test_table],
                          whereclause=rotate_test_table.c.id==some_id))
            self.check_decrypted_data(result)
            # check that after rotation we can read actual data
            result = self.engine_raw.execute(
                sa.select([rotate_test_table],
                          whereclause=rotate_test_table.c.id==some_id))
            self.check_rotation(result, data_before_rotate, dry_run)


class TestPrometheusMetrics(AcraTranslatorMixin, BaseTestCase):
    LOG_METRICS = True
    # some small value but greater than 0 to compare with metrics value of time of processing
    MIN_EXECUTION_TIME = 0.0000001

    def checkMetrics(self, url, labels=None):
        """
        check that output of prometheus exporter contains all labels
        """
        exporter_metrics = [
            'go_memstats',
            'go_threads',
            'go_info',
            'go_goroutines',
            'go_gc_duration_seconds',
            'process_',
            'promhttp_',
        ]
        # check that need_skip
        def skip(need_skip):
            for label in exporter_metrics:
                if need_skip.startswith(label):
                    return True
            return False

        labels = labels if labels else {}

        response = requests.get(url)
        self.assertEqual(response.status_code, http.HTTPStatus.OK)

        # check that all labels were exported
        for label in labels.keys():
            self.assertIn(label, response.text)

        # check that labels have minimal expected value
        for family in text_string_to_metric_families(response.text):
            if skip(family.name):
                continue
            for sample in family.samples:
                try:
                    self.assertGreaterEqual(sample.value, labels[sample.name]['min_value'],
                                            '{} - {}'.format(sample.name, sample.value))
                except KeyError:
                    # python prometheus client append _total for sample names if they have type <counter> and
                    # have not _total suffix
                    if not sample.name.endswith('_total'):
                        raise
                    name = sample.name[:-len('_total')]
                    self.assertGreaterEqual(sample.value, labels[name]['min_value'],
                                            '{} - {}'.format(name, sample.value))

    def testAcraServer(self):
        # run some queries to set some values for counters
        HexFormatTest.testClientIDRead(self)
        labels = {
            # TEST_TLS_CLIENT_CERT + TEST_TLS_CLIENT_2_CERT
            'acraserver_connections_total': {'min_value': 2},

            'acraserver_connections_processing_seconds_bucket': {'min_value': 0},
            'acraserver_connections_processing_seconds_sum': {'min_value': TestPrometheusMetrics.MIN_EXECUTION_TIME},
            'acraserver_connections_processing_seconds_count': {'min_value': 1},

            'acraserver_response_processing_seconds_sum': {'min_value': TestPrometheusMetrics.MIN_EXECUTION_TIME},
            'acraserver_response_processing_seconds_bucket': {'min_value': 0},
            'acraserver_response_processing_seconds_count': {'min_value': 1},

            'acraserver_request_processing_seconds_sum': {'min_value': TestPrometheusMetrics.MIN_EXECUTION_TIME},
            'acraserver_request_processing_seconds_count': {'min_value': 1},
            'acraserver_request_processing_seconds_bucket': {'min_value': 0},

            'acra_acrastruct_decryptions_total': {'min_value': 1},

            'acraserver_version_major': {'min_value': 0},
            'acraserver_version_minor': {'min_value': 0},
            'acraserver_version_patch': {'min_value': 0},

            'acraserver_build_info': {'min_value': 1},
        }
        self.checkMetrics('http://localhost:{}/metrics'.format(
            self.ACRASERVER_PROMETHEUS_PORT), labels)


    def testAcraTranslator(self):
        labels = {
            'acratranslator_connections_total': {'min_value': 1},

            # sometimes request processing so fast that it not rounded to 1 and we have flappy tests
            # so check only that output contains such metrics
            'acratranslator_connections_processing_seconds_bucket': {'min_value': 0},
            'acratranslator_connections_processing_seconds_sum': {'min_value': 0},
            'acratranslator_connections_processing_seconds_count': {'min_value': 0},

            'acratranslator_request_processing_seconds_bucket': {'min_value': 0},
            'acratranslator_request_processing_seconds_sum': {'min_value': TestPrometheusMetrics.MIN_EXECUTION_TIME},
            'acratranslator_request_processing_seconds_count': {'min_value': 1},

            'acratranslator_version_major': {'min_value': 0},
            'acratranslator_version_minor': {'min_value': 0},
            'acratranslator_version_patch': {'min_value': 0},

            'acra_acrastruct_decryptions_total': {'min_value': 1},

            'acratranslator_build_info': {'min_value': 1},
        }
        translator_port = 3456
        metrics_port = translator_port+1
        data = get_pregenerated_random_data().encode('ascii')
        client_id = TLS_CERT_CLIENT_ID_1
        encryption_key = read_storage_public_key(
            client_id, keys_dir=KEYS_FOLDER.name)
        acrastruct = create_acrastruct(data, encryption_key)

        prometheus_metrics_address = 'tcp://localhost:{}'.format(metrics_port)
        connection_string = 'tcp://127.0.0.1:{}'.format(translator_port)
        base_translator_kwargs = {
            'incoming_connection_http_string': connection_string,
            'incoming_connection_prometheus_metrics_string': prometheus_metrics_address,
            'tls_key': abs_path(TEST_TLS_SERVER_KEY),
            'tls_cert': abs_path(TEST_TLS_SERVER_CERT),
            'tls_ca': TEST_TLS_CA,
            'tls_identifier_extractor_type': TLS_CLIENT_ID_SOURCE_DN,
            'acratranslator_client_id_from_connection_enable': 'true',
            'tls_ocsp_from_cert': 'ignore',
            'tls_crl_from_cert': 'ignore',
        }
        metrics_url = 'http://localhost:{}/metrics'.format(metrics_port)
        api_url = 'https://localhost:{}/v1/decrypt'.format(translator_port)
        with ProcessContextManager(self.fork_translator(base_translator_kwargs)):
                # test with correct acrastruct
                cert = (TEST_TLS_CLIENT_CERT, TEST_TLS_CLIENT_KEY)
                response = requests.post(api_url, data=acrastruct, cert=cert, verify=TEST_TLS_CA,
                                         timeout=REQUEST_TIMEOUT)
                self.assertEqual(response.status_code, http.HTTPStatus.OK)
                self.checkMetrics(metrics_url, labels)

        grpc_translator_kwargs = {
            'incoming_connection_grpc_string': connection_string,
            'incoming_connection_http_string': '',
            'incoming_connection_prometheus_metrics_string': prometheus_metrics_address,
        }
        base_translator_kwargs.update(grpc_translator_kwargs)
        with ProcessContextManager(self.fork_translator(base_translator_kwargs)):
                AcraTranslatorTest.grpc_decrypt_request(
                    self, translator_port, client_id, None, acrastruct)
                self.checkMetrics(metrics_url, labels)


class BaseTransparentEncryption(BaseTestCase):
    encryptor_table = sa.Table(
        'test_transparent_encryption', metadata,
        sa.Column('id', sa.Integer, primary_key=True),
        sa.Column('specified_client_id',
                  sa.LargeBinary(length=COLUMN_DATA_SIZE)),
                  sa.Column('default_client_id',
                  sa.LargeBinary(length=COLUMN_DATA_SIZE)),
        sa.Column('number', sa.Integer),
        sa.Column('zone_id', sa.LargeBinary(length=COLUMN_DATA_SIZE)),
        sa.Column('raw_data', sa.LargeBinary(length=COLUMN_DATA_SIZE)),
        sa.Column('nullable', sa.Text, nullable=True),
        sa.Column('empty', sa.LargeBinary(length=COLUMN_DATA_SIZE), nullable=False, default=b''),
        )
    ENCRYPTOR_CONFIG = get_encryptor_config('tests/encryptor_config.yaml')

    def setUp(self):
        self.prepare_encryptor_config(client_id=TLS_CERT_CLIENT_ID_1)
        super(BaseTransparentEncryption, self).setUp()

    def prepare_encryptor_config(self, client_id=None):
        prepare_encryptor_config(zone_id=zones[0][ZONE_ID], config_path=self.ENCRYPTOR_CONFIG, client_id=client_id)

    def tearDown(self):
        self.engine_raw.execute(self.encryptor_table.delete())
        super(BaseTransparentEncryption, self).tearDown()
        try:
            os.remove(get_test_encryptor_config(self.ENCRYPTOR_CONFIG))
        except FileNotFoundError:
            pass

    def fork_acra(self, popen_kwargs: dict=None, **acra_kwargs: dict):
        acra_kwargs['encryptor_config_file'] = get_test_encryptor_config(
            self.ENCRYPTOR_CONFIG)
        return super(BaseTransparentEncryption, self).fork_acra(
            popen_kwargs, **acra_kwargs)


class TestTransparentEncryption(BaseTransparentEncryption):

    def get_context_data(self):
        context = {
            'id': get_random_id(),
            'default_client_id': get_pregenerated_random_data().encode('ascii'),
            'number': get_random_id(),
            'zone_id': get_pregenerated_random_data().encode('ascii'),
            'specified_client_id': get_pregenerated_random_data().encode('ascii'),
            'raw_data': get_pregenerated_random_data().encode('ascii'),
            'zone': zones[0],
            'empty': b'',
        }
        return context

    def checkDefaultIdEncryption(self, id, default_client_id,
                                 specified_client_id, number, zone_id, zone, raw_data,
                                 *args, **kwargs):
        result = self.engine2.execute(
            sa.select([self.encryptor_table])
            .where(self.encryptor_table.c.id == id))
        row = result.fetchone()
        self.assertIsNotNone(row)

        # should be decrypted
        self.assertEqual(row['default_client_id'], default_client_id)
        # should be as is
        self.assertEqual(row['number'], number)
        self.assertEqual(row['raw_data'], raw_data)
        # other data should be encrypted
        self.assertNotEqual(row['specified_client_id'], specified_client_id)
        self.assertNotEqual(row['zone_id'], zone_id)
        self.assertEqual(row['empty'], b'')

    def checkSpecifiedIdEncryption(
            self, id, default_client_id, specified_client_id, zone_id,
            zone, raw_data, *args, **kwargs):
        # fetch using another client_id that will authenticated as TEST_TLS_CLIENT_2_CERT
        result = self.engine1.execute(
            sa.select([self.encryptor_table])
            .where(self.encryptor_table.c.id == id))
        row = result.fetchone()
        self.assertIsNotNone(row)

        # should be decrypted
        self.assertEqual(row['specified_client_id'], specified_client_id)
        # should be as is
        self.assertEqual(row['raw_data'], raw_data)
        # other data should be encrypted
        self.assertNotEqual(row['default_client_id'], default_client_id)
        self.assertNotEqual(row['zone_id'], zone_id)
        self.assertEqual(row['empty'], b'')

    def insertRow(self, data):
        # send through acra-server that authenticates as client_id=keypair2
        self.engine2.execute(self.encryptor_table.insert(), data)

    def check_all_decryptions(self, **context):
        self.checkDefaultIdEncryption(**context)
        self.checkSpecifiedIdEncryption(**context)

    def testEncryptedInsert(self):
        context = self.get_context_data()
        self.insertRow(context)
        self.check_all_decryptions(**context)

        encrypted_data = self.fetch_raw_data(context)

        # update with acrastructs and AcraServer should not
        # re-encrypt
        data_fields = ['default_client_id', 'specified_client_id', 'zone_id',
                       'raw_data', 'empty']
        data = {k: encrypted_data[k] for k in data_fields}
        data['id'] = context['id']
        self.update_data(data)

        data = self.fetch_raw_data(context)
        for field in data_fields:
            # check that acrastructs the same
            self.assertEqual(data[field], encrypted_data[field])

        # generate new data
        new_context = self.get_context_data()
        # use same id and integer
        new_context['id'] = context['id']
        new_context['number'] = context['number']
        # update with not encrypted raw data
        self.update_data(new_context)

        # check that data re-encrypted
        new_data = self.fetch_raw_data(new_context)

        for field in ['default_client_id', 'specified_client_id', 'zone_id']:
            # not equal with previously encrypted
            self.assertNotEqual(new_data[field], encrypted_data[field])
            # not equal with raw data
            self.assertNotEqual(new_data[field], new_context[field])

        # check that can decrypt after re-encryption
        self.check_all_decryptions(**new_context)

    def update_data(self, context):
        self.engine2.execute(
            sa.update(self.encryptor_table)
            .where(self.encryptor_table.c.id == context['id'])
            .values(default_client_id=context['default_client_id'],
                    specified_client_id=context['specified_client_id'],
                    zone_id=context['zone_id'],
                    raw_data=context['raw_data'])
        )

    def fetch_raw_data(self, context):
        result = self.engine_raw.execute(
            sa.select([self.encryptor_table.c.default_client_id,
                       self.encryptor_table.c.specified_client_id,
                       sa.cast(context['zone'][ZONE_ID].encode('ascii'), BYTEA),
                       self.encryptor_table.c.number,
                       self.encryptor_table.c.zone_id,
                       self.encryptor_table.c.raw_data,
                       self.encryptor_table.c.nullable,
                       self.encryptor_table.c.empty])
            .where(self.encryptor_table.c.id == context['id']))
        data = result.fetchone()
        return data


class TransparentEncryptionNoKeyMixin(AcraCatchLogsMixin):
    def setUp(self):
        self.checkSkip()
        try:
            self.init_key_stores()
            super().setUp()
        except:
            self.tearDown()
            raise

    def prepare_encryptor_config(self, client_id=None):
        return super().prepare_encryptor_config(client_id=self.client_id)

    def tearDown(self):
        if hasattr(self, 'acra'):
            stop_process(self.acra)
        send_signal_by_process_name('acra-server', signal.SIGKILL)
        self.server_keystore.cleanup()
        super().tearDown()

    def init_key_stores(self):
        self.client_id = 'test_client_ID'
        self.server_keystore = tempfile.TemporaryDirectory()
        self.server_keys_dir = os.path.join(self.server_keystore.name, '.acrakeys')

        create_client_keypair(name=self.client_id, keys_dir=self.server_keys_dir, only_storage=True)

        zones.append(json.loads(subprocess.check_output(
            [os.path.join(BINARY_OUTPUT_FOLDER, 'acra-addzone'), '--keys_output_dir={}'.format(self.server_keys_dir)],
            cwd=os.getcwd(), timeout=PROCESS_CALL_TIMEOUT).decode('utf-8')))


    def fork_acra(self, popen_kwargs: dict=None, **acra_kwargs: dict):
        args = {'keys_dir': self.server_keys_dir, 'client_id': self.client_id}
        acra_kwargs.update(args)
        return super().fork_acra(popen_kwargs, **acra_kwargs)

    def testEncryptedInsert(self):
        destroy_server_storage_key(client_id=self.client_id, keys_dir=self.server_keys_dir, keystore_version=KEYSTORE_VERSION)
        try:
            super().testEncryptedInsert()

        except:
            log = self.read_log(self.acra)
            if KEYSTORE_VERSION == 'v1':
                no_key_error_msg = 'open {}/.acrakeys/{}_storage_sym: no such file or directory'.format(self.server_keystore.name, self.client_id)
            else:
                no_key_error_msg = 'key path does not exist'
            self.assertIn(no_key_error_msg, log)
            pass


class TestTransparentEncryptionWithNoEncryptionKey(TransparentEncryptionNoKeyMixin, TestTransparentEncryption):
    pass


class TestTransparentEncryptionWithZone(TestTransparentEncryption):
    ZONE = True

    def testSearch(self):
        self.skipTest("searching with encryption with zones not supported yet")

    def testSearchWithEncryptedData(self):
        self.skipTest("searching with encryption with zones not supported yet")

    def checkZoneIdEncryption(self, zone, id, default_client_id,
                              specified_client_id, number, zone_id, raw_data,
                              *args, **kwargs):
        result = self.engine1.execute(
            sa.select([self.encryptor_table.c.default_client_id,
                       self.encryptor_table.c.specified_client_id,
                       sa.cast(zone[ZONE_ID].encode('ascii'), BYTEA),
                       self.encryptor_table.c.number,
                       self.encryptor_table.c.zone_id,
                       self.encryptor_table.c.raw_data,
                       self.encryptor_table.c.nullable,
                       self.encryptor_table.c.empty])
            .where(self.encryptor_table.c.id == id))
        row = result.fetchone()
        self.assertIsNotNone(row)

        # should be decrypted
        self.assertEqual(row['zone_id'], zone_id)
        # should be as is
        self.assertEqual(row['number'], number)
        self.assertEqual(row['raw_data'], raw_data)
        # other data should be encrypted
        self.assertNotEqual(row['default_client_id'], default_client_id)
        self.assertNotEqual(row['specified_client_id'], specified_client_id)
        self.assertEqual(row['empty'], b'')

    def check_all_decryptions(self, **context):
        self.checkZoneIdEncryption(**context)


class TestTransparentEncryptionWithZoneWithNoEncryptionKey(TransparentEncryptionNoKeyMixin, TestTransparentEncryptionWithZone):
    pass


class TestPostgresqlBinaryPreparedTransparentEncryption(BaseBinaryPostgreSQLTestCase, TestTransparentEncryption):
    """Testing transparent encryption of prepared statements in PostgreSQL (binary format)."""
    FORMAT = AsyncpgExecutor.BinaryFormat

    def filterContext(self, context):
        # Context contains some extra fields which do not correspond
        # to table columns. Remove them for prepared queries.
        return {column: value for column, value in context.items()
                if column in self.encryptor_table.columns}

    def insertRow(self, context):
        context = self.filterContext(context)
        query, parameters = self.compileQuery(
            self.encryptor_table.insert(context),
            context,
        )
        self.executor2.execute_prepared_statement(query, parameters)

    def update_data(self, context):
        context = self.filterContext(context)
        # Exclude the "id" column which is a key.
        dataColumns = {column: value for column, value in context.items()
                       if column != 'id'}
        query, parameters = self.compileQuery(
            self.encryptor_table.update().
                where(self.encryptor_table.c.id == sa.bindparam('id')).
                values(dataColumns),
            context,
        )
        self.executor2.execute_prepared_statement(query, parameters)


class TestPostgresqlTextPreparedTransparentEncryption(TestPostgresqlBinaryPreparedTransparentEncryption):
    """Testing transparent encryption of prepared statements in PostgreSQL (text format)."""
    FORMAT = AsyncpgExecutor.TextFormat


class TestSetupCustomApiPort(BaseTestCase):
    def setUp(self):
        pass

    def tearDown(self):
        pass

    def get_acraserver_api_connection_string(self, port=None):
        # use tcp instead unix socket which set as default in tests
        return 'tcp://localhost:{}'.format(port)

    def testCustomPort(self):
        custom_port = 7373
        acra = self.fork_acra(
            None, incoming_connection_api_port=custom_port)
        try:
            wait_connection(custom_port)
        finally:
            stop_process(acra)

    def check_all_decryptions(self, **context):
        self.checkZoneIdEncryption(**context)


class TestEmptyValues(BaseTestCase):
    temp_table = sa.Table('test_empty_values', metadata,
                          sa.Column('id', sa.Integer, primary_key=True),
                          sa.Column('binary', sa.LargeBinary(length=10), nullable=True),
                          sa.Column('text', sa.Text, nullable=True),
                          )

    def testEmptyValues(self):
        null_value_id = get_random_id()

        empty_value_id = get_random_id()
        # insert with NULL value
        self.engine1.execute(
            self.temp_table.insert(),
            {'id': null_value_id, 'text': None, 'binary': None})

        # insert with empty value
        self.engine1.execute(
            self.temp_table.insert(),
            {'id': empty_value_id, 'text': '', 'binary': b''})

        # check null values
        result = self.engine1.execute(sa.select([self.temp_table]).where(self.temp_table.c.id == null_value_id))
        row = result.fetchone()
        self.assertIsNone(row['text'])
        self.assertIsNone(row['binary'])

        # check empty values
        result = self.engine1.execute(sa.select([self.temp_table]).where(self.temp_table.c.id == empty_value_id))
        row = result.fetchone()
        self.assertEqual(row['text'], '')
        self.assertEqual(row['binary'], b'')


class TestEncryptionWithIntFields(BaseTestCase):
    temp_table = sa.Table('test_integer_data_fields', metadata,
                          sa.Column('id', sa.Integer, primary_key=True),
                          sa.Column('data', sa.LargeBinary(length=10), nullable=True),
                          sa.Column('number', sa.Integer),
                          sa.Column('binary', sa.LargeBinary(length=10), nullable=True),
                          )

    def testEncryptWithIntFields(self):
        value_id = get_random_id()
        data = b'42 is the answer'
        number = 8800
        binary = b'some\x00binary\x01data'

        data_encrypted = create_acrastruct(
            data,
            read_storage_public_key(TLS_CERT_CLIENT_ID_1, KEYS_FOLDER.name)
        )

        # insert some data
        self.engine1.execute(
            self.temp_table.insert(),
            {'id': value_id, 'data': data_encrypted, 'number': number, 'binary': binary})

        # check values (select all)
        result = self.engine1.execute(sa.select([self.temp_table]).where(self.temp_table.c.id == value_id))
        row = result.fetchone()
        self.assertEqual(row['id'], value_id)
        self.assertEqual(row['data'], data)
        self.assertEqual(row['number'], number)
        self.assertEqual(row['binary'], binary)

        # check values (select numbers only)
        result = self.engine1.execute(
            sa
                .select([self.temp_table.columns.id, self.temp_table.columns.number])
                .where(self.temp_table.c.id == value_id)
        )
        row = result.fetchone()
        self.assertEqual(row['id'], value_id)
        self.assertEqual(row['number'], number)

        # check values (select encrypted only)
        result = self.engine1.execute(
            sa
                .select([self.temp_table.columns.data])
                .where(self.temp_table.c.id == value_id)
        )
        row = result.fetchone()
        self.assertEqual(row['data'], data)

        # check values (select everything except encrypted)
        result = self.engine1.execute(
            sa
                .select([self.temp_table.columns.id, self.temp_table.columns.number, self.temp_table.columns.binary])
                .where(self.temp_table.c.id == value_id)
        )
        row = result.fetchone()
        self.assertEqual(row['id'], value_id)
        self.assertEqual(row['number'], number)
        self.assertEqual(row['binary'], binary)


class TestOutdatedServiceConfigs(BaseTestCase, FailedRunProcessMixin):
    def setUp(self):
        return

    def tearDown(self):
        return

    def remove_version_from_config(self, path):
        config = load_yaml_config(path)
        del config['version']
        dump_yaml_config(config, path)

    def replace_version_in_config(self, version, path):
        config = load_yaml_config(path)
        config['version'] = version
        dump_yaml_config(config, path)

    def testStartupWithoutVersionInConfig(self):
        files = os.listdir('cmd/')
        services = [i for i in files if os.path.isdir(os.path.join('cmd', i))]
        self.assertTrue(services)

        with tempfile.TemporaryDirectory() as tmp_dir:
            # generate configs for tests
            subprocess.check_output(['configs/regenerate.sh', tmp_dir], env={'BINARY_FOLDER': BINARY_OUTPUT_FOLDER})

            for service in services:
                self.remove_version_from_config(os.path.join(tmp_dir, service + '.yaml'))

            default_args = {
                'acra-server': ['-db_host=127.0.0.1'],
                'acra-keys': [],
            }
            for service in services:
                config_param = '-config_file={}'.format(os.path.join(tmp_dir, '{}.yaml'.format(service)))
                args = [os.path.join(BINARY_OUTPUT_FOLDER, service), config_param] + default_args.get(service, [])
                stderr = self.getOutputFromProcess(args)
                self.assertIn('error="config hasn\'t version key"', stderr)

    def testStartupWithOutdatedConfigVersion(self):
        files = os.listdir('cmd/')
        services = [i for i in files if os.path.isdir(os.path.join('cmd', i))]
        self.assertTrue(services)

        with tempfile.TemporaryDirectory() as tmp_dir:
            # generate configs for tests
            subprocess.check_output(['configs/regenerate.sh', tmp_dir], env={'BINARY_FOLDER': BINARY_OUTPUT_FOLDER})

            for service in services:
                self.replace_version_in_config('0.0.0', os.path.join(tmp_dir, service + '.yaml'))

            default_args = {
                'acra-server': ['-db_host=127.0.0.1'],
                'acra-keys': [],
            }
            for service in services:
                config_param = '-config_file={}'.format(os.path.join(tmp_dir, '{}.yaml'.format(service)))
                args = [os.path.join(BINARY_OUTPUT_FOLDER, service), config_param] + default_args.get(service, [])
                stderr = self.getOutputFromProcess(args)
                self.assertRegexpMatches(stderr, r'code=508 error="config version \\"0.0.0\\" is not supported, expects \\"[\d.]+\\" version')

    def testStartupWithDifferentConfigsPatchVersion(self):
        files = os.listdir('cmd/')
        services = [i for i in files if os.path.isdir(os.path.join('cmd/', i))]
        self.assertTrue(services)

        with tempfile.TemporaryDirectory() as tmp_dir:
            # generate configs for tests
            subprocess.check_output(['configs/regenerate.sh', tmp_dir], env={'BINARY_FOLDER': BINARY_OUTPUT_FOLDER})

            for service in services:
                config_path = os.path.join(tmp_dir, service + '.yaml')
                config = load_yaml_config(config_path)
                version = semver.parse(config['version'])
                version['patch'] = 100500
                config['version'] = semver.format_version(**version)
                dump_yaml_config(config, config_path)

            default_args = {
                'acra-addzone': ['-keys_output_dir={}'.format(KEYS_FOLDER.name)],
                'acra-keymaker': ['-keys_output_dir={}'.format(tmp_dir),
                                  '-keys_public_output_dir={}'.format(tmp_dir),
                                  '--keystore={}'.format(KEYSTORE_VERSION)],
                'acra-keys': [],
                'acra-poisonrecordmaker': ['-keys_dir={}'.format(tmp_dir)],
                'acra-rollback': {'args': ['-keys_dir={}'.format(tmp_dir)],
                                  'status': 1},
                'acra-rotate': {'args': ['-keys_dir={}'.format(tmp_dir)],
                                'status': 0},
                'acra-translator': {'connection': 'connection_string',
                                   'args': ['-keys_dir={}'.format(KEYS_FOLDER.name),
                                            # empty id to raise error
                                            '--securesession_id=""'],
                                   'status': 1},
                'acra-server': {'args': ['-keys_dir={}'.format(KEYS_FOLDER.name)],
                                'status': 1},
            }

            for service in services:
                test_data = default_args.get(service, [])
                expected_status_code = 0
                if isinstance(test_data, dict):
                    expected_status_code = test_data['status']
                    service_args = test_data['args']
                else:
                    service_args = test_data

                config_param = '-config_file={}'.format(os.path.join(tmp_dir, '{}.yaml'.format(service)))
                args = [os.path.join(BINARY_OUTPUT_FOLDER, service), config_param] + service_args
                stderr = self.getOutputFromProcess(args)
                self.assertNotRegex(stderr, r'code=508 error="config version \\"[\d.+]\\" is not supported, expects \\"[\d.]+\\" version')

    def testStartupWithoutConfig(self):
        files = os.listdir('cmd/')
        services = [i for i in files if os.path.isdir(os.path.join('cmd/', i))]
        self.assertTrue(services)

        with tempfile.TemporaryDirectory() as tmp_dir:
            default_args = {
                'acra-addzone': ['-keys_output_dir={}'.format(KEYS_FOLDER.name)],
                'acra-keymaker': ['-keys_output_dir={}'.format(tmp_dir),
                                  '-keys_public_output_dir={}'.format(tmp_dir),
                                  '--keystore={}'.format(KEYSTORE_VERSION)],
                'acra-keys': [],
                'acra-poisonrecordmaker': ['-keys_dir={}'.format(tmp_dir)],
                'acra-rollback': {'args': ['-keys_dir={}'.format(tmp_dir)],
                                  'status': 1},
                'acra-rotate': {'args': ['-keys_dir={}'.format(tmp_dir)],
                                'status': 0},
                'acra-translator': {'connection': 'connection_string',
                                    'args': ['-keys_dir={}'.format(KEYS_FOLDER.name),
                                             # empty id to raise error
                                             '--securesession_id=""'],
                                    'status': 1},
                'acra-server': {'args': ['-keys_dir={}'.format(KEYS_FOLDER.name)],
                                'status': 1},
            }

            for service in services:
                test_data = default_args.get(service, [])
                expected_status_code = 0
                if isinstance(test_data, dict):
                    expected_status_code = test_data['status']
                    service_args = test_data['args']
                else:
                    service_args = test_data

                args = [os.path.join(BINARY_OUTPUT_FOLDER, service), '-config_file=""'] + service_args
                stderr = self.getOutputFromProcess(args)
                self.assertNotRegex(stderr, r'code=508 error="config version \\"[\d.]\\" is not supported, expects \\"[\d.]+\\" version')


class TestPgPlaceholders(BaseTestCase):
    def checkSkip(self):
        if TEST_MYSQL or not TEST_POSTGRESQL:
            self.skipTest("test only for postgresql")
        elif not TEST_WITH_TLS:
            self.skipTest("running tests only with TLS")

    def testPgPlaceholders(self):
        connection_args = ConnectionArgs(host=get_db_host(), port=self.ACRASERVER_PORT,
                                         user=DB_USER, password=DB_USER_PASSWORD, raw=True,
                                         dbname=DB_NAME, ssl_ca=TEST_TLS_CA,
                                         ssl_key=TEST_TLS_CLIENT_KEY,
                                         ssl_cert=TEST_TLS_CLIENT_CERT)

        executor = AsyncpgExecutor(connection_args)

        # empty table will return 0 rows in first select and return our expected data from union
        # we test placeholders in SELECT and WHERE clause in such way
        query = "select $1::bytea from {table} where {column}=$1::bytea UNION select $1::bytea;".format(
            table=test_table.name, column=test_table.c.data.name)
        test_data = b'some data'

        data = executor.execute(query, [test_data])
        self.assertEqual(len(data), 1)
        self.assertEqual(data[0][0], test_data)

        executor.execute_prepared_statement(query, [test_data])
        self.assertEqual(len(data), 1)
        self.assertEqual(data[0][0], test_data)


class TLSAuthenticationDirectlyToAcraMixin:
    """Start acra-server TLS mode and use clientID from certificates
    self.engine1 uses TEST_TLS_CLIENT_* and self.engine2 uses TEST_TLS_CLIENT_2_* values as TLS credentials"""
    def setUp(self):
        if not TEST_WITH_TLS:
            self.skipTest("Test works only with TLS support on db side")
        self.acra_writer_id = extract_client_id_from_cert(tls_cert=TEST_TLS_CLIENT_CERT, extractor=self.get_identifier_extractor_type())
        self.assertEqual(create_client_keypair_from_certificate(tls_cert=TEST_TLS_CLIENT_CERT,
                                                                extractor=self.get_identifier_extractor_type(), keys_dir=KEYS_FOLDER.name), 0)
        # generate encryption keys for second certificate too
        self.assertEqual(create_client_keypair_from_certificate(tls_cert=TEST_TLS_CLIENT_2_CERT,
                                                                extractor=self.get_identifier_extractor_type(), keys_dir=KEYS_FOLDER.name), 0)
        try:
            if not self.EXTERNAL_ACRA:
                # start acra with configured TLS
                self.acra = self.fork_acra(
                    tls_key=abs_path(TEST_TLS_SERVER_KEY),
                    tls_cert=abs_path(TEST_TLS_SERVER_CERT),
                    tls_ca=TEST_TLS_CA,
                    keys_dir=KEYS_FOLDER.name,
                    tls_identifier_extractor_type=self.get_identifier_extractor_type())

            # create two engines which should use different client's certificates for authentication
            base_args = get_connect_args(port=self.ACRASERVER_PORT, sslmode='require')
            tls_args_1 = base_args.copy()
            tls_args_1.update(get_tls_connection_args(TEST_TLS_CLIENT_KEY, TEST_TLS_CLIENT_CERT))
            self.engine1 = sa.create_engine(
                get_engine_connection_string(self.get_acraserver_connection_string(self.ACRASERVER_PORT), DB_NAME),
                connect_args=tls_args_1)

            tls_args_2 = base_args.copy()
            tls_args_2.update(get_tls_connection_args(TEST_TLS_CLIENT_2_KEY, TEST_TLS_CLIENT_2_CERT))
            self.engine2 = sa.create_engine(
                get_engine_connection_string(self.get_acraserver_connection_string(self.ACRASERVER_PORT), DB_NAME),
                connect_args=tls_args_2)

            self.engine_raw = sa.create_engine(
                '{}://{}:{}/{}'.format(DB_DRIVER, DB_HOST, DB_PORT, DB_NAME),
                connect_args=connect_args)

            self.engines = [self.engine1, self.engine2, self.engine_raw]

            metadata.create_all(self.engine_raw)
            self.engine_raw.execute('delete from test;')
            for engine in self.engines:
                count = 0
                # try with sleep if acra not up yet
                while True:
                    try:
                        if TEST_MYSQL:
                            engine.execute("select 1;")
                        else:
                            engine.execute(
                                "UPDATE pg_settings SET setting = '{}' "
                                "WHERE name = 'bytea_output'".format(self.DB_BYTEA))
                        break
                    except Exception as e:
                        time.sleep(SETUP_SQL_COMMAND_TIMEOUT)
                        count += 1
                        if count == SQL_EXECUTE_TRY_COUNT:
                            raise
        except:
            self.tearDown()
            raise

    def tearDown(self):
        try:
            self.log_prometheus_metrics()
            self.clear_prometheus_addresses()
        except:
            pass
        try:
            self.engine_raw.execute('delete from test;')
        except:
            pass
        for engine in getattr(self, 'engines', []):
            engine.dispose()
        processes = [getattr(self, 'acra', ProcessStub())]
        stop_process(processes)
        send_signal_by_process_name('acra-server', signal.SIGKILL)


class TestDirectTLSAuthenticationFailures(TLSAuthenticationBySerialNumberMixin, BaseTestCase):
    # override setUp/tearDown from BaseTestCase to avoid extra initialization
    def setUp(self):
        if not TEST_WITH_TLS:
            self.skipTest("Test works only with TLS support on db side")

    def tearDown(self):
        pass

    def testInvalidClientAuthConfiguration(self):
        # try to start server with --tls_auth=0 and extracting client_id from TLS which is invalid together
        # because tls_auth=0 doesn't require client's certificate on handshake
        self.assertEqual(create_client_keypair_from_certificate(tls_cert=TEST_TLS_CLIENT_CERT, keys_dir=KEYS_FOLDER.name), 0)
        # generate encryption keys for second certificate too
        self.assertEqual(create_client_keypair_from_certificate(tls_cert=TEST_TLS_CLIENT_2_CERT, keys_dir=KEYS_FOLDER.name), 0)
        with self.assertRaises(Exception) as exc:
            self.fork_acra(
                tls_key=abs_path(TEST_TLS_SERVER_KEY),
                tls_cert=abs_path(TEST_TLS_SERVER_CERT),
                tls_ca=TEST_TLS_CA,
                tls_auth=0,
                keys_dir=KEYS_FOLDER.name,
                tls_identifier_extractor_type=self.get_identifier_extractor_type())
        # sometimes process start so fast that fork returns PID and between CLI checks and returning os.Exit(1)
        # python code starts connection loop even after process interruption
        self.assertIn(exc.exception.args[0], ('Can\'t fork', WAIT_CONNECTION_ERROR_MESSAGE))

    def testDirectConnectionWithoutCertificate(self):
        # try to start server with --tls_auth >= 1 and extracting client_id from TLS and connect directly without
        # providing any certificate
        self.assertEqual(create_client_keypair_from_certificate(tls_cert=TEST_TLS_CLIENT_CERT, keys_dir=KEYS_FOLDER.name), 0)
        # generate encryption keys for second certificate too
        self.assertEqual(create_client_keypair_from_certificate(tls_cert=TEST_TLS_CLIENT_2_CERT, keys_dir=KEYS_FOLDER.name), 0)
        acra = ProcessStub()
        for tls_auth in range(1, 5):
            try:
                acra = self.fork_acra(
                    tls_key=abs_path(TEST_TLS_SERVER_KEY),
                    tls_cert=abs_path(TEST_TLS_SERVER_CERT),
                    tls_ca=TEST_TLS_CA,
                    tls_auth=tls_auth,
                    keys_dir=KEYS_FOLDER.name,
                    tls_identifier_extractor_type=self.get_identifier_extractor_type())

                base_args = get_connect_args(port=self.ACRASERVER_PORT, sslmode='require')
                tls_args_1 = base_args.copy()
                tls_args_1.update(get_tls_connection_args_without_certificate())
                if TEST_POSTGRESQL:
                    expected_exception = psycopg2.OperationalError
                else:
                    expected_exception = pymysql.err.OperationalError
                print(expected_exception)
                engine1 = sa.create_engine(
                    get_engine_connection_string(
                        self.get_acraserver_connection_string(self.ACRASERVER_PORT), DB_NAME),
                    connect_args=tls_args_1)
                with self.assertRaises(expected_exception) as exc:
                    # test query
                    engine1.execute('select 1')
            except Exception as exc2:
                pass
            finally:
                stop_process(acra)


class TestTLSAuthenticationDirectlyToAcraByDistinguishedName(TLSAuthenticationDirectlyToAcraMixin, TLSAuthenticationByDistinguishedNameMixin, BaseTestCase):
    """
    Tests environment when client's app connect to db through acra-server with TLS and acra-server extracts clientID from client's certificate
    instead using from --clientID CLI param
    """
    def testServerRead(self):
        """test decrypting with correct client_id and not decrypting with
        incorrect client_id or using direct connection to db"""
        self.assertEqual(create_client_keypair_from_certificate(tls_cert=TEST_TLS_CLIENT_CERT,
                                                                extractor=self.get_identifier_extractor_type(), keys_dir=KEYS_FOLDER.name), 0)
        server_public1 = read_storage_public_key(self.acra_writer_id, KEYS_FOLDER.name)
        data = get_pregenerated_random_data()
        acra_struct = create_acrastruct(
            data.encode('ascii'), server_public1)
        row_id = get_random_id()

        self.log(storage_client_id=self.acra_writer_id,
                 data=acra_struct, expected=data.encode('ascii'))

        self.engine1.execute(
            test_table.insert(),
            {'id': row_id, 'data': acra_struct, 'raw_data': data})
        result = self.engine1.execute(
            sa.select([test_table])
                .where(test_table.c.id == row_id))
        row = result.fetchone()
        self.assertEqual(row['data'], row['raw_data'].encode('utf-8'))
        self.assertEqual(row['empty'], b'')

        result = self.engine2.execute(
            sa.select([test_table])
                .where(test_table.c.id == row_id))
        row = result.fetchone()
        self.assertNotEqual(row['data'].decode('ascii', errors='ignore'),
                            row['raw_data'])
        self.assertEqual(row['empty'], b'')

        result = self.engine_raw.execute(
            sa.select([test_table])
                .where(test_table.c.id == row_id))
        row = result.fetchone()
        self.assertNotEqual(row['data'].decode('ascii', errors='ignore'),
                            row['raw_data'])
        self.assertEqual(row['empty'], b'')


    def testReadAcrastructInAcrastruct(self):
        """test correct decrypting acrastruct when acrastruct concatenated to
        partial another acrastruct"""
        server_public1 = read_storage_public_key(self.acra_writer_id, KEYS_FOLDER.name)
        incorrect_data = get_pregenerated_random_data()
        correct_data = get_pregenerated_random_data()
        suffix_data = get_pregenerated_random_data()[:10]
        fake_offset = (3+45+84) - 4
        fake_acra_struct = create_acrastruct(
            incorrect_data.encode('ascii'), server_public1)[:fake_offset]
        inner_acra_struct = create_acrastruct(
            correct_data.encode('ascii'), server_public1)
        data = fake_acra_struct + inner_acra_struct + suffix_data.encode('ascii')
        correct_data = correct_data + suffix_data
        row_id = get_random_id()

        self.log(storage_client_id=self.acra_writer_id,
                 data=data,
                 expected=fake_acra_struct+correct_data.encode('ascii'))

        self.engine1.execute(
            test_table.insert(),
            {'id': row_id, 'data': data, 'raw_data': correct_data})
        result = self.engine1.execute(
            sa.select([test_table])
                .where(test_table.c.id == row_id))
        row = result.fetchone()
        try:
            self.assertEqual(row['data'][fake_offset:],
                             row['raw_data'].encode('utf-8'))
            self.assertEqual(row['data'][:fake_offset], fake_acra_struct[:fake_offset])
        except:
            print('incorrect data: {}\ncorrect data: {}\ndata: {}\n data len: {}'.format(
                incorrect_data, correct_data, row['data'], len(row['data'])))
            raise
        self.assertEqual(row['empty'], b'')

        result = self.engine2.execute(
            sa.select([test_table])
                .where(test_table.c.id == row_id))
        row = result.fetchone()
        self.assertNotEqual(row['data'][fake_offset:].decode('ascii', errors='ignore'),
                            row['raw_data'])
        self.assertEqual(row['empty'], b'')

        result = self.engine_raw.execute(
            sa.select([test_table])
                .where(test_table.c.id == row_id))
        row = result.fetchone()
        self.assertNotEqual(row['data'][fake_offset:].decode('ascii', errors='ignore'),
                            row['raw_data'])
        self.assertEqual(row['empty'], b'')


class TestTLSAuthenticationDirectlyToAcraBySerialNumber(TLSAuthenticationBySerialNumberMixin,
                                                        TestTLSAuthenticationDirectlyToAcraByDistinguishedName):
    pass


class TestTLSAuthenticationDirectlyToAcraBySerialNumberConnectionsClosed(AcraCatchLogsMixin,TLSAuthenticationBySerialNumberMixin,
                                                        TestTLSAuthenticationDirectlyToAcraByDistinguishedName):
    """
    Test AcraServer proper Client/DB connections closing
    """

    def testReadAcrastructInAcrastruct(self):
        super().testReadAcrastructInAcrastruct()
        self.assertIn("Finished processing client's connection", self.read_log(self.acra))

    def testServerRead(self):
        super().testServerRead()
        self.assertIn("Finished processing client's connection", self.read_log(self.acra))

class TestAcraIgnoresLegacyKeys(AcraCatchLogsMixin, BaseTestCase):
    """
    Ensure AcraServer won't exit with error when started with flags for key caching,
    while keystore contains legacy keys (Connector<->Server, Connector<->Translator)
    """

    legacy_key_files = [
        'auth_key',
        'testclientid',
        'testclientid.pub',
        'testclientid_server',
        'testclientid_server.pub',
        'testclientid_translator',
        'testclientid_translator.pub',
    ]

    def checkSkip(self):
        super().checkSkip()

        if KEYSTORE_VERSION != 'v1':
            self.skipTest("test only for keystore v1")

    def setUp(self):
        try:
            for key_file in self.legacy_key_files:
                open(f"{KEYS_FOLDER.name}/{key_file}", "w").close()
        except:
            self.tearDown()
            raise

        super().setUp()

    def tearDown(self):
        for key_file in self.legacy_key_files:
            try: os.remove(f"{KEYS_FOLDER.name}/{key_file}")
            except: pass

        super().tearDown()

    def fork_acra(self, popen_kwargs: dict=None, **acra_kwargs: dict):
        args = {
            'keystore_cache_size': 0,
            'keystore_cache_on_start_enable': 'true',
        }
        acra_kwargs.update(args)
        return super().fork_acra(popen_kwargs, **acra_kwargs)

    def testKeysCachedSuccessfully(self):
        self.assertIn("Cached keystore on start successfully".lower(), self.read_log(self.acra).lower())

    def testLegacyKeysIgnored(self):
        self.assertIn("Ignoring legacy key".lower(), self.read_log(self.acra).lower())


class BaseSearchableTransparentEncryption(TestTransparentEncryption):
    encryptor_table = sa.Table(
        'test_searchable_transparent_encryption', metadata,
        sa.Column('id', sa.Integer, primary_key=True),
        sa.Column('specified_client_id',
                  sa.LargeBinary(length=COLUMN_DATA_SIZE)),
        sa.Column('default_client_id',
                  sa.LargeBinary(length=COLUMN_DATA_SIZE)),

        sa.Column('number', sa.Integer),
        sa.Column('zone_id', sa.LargeBinary(length=COLUMN_DATA_SIZE)),
        sa.Column('raw_data', sa.LargeBinary(length=COLUMN_DATA_SIZE)),
        sa.Column('nullable', sa.Text, nullable=True),
        sa.Column('searchable', sa.LargeBinary(length=COLUMN_DATA_SIZE)),
        sa.Column('searchable_acrablock', sa.LargeBinary(length=COLUMN_DATA_SIZE)),
        sa.Column('empty', sa.LargeBinary(length=COLUMN_DATA_SIZE), nullable=False, default=b''),
        sa.Column('token_i32', sa.Integer(), nullable=False, default=1),
        sa.Column('token_i64', sa.BigInteger(), nullable=False, default=1),
        sa.Column('token_str', sa.Text, nullable=False, default=''),
        sa.Column('token_bytes', sa.LargeBinary(length=COLUMN_DATA_SIZE), nullable=False, default=b''),
        sa.Column('token_email', sa.Text, nullable=False, default=''),
        sa.Column('masking', sa.LargeBinary(length=COLUMN_DATA_SIZE), nullable=False, default=b''),
    )
    ENCRYPTOR_CONFIG = get_encryptor_config('tests/ee_encryptor_config.yaml')

    def fork_acra(self, popen_kwargs: dict=None, **acra_kwargs: dict):
        # Disable keystore cache since it can interfere with rotation tests
        acra_kwargs['keystore_cache_size'] = -1
        return super(BaseSearchableTransparentEncryption, self).fork_acra(popen_kwargs, **acra_kwargs)

    def fetch_raw_data(self, context):
        result = self.engine_raw.execute(
            sa.select([self.encryptor_table.c.default_client_id,
                       self.encryptor_table.c.specified_client_id,
                       sa.cast(context['zone'][ZONE_ID].encode('ascii'), BYTEA),
                       self.encryptor_table.c.number,
                       self.encryptor_table.c.zone_id,
                       self.encryptor_table.c.raw_data,
                       self.encryptor_table.c.nullable,
                       self.encryptor_table.c.searchable,
                       self.encryptor_table.c.empty])
                .where(self.encryptor_table.c.id == context['id']))
        data = result.fetchone()
        return data

    def update_data(self, context):
        self.engine2.execute(
            sa.update(self.encryptor_table)
                .where(self.encryptor_table.c.id == context['id'])
                .values(default_client_id=context['default_client_id'],
                        specified_client_id=context['specified_client_id'],
                        zone_id=context['zone_id'],
                        raw_data=context['raw_data'],
                        searchable=context.get('searchable'),
                        empty=context.get('empty', b''),
                        nullable=context.get('nullable', None))
        )

    def get_context_data(self):
        context = {
            'id': get_random_id(),
            'default_client_id': get_pregenerated_random_data().encode('ascii'),
            'number': get_random_id(),
            'zone_id': get_pregenerated_random_data().encode('ascii'),
            'specified_client_id': get_pregenerated_random_data().encode('ascii'),
            'raw_data': get_pregenerated_random_data().encode('ascii'),
            'zone': zones[0],
            'searchable': get_pregenerated_random_data().encode('ascii'),
            'searchable_acrablock': get_pregenerated_random_data().encode('ascii'),
            'empty': b'',
            'nullable': None,
            'masking': get_pregenerated_random_data().encode('ascii'),
            'token_bytes': get_pregenerated_random_data().encode('ascii'),
            'token_email': get_pregenerated_random_data(),
            'token_str': get_pregenerated_random_data(),
            'token_i32': random.randint(0, 2 ** 16),
            'token_i64': random.randint(0, 2 ** 32),
        }
        return context

    def insertDifferentRows(self, context, count, search_term=None, search_field='searchable'):
        if not search_term:
            search_term = context[search_field]
        temp_context = context.copy()
        while count != 0:
            new_data = get_pregenerated_random_data().encode('utf-8')
            if new_data != search_term:
                temp_context[search_field] = new_data
                temp_context['id'] = context['id'] + count
                self.insertRow(temp_context)
                count -= 1

    def executeSelect2(self, query, parameters):
        """Execute a SELECT query with parameters via AcraServer for "keypair2"."""
        return self.engine2.execute(query, parameters).fetchall()

    def executeBulkInsert(self, query, values):
        """Execute a Bulk Insert query with list of values via AcraServer for "TEST_TLS_CLIENT_2_CERT"."""
        return self.engine2.execute(query.values(values))


class BaseSearchableTransparentEncryptionBinaryPostgreSQLMixin(BaseBinaryPostgreSQLTestCase, BaseTestCase):
    def executeSelect2(self, query, parameters):
        query, parameters = self.compileQuery(query, parameters)
        return self.executor2.execute_prepared_statement(query, parameters)

    def executeBulkInsert(self, query, values):
        """Execute a Bulk Insert query with list of values via AcraServer for "TEST_TLS_CLIENT_2_CERT"."""
        query, parameters = self.compileBulkInsertQuery(query.values(values), values)
        return self.executor2.execute_prepared_statement(query, parameters)


class BaseSearchableTransparentEncryptionBinaryMySQLMixin(BaseBinaryMySQLTestCase, BaseTestCase):
    def executeSelect2(self, query, parameters):
        query, parameters = self.compileQuery(query, parameters)
        return self.executor2.execute_prepared_statement(query, parameters)

    def executeBulkInsert(self, query, values):
        """Execute a Bulk Insert query with list of values via AcraServer for "TEST_TLS_CLIENT_2_CERT"."""
        query, parameters = self.compileBulkInsertQuery(query.values(values), values)
        return self.executor2.execute_prepared_statement_no_result(query, parameters)


class TestSearchableTransparentEncryption(BaseSearchableTransparentEncryption):
    def testSearch(self):
        context = self.get_context_data()
        search_term = context['searchable']

        # Insert searchable data and some additional different rows
        self.insertRow(context)
        self.insertDifferentRows(context, count=5)

        rows = self.executeSelect2(
            sa.select([self.encryptor_table])
                .where(self.encryptor_table.c.searchable == sa.bindparam('searchable')),
            {'searchable': search_term},
            )
        self.assertEqual(len(rows), 1)

        self.checkDefaultIdEncryption(**context)
        self.assertEqual(rows[0]['searchable'], search_term)

    def testHashValidation(self):
        context = self.get_context_data()
        search_term = context['searchable']

        # Insert searchable data and some additional different rows
        self.insertRow(context)

        rows = self.executeSelect2(
            sa.select([self.encryptor_table])
                .where(self.encryptor_table.c.searchable == sa.bindparam('searchable')),
            {'searchable': search_term},
                )
        self.assertEqual(len(rows), 1)

        self.checkDefaultIdEncryption(**context)
        self.assertEqual(rows[0]['searchable'], search_term)

        encrypted_data = self.fetch_raw_data(context)

        searchable_encrypted_data = bytearray(encrypted_data['searchable'])
        searchable_encrypted_data[5:10] = os.urandom(5)
        tamper_searchable_data = searchable_encrypted_data

        self.engine_raw.execute(
            sa.update(self.encryptor_table)
                .where(self.encryptor_table.c.id == context['id'])
                .values(searchable=tamper_searchable_data))

        result = self.engine2.execute(
            sa.select([self.encryptor_table]).where(self.encryptor_table.c.id == context['id']))

        row = result.fetchone()
        self.assertIsNotNone(row)

        self.assertEqual(row['default_client_id'], context['default_client_id'])
        self.assertNotEqual(row['searchable'], context['searchable'])
        self.assertNotEqual(row['specified_client_id'], context['specified_client_id'])

    def testBulkInsertSearch(self):
        context = self.get_context_data()
        search_term = context['searchable']

        search_context = context.copy()
        # we should delete redundant `zone` key to compile bulk insert query
        # https://docs.sqlalchemy.org/en/13/changelog/migration_08.html#unconsumed-column-names-warning-becomes-an-exception
        del search_context['zone']
        values = [search_context]
        for idx in range(5):
            insert_context = self.get_context_data()
            new_data = get_pregenerated_random_data().encode('utf-8')
            if new_data != search_term:
                insert_context['searchable'] = new_data
                del insert_context['zone']
                values.append(insert_context.copy())

        self.executeBulkInsert(self.encryptor_table.insert(), values)

        rows = self.executeSelect2(
            sa.select([self.encryptor_table])
                .where(self.encryptor_table.c.searchable == sa.bindparam('searchable')),
            {'searchable': search_term},
                )
        self.assertEqual(len(rows), 1)

        self.checkDefaultIdEncryption(**context)
        self.assertEqual(rows[0]['searchable'], search_term)
        for value in values:
            value['zone'] = zones[0],
            self.checkDefaultIdEncryption(**value)

    def testSearchAcraBlock(self):
        context = self.get_context_data()
        row_id = context['id']
        search_term = context['searchable_acrablock']

        # Insert searchable data and some additional different rows
        self.insertRow(context)
        self.insertDifferentRows(context, count=5, search_field='searchable_acrablock')

        rows = self.engine_raw.execute(
            sa.select([self.encryptor_table.c.searchable_acrablock])
                .where(self.encryptor_table.c.id == row_id)).fetchall()
        self.assertTrue(rows)

        temp_acrastruct = create_acrastruct_with_client_id(b'somedata', TLS_CERT_CLIENT_ID_1)
        # AcraBlock should have half of AcraStruct begin tag. Check that searchable_acrablock is not AcraStruct
        self.assertNotEqual(rows[0]['searchable_acrablock'][:8], temp_acrastruct[:8])
        # skip 33 bytes of hash
        self.assertEqual(rows[0]['searchable_acrablock'][33:33+3], CRYPTO_ENVELOPE_HEADER)

        rows = self.executeSelect2(
            sa.select([self.encryptor_table])
                .where(self.encryptor_table.c.searchable_acrablock == sa.bindparam('searchable_acrablock')),
            {'searchable_acrablock': search_term})
        self.assertEqual(len(rows), 1)

        self.checkDefaultIdEncryption(**context)
        self.assertEqual(rows[0]['searchable_acrablock'], search_term)

    def testDeserializeOldContainerOnDecryptionFail(self):
        acrastruct = create_acrastruct_with_client_id(b'somedata', TLS_CERT_CLIENT_ID_1)

        context = self.get_context_data()
        context['raw_data'] = acrastruct
        search_term = context['searchable_acrablock']

        # Insert searchable data and raw AcraStruct
        self.insertRow(context)

        rows = self.executeSelect2(
            sa.select([self.encryptor_table])
                .where(self.encryptor_table.c.searchable_acrablock == sa.bindparam('searchable_acrablock')),
            {'searchable_acrablock': search_term})
        self.assertEqual(len(rows), 1)
        self.checkDefaultIdEncryption(**context)

        # AcraStruct should be as is - not serialized inside general container
        self.assertEqual(rows[0]['raw_data'], acrastruct)

    def testSearchWithEncryptedData(self):
        context = self.get_context_data()
        not_encrypted_term = context['raw_data']
        search_term = context['searchable']
        encrypted_term = create_acrastruct_with_client_id(
            search_term, TLS_CERT_CLIENT_ID_2)
        context['searchable'] = encrypted_term

        # Insert searchable data and some additional different rows
        self.insertRow(context)
        # Use plaintext search term here to avoid mismatches
        self.insertDifferentRows(context, count=5, search_term=search_term)

        rows = self.executeSelect2(
            sa.select([self.encryptor_table])
                .where(sa.and_(
                    self.encryptor_table.c.searchable == sa.bindparam('searchable'),
                    self.encryptor_table.c.raw_data == sa.bindparam('raw_data'))),
            {'searchable': search_term,
             'raw_data': not_encrypted_term},
        )
        self.assertEqual(len(rows), 1)

        self.checkDefaultIdEncryption(**context)
        self.assertEqual(rows[0]['searchable'], search_term)

        result = self.engine2.execute(
            sa.select([self.encryptor_table])
                .where(self.encryptor_table.c.searchable == encrypted_term))
        rows = result.fetchall()
        self.assertEqual(len(rows), 1)

        self.checkDefaultIdEncryption(**context)
        self.assertEqual(rows[0]['searchable'], search_term)

    def testSearchAcraBlockWithEncryptedData(self):
        context = self.get_context_data()
        row_id = context['id']
        not_encrypted_term = context['raw_data']
        search_term = context['searchable_acrablock']
        encrypted_term = create_acrastruct_with_client_id(
            search_term, TLS_CERT_CLIENT_ID_2)
        context['searchable_acrablock'] = encrypted_term

        # Insert searchable data and some additional different rows
        self.insertRow(context)
        # Use plaintext search term here to avoid mismatches
        self.insertDifferentRows(context, count=5, search_term=search_term, search_field='searchable_acrablock')

        rows = self.engine_raw.execute(
            sa.select([self.encryptor_table.c.searchable_acrablock])
                .where(self.encryptor_table.c.id == row_id)).fetchall()
        self.assertTrue(rows)

        # AcraBlock should have half of AcraStruct begin tag. Check that searchable_acrablock is not AcraStruct
        self.assertNotEqual(rows[0]['searchable_acrablock'][:8], encrypted_term[:8])
        # skip 33 bytes of hash
        self.assertEqual(rows[0]['searchable_acrablock'][33:33+4], encrypted_term[:4])

        rows = self.executeSelect2(
            sa.select([self.encryptor_table])
                .where(sa.and_(
                self.encryptor_table.c.searchable_acrablock == sa.bindparam('searchable_acrablock'),
                self.encryptor_table.c.raw_data == sa.bindparam('raw_data'))),
            {'searchable_acrablock': search_term,
             'raw_data': not_encrypted_term},
                )
        self.assertEqual(len(rows), 1)

        self.checkDefaultIdEncryption(**context)
        self.assertEqual(rows[0]['searchable_acrablock'], search_term)

        result = self.engine2.execute(
            sa.select([self.encryptor_table])
                .where(self.encryptor_table.c.searchable_acrablock == encrypted_term))
        rows = result.fetchall()
        self.assertEqual(len(rows), 1)

        self.checkDefaultIdEncryption(**context)
        self.assertEqual(rows[0]['searchable_acrablock'], search_term)

    def testRotatedKeys(self):
        """Verify decryption of searchable data with old keys."""
        context = self.get_context_data()
        # Encrypt searchable data with epoch 1 key
        search_term = context['searchable']
        encrypted_term = create_acrastruct_with_client_id(
            search_term, TLS_CERT_CLIENT_ID_2)
        context['searchable'] = encrypted_term

        # Insert searchable data and some additional different rows
        self.insertRow(context)
        # Use plaintext search term here to avoid mismatches
        self.insertDifferentRows(context, count=5, search_term=search_term)

        # Encrypt the search term again with the same epoch 1 key,
        # this will result in different encrypted data on outside
        encrypted_term_1 = create_acrastruct_with_client_id(
            search_term, TLS_CERT_CLIENT_ID_2)
        self.assertNotEqual(encrypted_term_1, encrypted_term)

        # However, searchable encryption should still work with that
        rows = self.executeSelect2(
            sa.select([self.encryptor_table])
                .where(self.encryptor_table.c.searchable == sa.bindparam('searchable')),
            {'searchable': encrypted_term_1},
            )
        self.assertEqual(len(rows), 1)
        self.assertEqual(rows[0]['searchable'], search_term)

        # Now, rotate the encryption keys
        create_client_keypair(TLS_CERT_CLIENT_ID_2, only_storage=True)

        # Encrypt the search term again, now with the epoch 2 key
        encrypted_term_2 = create_acrastruct_with_client_id(
            search_term, TLS_CERT_CLIENT_ID_2)
        self.assertNotEqual(encrypted_term_2, encrypted_term)
        self.assertNotEqual(encrypted_term_2, encrypted_term_1)

        # And searchable encryption should still work
        rows = self.executeSelect2(
            sa.select([self.encryptor_table])
                .where(self.encryptor_table.c.searchable == sa.bindparam('searchable')),
            {'searchable': encrypted_term_2},
            )
        self.assertEqual(len(rows), 1)
        self.assertEqual(rows[0]['searchable'], search_term)

        # If you try the data encrypted with epoch 1 key, it should still work
        rows = self.executeSelect2(
            sa.select([self.encryptor_table])
                .where(self.encryptor_table.c.searchable == sa.bindparam('searchable')),
            {'searchable': encrypted_term_1},
            )
        self.assertEqual(len(rows), 1)
        self.assertEqual(rows[0]['searchable'], search_term)

    def testRotatedKeysAcraBlock(self):
        """Verify decryption of searchable data with old keys."""
        context = self.get_context_data()
        row_id = context['id']
        # Encrypt searchable data with epoch 1 key
        search_term = context['searchable_acrablock']
        encrypted_term = create_acrastruct_with_client_id(
            search_term, TLS_CERT_CLIENT_ID_2)
        context['searchable_acrablock'] = encrypted_term

        # Insert searchable data and some additional different rows
        self.insertRow(context)
        # Use plaintext search term here to avoid mismatches
        self.insertDifferentRows(context, count=5, search_term=search_term, search_field='searchable_acrablock')

        rows = self.engine_raw.execute(
            sa.select([self.encryptor_table.c.searchable_acrablock])
            .where(self.encryptor_table.c.id == row_id)).fetchall()
        self.assertTrue(rows)

        # AcraBlock should have half of AcraStruct begin tag. Check that searchable_acrablock is not AcraStruct
        self.assertNotEqual(rows[0]['searchable_acrablock'][:8], encrypted_term[:8])
        # skip 33 bytes of hash
        self.assertEqual(rows[0]['searchable_acrablock'][33:33+4], encrypted_term[:4])

        # Encrypt the search term again with the same epoch 1 key,
        # this will result in different encrypted data on outside
        encrypted_term_1 = create_acrastruct_with_client_id(
            search_term, TLS_CERT_CLIENT_ID_2)
        self.assertNotEqual(encrypted_term_1, encrypted_term)

        # However, searchable encryption should still work with that
        rows = self.executeSelect2(
            sa.select([self.encryptor_table])
                .where(self.encryptor_table.c.searchable_acrablock == sa.bindparam('searchable_acrablock')),
            {'searchable_acrablock': encrypted_term_1},
                )
        self.assertEqual(len(rows), 1)
        self.assertEqual(rows[0]['searchable_acrablock'], search_term)

        # Now, rotate the encryption keys
        create_client_keypair(TLS_CERT_CLIENT_ID_2, only_storage=True)

        # Encrypt the search term again, now with the epoch 2 key
        encrypted_term_2 = create_acrastruct_with_client_id(
            search_term, TLS_CERT_CLIENT_ID_2)
        self.assertNotEqual(encrypted_term_2, encrypted_term)
        self.assertNotEqual(encrypted_term_2, encrypted_term_1)

        # And searchable encryption should still work
        rows = self.executeSelect2(
            sa.select([self.encryptor_table])
                .where(self.encryptor_table.c.searchable_acrablock == sa.bindparam('searchable_acrablock')),
            {'searchable_acrablock': encrypted_term_2},
                )
        self.assertEqual(len(rows), 1)
        self.assertEqual(rows[0]['searchable_acrablock'], search_term)

        # If you try the data encrypted with epoch 1 key, it should still work
        rows = self.executeSelect2(
            sa.select([self.encryptor_table])
                .where(self.encryptor_table.c.searchable_acrablock == sa.bindparam('searchable_acrablock')),
            {'searchable_acrablock': encrypted_term_1},
                )
        self.assertEqual(len(rows), 1)
        self.assertEqual(rows[0]['searchable_acrablock'], search_term)

        rows = self.engine_raw.execute(
            sa.select([self.encryptor_table.c.searchable_acrablock])
                .where(self.encryptor_table.c.id == row_id)).fetchall()
        self.assertTrue(rows)

        # AcraBlock should have half of AcraStruct begin tag. Check that searchable_acrablock is not AcraStruct
        self.assertNotEqual(rows[0]['searchable_acrablock'][:8], encrypted_term[:8])
        # skip 33 bytes of hash
        self.assertEqual(rows[0]['searchable_acrablock'][33:33+4], encrypted_term[:4])


class TestSearchableTransparentEncryptionWithDefaultsAcraBlockBinaryPostgreSQL(BaseSearchableTransparentEncryptionBinaryPostgreSQLMixin, TestSearchableTransparentEncryption):
    ENCRYPTOR_CONFIG = get_encryptor_config('tests/ee_acrablock_defaults_with_searchable_config.yaml')


class TestSearchableTransparentEncryptionWithDefaultsAcraBlockBinaryMySQL(BaseSearchableTransparentEncryptionBinaryMySQLMixin, TestSearchableTransparentEncryption):
    ENCRYPTOR_CONFIG = get_encryptor_config('tests/ee_acrablock_defaults_with_searchable_config.yaml')


class TestSearchableTransparentEncryptionWithDefaultsAcraStructBinaryPostgreSQL(BaseSearchableTransparentEncryptionBinaryPostgreSQLMixin, TestSearchableTransparentEncryption):
    ENCRYPTOR_CONFIG = get_encryptor_config('tests/ee_acrastruct_defaults_with_searchable_config.yaml')


class TestSearchableTransparentEncryptionWithDefaultsAcraStructBinaryMySQL(BaseSearchableTransparentEncryptionBinaryMySQLMixin, TestSearchableTransparentEncryption):
    ENCRYPTOR_CONFIG = get_encryptor_config('tests/ee_acrastruct_defaults_with_searchable_config.yaml')


class TestSearchableTransparentEncryptionBinaryPostgreSQL(BaseSearchableTransparentEncryptionBinaryPostgreSQLMixin, TestSearchableTransparentEncryption):
    pass


class TestSearchableTransparentEncryptionBinaryMySQL(BaseSearchableTransparentEncryptionBinaryMySQLMixin, TestSearchableTransparentEncryption):
    pass


class TestTransparentSearchableEncryptionWithZone(BaseSearchableTransparentEncryption):
    def testSearch(self):
        self.skipTest("searching with encryption with zones not supported yet")

    def testSearchWithEncryptedData(self):
        self.skipTest("searching with encryption with zones not supported yet")

    def testRotatedKeys(self):
        self.skipTest("searching with encryption with zones not supported yet")


class BaseTokenization(BaseTestCase):
    WHOLECELL_MODE = True
    ENCRYPTOR_CONFIG = get_encryptor_config('tests/ee_tokenization_config.yaml')

    def get_specified_client_id(self):
        return TLS_CERT_CLIENT_ID_2

    def fork_acra(self, popen_kwargs: dict = None, **acra_kwargs: dict):
        prepare_encryptor_config(
            client_id=self.get_specified_client_id(), zone_id=zones[0][ZONE_ID], config_path=self.ENCRYPTOR_CONFIG)
        acra_kwargs.update(encryptor_config_file=get_test_encryptor_config(self.ENCRYPTOR_CONFIG))
        return super(BaseTokenization, self).fork_acra(popen_kwargs, **acra_kwargs)

    def insert_via_1(self, query, values):
        """Execute SQLAlchemy INSERT query via AcraServer with "TEST_TLS_CLIENT_CERT"."""
        return self.engine1.execute(query, values)

    def insert_via_1_bulk(self, query, values):
        """Execute SQLAlchemy Bulk INSERT query via AcraServer with "TEST_TLS_CLIENT_CERT"."""
        self.engine1.execute(query.values(values))

    def fetch_from_1(self, query):
        """Execute SQLAlchemy SELECT query via AcraServer with "TEST_TLS_CLIENT_CERT"."""
        return self.engine1.execute(query).fetchall()

    def fetch_from_2(self, query):
        """Execute SQLAlchemy SELECT query via AcraServer with "TEST_TLS_CLIENT_2_CERT"."""
        return self.engine2.execute(query).fetchall()


class BaseTokenizationWithBoltDB(BaseTokenization):
    def fork_acra(self, popen_kwargs: dict = None, **acra_kwargs: dict):
        acra_kwargs.update(token_db='token1.db')
        return super(BaseTokenizationWithBoltDB, self).fork_acra(popen_kwargs, **acra_kwargs)

    def tearDown(self):
        super().tearDown()
        os.remove('token1.db')


class BaseTokenizationWithRedis(RedisMixin, BaseTokenization):
    def fork_acra(self, popen_kwargs: dict = None, **acra_kwargs: dict):
        acra_kwargs.update(
            redis_host_port='localhost:6379',
            redis_db_tokens=self.TEST_REDIS_TOKEN_DB,
            encryptor_config_file=get_test_encryptor_config(self.ENCRYPTOR_CONFIG))
        return super(BaseTokenizationWithRedis, self).fork_acra(popen_kwargs, **acra_kwargs)


class BaseTokenizationWithBinaryBindMySQL(BaseTokenization, BaseBinaryMySQLTestCase):

    def checkSkip(self):
        if not TEST_MYSQL:
            self.skipTest("Only for MySQL")
        super().checkSkip()

    def insert_via_1(self, query, values):
        query, parameters = self.compileInsertQuery(query, values)
        self.executor1.execute_prepared_statement_no_result(query, parameters)

    def insert_via_1_bulk(self, query, values):
        """Execute SQLAlchemy Bulk INSERT query via AcraServer with "TEST_TLS_CLIENT_CERT"."""
        query, parameters = self.compileBulkInsertQuery(query.values(values), values)
        return self.executor1.execute_prepared_statement_no_result(query, parameters)

    def fetch_from_1(self, query):
        query, parameters = self.compileQuery(query, literal_binds=True)
        return self.executor1.execute_prepared_statement(query, parameters)

    def fetch_from_2(self, query):
        query, parameters = self.compileQuery(query, literal_binds=True)
        return self.executor2.execute_prepared_statement(query, parameters)


class BaseTokenizationWithBinaryPostgreSQL(BaseTokenization, BaseBinaryPostgreSQLTestCase):
    """Verify tokenization with PostgreSQL extended protocol (binary format)."""
    FORMAT = AsyncpgExecutor.BinaryFormat

    def checkSkip(self):
        if not TEST_POSTGRESQL:
            self.skipTest("Only for postgresql")
        super().checkSkip()

    def insert_via_1(self, query, values):
        query, parameters = self.compileQuery(query, values)
        self.executor1.execute_prepared_statement(query, parameters)

    def insert_via_1_bulk(self, query, values):
        """Execute SQLAlchemy Bulk INSERT query via AcraServer with "TEST_TLS_CLIENT_CERT"."""
        query, parameters = self.compileBulkInsertQuery(query.values(values), values)
        return self.executor1.execute_prepared_statement(query, parameters)

    def fetch_from_1(self, query):
        query, parameters = self.compileQuery(query, literal_binds=True)
        return self.executor1.execute_prepared_statement(query, parameters)

    def fetch_from_2(self, query):
        query, parameters = self.compileQuery(query, literal_binds=True)
        return self.executor2.execute_prepared_statement(query, parameters)


class BaseTokenizationWithTextPostgreSQL(BaseTokenizationWithBinaryPostgreSQL):
    """Verify tokenization with PostgreSQL extended protocol (text format)."""
    FORMAT = AsyncpgExecutor.TextFormat

    # TODO(ilammy, 2020-10-19): test binary formats
    # We need to skip this test only for MySQL but perform it for PostgreSQL.
    # This is already done by BaseBinaryPostgreSQLTestCase, but the parent
    # overrides checkSkip(). When parent's override is removed, this one
    # becomes unnecessary and should be removed too.
    def checkSkip(self):
        BaseBinaryPostgreSQLTestCase.checkSkip(self)


class BaseTokenizationWithBinaryMySQL(BaseTokenization):
    """Verify tokenization with MySQL binary protocol."""

    def checkSkip(self):
        if not TEST_MYSQL:
            self.skipTest('this test is only for MySQL')
        elif not TEST_WITH_TLS:
            self.skipTest("running tests only with TLS")

    def fetch_from_1(self, query):
        return self.execute(query, TEST_TLS_CLIENT_KEY, TEST_TLS_CLIENT_CERT)

    def fetch_from_2(self, query):
        return self.execute(query, TEST_TLS_CLIENT_2_KEY, TEST_TLS_CLIENT_2_CERT)

    def execute(self, query, ssl_key, ssl_cert):
        # We need a rendered SQL query here. It will be converted into
        # a prepared statement (without arguments) to use MySQL binary
        # protocol on the wire.
        query = query.compile(compile_kwargs={"literal_binds": True}).string
        args = ConnectionArgs(
            host=get_db_host(), port=self.ACRASERVER_PORT, dbname=DB_NAME,
            user=DB_USER, password=DB_USER_PASSWORD,
            ssl_ca=TEST_TLS_CA,
            ssl_key=ssl_key,
            ssl_cert=ssl_cert,
            raw=True,
        )
        result = MysqlExecutor(args).execute_prepared_statement(query)
        # For some weird reason MySQL connector in prepared statement mode
        # does not decode TEXT columns into Python strings. In text mode
        # it tries to decode the bytes and returns strings if they decode.
        # Do the same here.
        for row in result:
            for column, value in row.items():
                if isinstance(value, (bytes, bytearray)):
                    try:
                        row[column] = bytes(value)
                    except (LookupError, UnicodeDecodeError):
                        pass
        return result


class TestTokenizationWithoutZone(BaseTokenization):
    ZONE = False

    def testTokenizationDefaultClientID(self):
        default_client_id_table = sa.Table(
            'test_tokenization_default_client_id', metadata,
            sa.Column('id', sa.Integer, primary_key=True),
            sa.Column('nullable_column', sa.Text, nullable=True),
            sa.Column('empty', sa.LargeBinary(length=COLUMN_DATA_SIZE), nullable=False, default=b''),
            sa.Column('token_i32', sa.Integer()),
            sa.Column('token_i64', sa.BigInteger()),
            sa.Column('token_str', sa.Text),
            sa.Column('token_bytes', sa.LargeBinary(length=COLUMN_DATA_SIZE), nullable=False, default=b''),
            sa.Column('token_email', sa.Text),
            extend_existing=True,
        )
        metadata.create_all(self.engine_raw, [default_client_id_table])
        self.engine1.execute(default_client_id_table.delete())
        data = {
            'id': 1,
            'nullable_column': None,
            'empty': b'',
            'token_i32': random_int32(),
            'token_i64': random_int64(),
            'token_str': random_str(),
            'token_bytes': random_bytes(),
            'token_email': random_email(),
        }

        # insert data data
        self.insert_via_1(default_client_id_table.insert(), data)

        # expect that data was encrypted with client_id which used to insert (client_id==keypair1)
        source_data = self.fetch_from_1(
            sa.select([default_client_id_table])
                .where(default_client_id_table.c.id == data['id']))

        hidden_data = self.fetch_from_2(
            sa.select([default_client_id_table])
                .where(default_client_id_table.c.id == data['id']))

        if len(source_data) != len(hidden_data) != 1:
            self.fail('incorrect len of result data')

        # data owner take source data
        for k in ('token_i32', 'token_i64', 'token_str', 'token_bytes', 'token_email'):
            if isinstance(source_data[0][k], (bytearray, bytes)) and isinstance(data[k], str):
                self.assertEqual(source_data[0][k], data[k].encode('utf-8'))
                self.assertNotEqual(hidden_data[0][k], data[k].encode('utf-8'))
            else:
                self.assertEqual(source_data[0][k], data[k])
                self.assertNotEqual(hidden_data[0][k], data[k])

    def testTokenizationDefaultClientIDWithBulkInsert(self):
        default_client_id_table = sa.Table(
            'test_tokenization_default_client_id', metadata,
            sa.Column('id', sa.Integer, primary_key=True),
            sa.Column('nullable_column', sa.Text, nullable=True),
            sa.Column('empty', sa.LargeBinary(length=COLUMN_DATA_SIZE), nullable=False, default=b''),
            sa.Column('token_i32', sa.Integer()),
            sa.Column('token_i64', sa.BigInteger()),
            sa.Column('token_str', sa.Text),
            sa.Column('token_bytes', sa.LargeBinary(length=COLUMN_DATA_SIZE), nullable=False, default=b''),
            sa.Column('token_email', sa.Text),
            extend_existing=True,
        )
        metadata.create_all(self.engine_raw, [default_client_id_table])
        self.engine1.execute(default_client_id_table.delete())

        values = []
        for idx in range(5):
            insert_data = {
                'id': 1 + idx,
                'nullable_column': None,
                'empty': b'',
                'token_i32': random_int32(),
                'token_i64': random_int64(),
                'token_str': random_str(),
                'token_bytes': random_bytes(),
                'token_email': random_email(),
            }
            values.append(insert_data)

        # bulk insert data
        self.insert_via_1_bulk(default_client_id_table.insert(), values)

        # expect that data was encrypted with client_id which used to insert (client_id==TEST_TLS_CLIENT_CERT)
        source_data = self.fetch_from_1(sa.select([default_client_id_table]))

        hidden_data = self.fetch_from_2(sa.select([default_client_id_table]))

        if len(source_data) != len(hidden_data):
            self.fail('incorrect len of result data')

        for idx in range(len(source_data)):
            # data owner take source data
            for k in ('token_i32', 'token_i64', 'token_str', 'token_bytes', 'token_email'):
                if isinstance(source_data[idx][k], (bytearray, bytes)) and isinstance(values[idx][k], str):
                    self.assertEqual(source_data[idx][k], bytes(values[idx][k], encoding='utf-8'))
                else:
                    self.assertEqual(source_data[idx][k], values[idx][k])
                    self.assertNotEqual(hidden_data[idx][k], values[idx][k])

    def testTokenizationSpecificClientID(self):
        specific_client_id_table = sa.Table(
            'test_tokenization_specific_client_id', metadata,
            sa.Column('id', sa.Integer, primary_key=True),
            sa.Column('nullable_column', sa.Text, nullable=True),
            sa.Column('empty', sa.LargeBinary(length=COLUMN_DATA_SIZE), nullable=False, default=b''),
            sa.Column('token_i32', sa.Integer()),
            sa.Column('token_i64', sa.BigInteger()),
            sa.Column('token_str', sa.Text),
            sa.Column('token_bytes', sa.LargeBinary(length=COLUMN_DATA_SIZE), nullable=False, default=b''),
            sa.Column('token_email', sa.Text),
            extend_existing=True,
        )
        data = {
            'id': 1,
            'nullable_column': None,
            'empty': b'',
            'token_i32': random_int32(),
            'token_i64': random_int64(),
            'token_str': random_str(),
            'token_bytes': random_bytes(),
            'token_email': random_email(),
        }
        metadata.create_all(self.engine_raw, [specific_client_id_table])
        self.engine1.execute(specific_client_id_table.delete())

        # insert data data using client_id==TEST_TLS_CLIENT_CERT
        self.insert_via_1(specific_client_id_table.insert(), data)

        # expect that source data return client_id==TEST_TLS_CLIENT_2_CERT which defined in config
        source_data = self.fetch_from_2(
            sa.select([specific_client_id_table])
                .where(specific_client_id_table.c.id == data['id']))

        hidden_data = self.fetch_from_1(
            sa.select([specific_client_id_table])
                .where(specific_client_id_table.c.id == data['id']))

        if len(source_data) != len(hidden_data) != 1:
            self.fail('incorrect len of result data')

        # data owner take source data
        for k in ('token_i32', 'token_i64', 'token_str', 'token_bytes', 'token_email'):
            if isinstance(source_data[0][k], (bytearray, bytes)) and isinstance(data[k], str):
                self.assertEqual(source_data[0][k], bytes(data[k], encoding='utf-8'))
            else:
                self.assertEqual(source_data[0][k], data[k])
            self.assertNotEqual(hidden_data[0][k], data[k])

    def testTokenizationDefaultClientIDStarExpression(self):
        default_client_id_table = sa.Table(
            'test_tokenization_default_client_id', metadata,
            sa.Column('id', sa.Integer, primary_key=True),
            sa.Column('nullable_column', sa.Text, nullable=True),
            sa.Column('empty', sa.LargeBinary(length=COLUMN_DATA_SIZE), nullable=False, default=b''),
            sa.Column('token_i32', sa.Integer()),
            sa.Column('token_i64', sa.BigInteger()),
            sa.Column('token_str', sa.Text),
            sa.Column('token_bytes', sa.LargeBinary(length=COLUMN_DATA_SIZE), nullable=False, default=b''),
            sa.Column('token_email', sa.Text),
            extend_existing=True,
        )
        metadata.create_all(self.engine_raw, [default_client_id_table])
        self.engine1.execute(default_client_id_table.delete())
        data = {
            'id': 1,
            'nullable_column': None,
            'empty': b'',
            'token_i32': random_int32(),
            'token_i64': random_int64(),
            'token_str': random_str(),
            'token_bytes': random_bytes(),
            'token_email': random_email(),
        }

        # insert data data
        self.insert_via_1(default_client_id_table.insert(), data)

        # expect that data was encrypted with client_id which used to insert (client_id==TEST_TLS_CLIENT_CERT)
        source_data = self.fetch_from_1(
            sa.select(['*'], from_obj=default_client_id_table)
                .where(default_client_id_table.c.id == data['id']))

        hidden_data = self.fetch_from_2(
            sa.select(['*'], from_obj=default_client_id_table)
                .where(default_client_id_table.c.id == data['id']))

        if len(source_data) != len(hidden_data) != 1:
            self.fail('incorrect len of result data')

        # data owner take source data
        for k in ('token_i32', 'token_i64', 'token_str', 'token_bytes', 'token_email'):
            # successfully decrypted data returned as string otherwise as bytes
            # always encode to bytes to compare values with same type coercions
            if isinstance(source_data[0][k], (bytearray, bytes, memoryview)) and isinstance(data[k], str):
                self.assertEqual(utils.memoryview_to_bytes(source_data[0][k]), data[k].encode('utf-8'))
                self.assertNotEqual(utils.memoryview_to_bytes(hidden_data[0][k]), data[k].encode('utf-8'))
            else:
                self.assertEqual(utils.memoryview_to_bytes(source_data[0][k]), data[k])
                self.assertNotEqual(utils.memoryview_to_bytes(hidden_data[0][k]), data[k])


class TestReturningProcessingMixing:
    ZONE = False
    specific_client_id_table = sa.Table(
        'test_tokenization_specific_client_id', metadata,
        sa.Column('id', sa.Integer, primary_key=True),
        sa.Column('nullable_column', sa.Text, nullable=True),
        sa.Column('empty', sa.LargeBinary(length=COLUMN_DATA_SIZE), nullable=False, default=b''),
        sa.Column('token_i32', sa.Integer()),
        sa.Column('token_i64', sa.BigInteger()),
        sa.Column('token_str', sa.Text),
        sa.Column('token_bytes', sa.LargeBinary(length=COLUMN_DATA_SIZE), nullable=True, default=b''),
        sa.Column('token_email', sa.Text),
        extend_existing=True,
    )

    def insert_with_enum_and_return_data(self):
        raise NotImplementedError

    def insert_with_star_and_return_data(self):
        raise NotImplementedError

    def test_insert_returning_with_col_enum(self):
        source, hidden, data = self.insert_with_enum_and_return_data()
        self.assertEqual(source[1], data['token_str'])
        self.assertEqual(source[2], data['token_i64'])
        self.assertEqual(source[3], data['token_email'])
        self.assertEqual(source[4], data['token_i32'])
        self.assertNotEqual(hidden[1], data['token_str'])
        self.assertNotEqual(hidden[2], data['token_i64'])
        self.assertNotEqual(hidden[3], data['token_email'])
        self.assertNotEqual(hidden[4], data['token_i32'])

    def test_insert_returning_with_star(self):
        source, hidden, data = self.insert_with_star_and_return_data()
        self.assertEqual(source[3], data['token_i32'])
        self.assertEqual(source[4], data['token_i64'])
        self.assertEqual(source[5], data['token_str'])
        self.assertEqual(source[7], data['token_email'])
        self.assertNotEqual(hidden[3], data['token_i32'])
        self.assertNotEqual(hidden[4], data['token_i64'])
        self.assertNotEqual(hidden[5], data['token_str'])
        self.assertNotEqual(hidden[7], data['token_email'])


class TestReturningProcessingMariaDB(TestReturningProcessingMixing, BaseTokenization):
    data = {
        'nullable_column': None,
        'empty': b'',
        'token_i32': random_int32(),
        'token_i64': random_int64(),
        'token_str': random_str(),
        'token_bytes': random_bytes(),
        'token_email': random_email(),
    }

    def checkSkip(self):
        if not TEST_MARIADB or TEST_WITH_TLS:
            self.skipTest("Only for MariaDB")
        super().checkSkip()

    def build_raw_query_with_enum(self):
        id = get_random_id()
        # TODO(zhars, 2021-5-20): rewrite query when sqlalchemy will support RETURNING statements
        return 'INSERT INTO test_tokenization_specific_client_id ' \
               '(id, empty, token_bytes, token_i32, token_i64, token_str, token_email) ' \
               'VALUES ({}, {}, {}, {}, {}, \'{}\', \'{}\') ' \
               'RETURNING test_tokenization_specific_client_id.id, test_tokenization_specific_client_id.token_str,' \
               ' test_tokenization_specific_client_id.token_i64, test_tokenization_specific_client_id.token_email, ' \
               'test_tokenization_specific_client_id.token_i32'.format(id, self.data['empty'], self.data['empty'], self.data['token_i32'], self.data['token_i64'], self.data['token_str'], self.data['token_email'])

    def build_raw_query_with_star(self):
        id = get_random_id()
        # TODO(zhars, 2021-5-20): rewrite query when sqlalchemy will support RETURNING statements
        return 'INSERT INTO test_tokenization_specific_client_id ' \
               '(id, empty, token_bytes, token_i32, token_i64, token_str, token_email) ' \
               'VALUES ({}, {}, {}, {}, {}, \'{}\', \'{}\') ' \
               'RETURNING *'.format(id, self.data['empty'], self.data['empty'], self.data['token_i32'], self.data['token_i64'], self.data['token_str'], self.data['token_email'])

    def insert_with_enum_and_return_data(self):
        metadata.create_all(self.engine_raw, [self.specific_client_id_table])
        self.fetch_from_2(sa.select([self.specific_client_id_table]).where(self.specific_client_id_table.c.id == id))

        source = self.fetch_from_2(self.build_raw_query_with_enum())[0]
        hidden = self.fetch_from_1(self.build_raw_query_with_enum())[0]
        return source, hidden, self.data

    def insert_with_star_and_return_data(self):
        metadata.create_all(self.engine_raw, [self.specific_client_id_table])
        self.fetch_from_2(sa.select([self.specific_client_id_table]).where(self.specific_client_id_table.c.id == id))

        source = self.fetch_from_2(self.build_raw_query_with_star())[0]
        hidden = self.fetch_from_1(self.build_raw_query_with_star())[0]
        return source, hidden, self.data


class TestReturningProcessingPostgreSQL(TestReturningProcessingMixing, BaseTokenization):
    data = {
        'nullable_column': None,
        'empty': b'',
        'token_i32': random_int32(),
        'token_i64': random_int64(),
        'token_str': random_str(),
        'token_bytes': random_bytes(),
        'token_email': random_email(),
    }

    def checkSkip(self):
        if not TEST_POSTGRESQL:
            self.skipTest("Only for PostgreSQL")
        super().checkSkip()

    def build_raw_query_with_enum(self):
        self.data['id'] = get_random_id()
        return self.specific_client_id_table.insert(). \
            returning(self.specific_client_id_table.c.id, self.specific_client_id_table.c.token_str, self.specific_client_id_table.c.token_i64,
                      self.specific_client_id_table.c.token_email, self.specific_client_id_table.c.token_i32), self.data

    def build_raw_query_with_star(self):
        self.data['id'] = get_random_id()
        return self.specific_client_id_table.insert().returning(sa.literal_column('*')), self.data

    def insert_with_enum_and_return_data(self):
        metadata.create_all(self.engine_raw, [self.specific_client_id_table])
        self.fetch_from_2(sa.select([self.specific_client_id_table]).where(self.specific_client_id_table.c.id == get_random_id()))

        source_query, source_data = self.build_raw_query_with_enum()
        source = self.engine2.execute(source_query, source_data).fetchone()

        hidden_query, hidden_data = self.build_raw_query_with_enum()
        hidden = self.engine1.execute(hidden_query, hidden_data).fetchone()
        return source, hidden, self.data

    def insert_with_star_and_return_data(self):
        metadata.create_all(self.engine_raw, [self.specific_client_id_table])
        self.fetch_from_2(sa.select([self.specific_client_id_table]).where(self.specific_client_id_table.c.id == get_random_id()))

        source_query, data = self.build_raw_query_with_star()
        source = self.engine2.execute(source_query, data).fetchone()

        hidden_query, data = self.build_raw_query_with_star()
        hidden = self.engine1.execute(hidden_query, data).fetchone()
        return source, hidden, self.data


class TestTokenizationWithZone(BaseTokenization):
    ZONE = True

    def testTokenizationSpecificZoneID(self):
        specific_zone_id_table = sa.Table(
            'test_tokenization_specific_zone_id', metadata,
            sa.Column('id', sa.Integer, primary_key=True),
            sa.Column('zone_id', sa.LargeBinary(length=COLUMN_DATA_SIZE)),
            sa.Column('nullable_column', sa.Text, nullable=True),
            sa.Column('empty', sa.LargeBinary(length=COLUMN_DATA_SIZE), nullable=False, default=b''),
            sa.Column('token_i32', sa.Integer()),
            sa.Column('token_i64', sa.BigInteger()),
            sa.Column('token_str', sa.Text),
            sa.Column('token_bytes', sa.LargeBinary(length=COLUMN_DATA_SIZE), nullable=False, default=b''),
            sa.Column('token_email', sa.Text),
            extend_existing=True,
        )
        metadata.create_all(self.engine_raw, [specific_zone_id_table])
        self.engine1.execute(specific_zone_id_table.delete())
        zone_id = zones[0][ZONE_ID]
        data = {
            'id': 1,
            'nullable_column': None,
            'empty': b'',
            'zone_id': zone_id.encode('ascii'),
            'token_i32': random_int32(),
            'token_i64': random_int64(),
            'token_str': random_str(),
            'token_bytes': random_bytes(),
            'token_email': random_email(),
        }

        # insert data data using client_id==TEST_TLS_CLIENT_CERT
        self.insert_via_1(specific_zone_id_table.insert(), data)

        # expect that source data will returned from acra-servers with all client_id with correct zone id
        source_data = self.fetch_from_2(
            sa.select([specific_zone_id_table])
                .where(specific_zone_id_table.c.id == data['id']))

        hidden_data = self.fetch_from_1(
            sa.select([specific_zone_id_table])
                .where(specific_zone_id_table.c.id == data['id']))

        if len(source_data) != len(hidden_data) != 1:
            self.fail('incorrect len of result data')

        token_fields = ('token_i32', 'token_i64', 'token_str', 'token_bytes', 'token_email')
        # data owner take source data
        for k in token_fields:
            if isinstance(source_data[0][k], (bytearray, bytes)) and isinstance(data[k], str):
                self.assertEqual(source_data[0][k], data[k].encode('utf-8'))
                self.assertEqual(hidden_data[0][k], data[k].encode('utf-8'))
            else:
                self.assertEqual(source_data[0][k], data[k])
                self.assertEqual(hidden_data[0][k], data[k])

        # expect that source data will not returned from acra-servers with all client_id with incorrect zone id
        columns = [sa.cast(zones[1][ZONE_ID].encode('ascii'), BYTEA)]
        # all columns except zone id
        columns.extend([i for i in list(specific_zone_id_table.c) if i.name != 'zone_id'])
        source_data = self.engine2.execute(
            sa.select(columns)
                .where(specific_zone_id_table.c.id == data['id']))
        source_data = source_data.fetchall()
        for i in token_fields:
            self.assertNotEqual(source_data[0][i], data[i])

    def testTokenizationSpecificZoneIDStarExpression(self):
        specific_zone_id_table = sa.Table(
            'test_tokenization_specific_zone_id_star_expression', metadata,
            sa.Column('id', sa.Integer, primary_key=True),
            # don't store zoneID in table
            #sa.Column('zone_id', sa.LargeBinary(length=COLUMN_DATA_SIZE)),
            sa.Column('nullable_column', sa.Text, nullable=True),
            sa.Column('empty', sa.LargeBinary(length=COLUMN_DATA_SIZE), nullable=False, default=b''),
            sa.Column('token_i32', sa.Integer()),
            sa.Column('token_i64', sa.BigInteger()),
            sa.Column('token_str', sa.Text),
            sa.Column('token_bytes', sa.LargeBinary(length=COLUMN_DATA_SIZE), nullable=False, default=b''),
            sa.Column('token_email', sa.Text),
            extend_existing=True,
        )
        metadata.drop_all(self.engine_raw, [specific_zone_id_table])
        metadata.create_all(self.engine_raw, [specific_zone_id_table])
        self.engine1.execute(specific_zone_id_table.delete())
        data = {
            'id': 1,
            'nullable_column': None,
            'empty': b'',
            'token_i32': random_int32(),
            'token_i64': random_int64(),
            'token_str': random_str(),
            'token_bytes': random_bytes(),
            'token_email': random_email(),
        }

        # insert data data using client_id==keypair1
        self.insert_via_1(specific_zone_id_table.insert(), data)

        CORRECT_ZONE, INCORRECT_ZONE = range(2)
        # expect that source data will not returned from all acra-servers with incorrect zone id
        columns = [
            sa.literal(zones[CORRECT_ZONE][ZONE_ID]),
            # mysql doesn't support query like `select 'string', * from table1`, only qualified StarExpr like `select 'string', t1.* from table1 as t1`
            sa.text('{}.*'.format(specific_zone_id_table.name))
        ]
        # expect that source data will returned from all acra-servers with correct zone id
        source_data = self.fetch_from_2(
            sa.select(columns, from_obj=specific_zone_id_table)
                .where(specific_zone_id_table.c.id == data['id']))

        hidden_data = self.fetch_from_1(
            sa.select(columns, from_obj=specific_zone_id_table)
                .where(specific_zone_id_table.c.id == data['id']))

        if len(source_data) != len(hidden_data) != 1:
            self.fail('incorrect len of result data')

        token_fields = ('token_i32', 'token_i64', 'token_str', 'token_bytes', 'token_email')
        # data owner take source data
        for k in token_fields:
            if isinstance(source_data[0][k], (bytearray, bytes)) and isinstance(data[k], str):
                self.assertEqual(utils.memoryview_to_bytes(source_data[0][k]), data[k].encode('utf-8'))
                self.assertEqual(utils.memoryview_to_bytes(hidden_data[0][k]), data[k].encode('utf-8'))
            else:
                self.assertEqual(utils.memoryview_to_bytes(source_data[0][k]), data[k])
                self.assertEqual(utils.memoryview_to_bytes(hidden_data[0][k]), data[k])

        # expect that source data will not returned from all acra-servers with incorrect zone id
        columns = [
            sa.literal(zones[INCORRECT_ZONE][ZONE_ID]),
            sa.text('{}.*'.format(specific_zone_id_table.name))
        ]
        source_data = self.engine2.execute(
            sa.select(columns)
                .where(specific_zone_id_table.c.id == data['id']))
        source_data = source_data.fetchall()
        for i in token_fields:
            self.assertNotEqual(utils.memoryview_to_bytes(source_data[0][i]), data[i])


class TestTokenizationWithoutZoneWithBoltDB(BaseTokenizationWithBoltDB, TestTokenizationWithoutZone):
    pass


class TestTokenizationWithZoneWithBoltDB(BaseTokenizationWithBoltDB, TestTokenizationWithZone):
    pass


class TestTokenizationWithoutZoneWithRedis(BaseTokenizationWithRedis, TestTokenizationWithoutZone):
    pass


class TestTokenizationWithZoneWithRedis(BaseTokenizationWithRedis, TestTokenizationWithZone):
    pass


class TestTokenizationWithoutZoneBinaryMySQL(BaseTokenizationWithBinaryMySQL, TestTokenizationWithoutZone):
    pass


class TestTokenizationWithZoneBinaryMySQL(BaseTokenizationWithBinaryMySQL, TestTokenizationWithZone):
    pass


class TestTokenizationWithoutZoneTextPostgreSQL(BaseTokenizationWithTextPostgreSQL, TestTokenizationWithoutZone):
    pass


class TestTokenizationWithZoneTextPostgreSQL(BaseTokenizationWithTextPostgreSQL, TestTokenizationWithZone):
    pass


class TestTokenizationWithoutZoneBinaryPostgreSQL(BaseTokenizationWithBinaryPostgreSQL, TestTokenizationWithoutZone):
    pass


class TestTokenizationWithZoneBinaryPostgreSQL(BaseTokenizationWithBinaryPostgreSQL, TestTokenizationWithZone):
    pass


class TestTokenizationWithoutZoneBinaryBindMySQL(BaseTokenizationWithBinaryBindMySQL, TestTokenizationWithoutZone):
    pass


class TestTokenizationWithZoneBinaryBindMySQL(BaseTokenizationWithBinaryBindMySQL, TestTokenizationWithZone):
    pass


class BaseMasking(BaseTokenization):
    WHOLECELL_MODE = False
    ENCRYPTOR_CONFIG = get_encryptor_config('tests/ee_masking_config.yaml')

    def check_crypto_envelope(self, table, row_id):
        temp_acrastruct = create_acrastruct_with_client_id(b'somedata', TLS_CERT_CLIENT_ID_1)
        # expect that data was encrypted with client_id from acra-server which used to insert (client_id==TEST_TLS_CLIENT_CERT)
        source_data = self.engine_raw.execute(
            sa.select([table])
                .where(table.c.id == row_id))
        source_data = source_data.fetchone()
        for i in ('masked_prefix', 'masked_suffix', 'masked_without_plaintext', 'exact_plaintext_length',
                  'shorter_plaintext'):
            # check that data not contains AcraStruct tag begin
            self.assertNotIn(temp_acrastruct[:8], source_data[i])
            # and check that data contains AcraBlock tag begin
            self.assertIn(temp_acrastruct[:4], source_data[i])

    def get_specified_client_id(self):
        return TLS_CERT_CLIENT_ID_2

    def fork_acra(self, popen_kwargs: dict = None, **acra_kwargs: dict):
        prepare_encryptor_config(
            client_id=self.get_specified_client_id(), zone_id=zones[0][ZONE_ID], config_path=self.ENCRYPTOR_CONFIG)
        acra_kwargs.update(token_db='token1.db',
                           encryptor_config_file=get_test_encryptor_config(self.ENCRYPTOR_CONFIG))
        return super(BaseTokenization, self).fork_acra(popen_kwargs, **acra_kwargs)

    def executeInsert(self, query, values):
        """Execute a Bulk Insert query with list of values via AcraServer for "TEST_TLS_CLIENT_CERT"."""
        return self.engine1.execute(query.values(values))

    def executeBulkInsert(self, query, values):
        """Execute a Bulk Insert query with list of values via AcraServer for "TEST_TLS_CLIENT_CERT"."""
        return self.engine1.execute(query.values(values))

    def tearDown(self):
        super().tearDown()
        os.remove('token1.db')


class BaseMaskingBinaryPostgreSQLMixin(BaseBinaryPostgreSQLTestCase, BaseTestCase):
    def executeInsert(self, query, values):
        """Execute a Insert query with list of values via AcraServer for "TEST_TLS_CLIENT_CERT"."""
        query, parameters = self.compileInsertQuery(query, values)
        return self.executor1.execute_prepared_statement(query, parameters)

    def executeBulkInsert(self, query, values):
        """Execute a Bulk Insert query with list of values via AcraServer for "TEST_TLS_CLIENT_CERT"."""
        query, parameters = self.compileBulkInsertQuery(query.values(values), values)
        return self.executor1.execute_prepared_statement(query, parameters)


class BaseMaskingBinaryMySQLMixin(BaseBinaryMySQLTestCase, BaseTestCase):
    def executeInsert(self, query, values):
        """Execute a Insert query with list of values via AcraServer for "TEST_TLS_CLIENT_CERT"."""
        query, parameters = self.compileInsertQuery(query, values)
        return self.executor1.execute_prepared_statement_no_result(query, parameters)

    def executeBulkInsert(self, query, values):
        """Execute a Bulk Insert query with list of values via AcraServer for "TEST_TLS_CLIENT_CERT"."""
        query, parameters = self.compileBulkInsertQuery(query.values(values), values)
        return self.executor1.execute_prepared_statement_no_result(query, parameters)


class TestMaskingWithoutZone(BaseMasking):
    def test_masking_default_client_id(self):
        default_client_id_table = sa.Table(
            'test_masking_default_client_id', metadata,
            sa.Column('id', sa.Integer, primary_key=True),
            sa.Column('nullable_column', sa.Text, nullable=True),
            sa.Column('empty', sa.LargeBinary(length=COLUMN_DATA_SIZE), nullable=False, default=b''),
            sa.Column('masked_prefix', sa.LargeBinary(length=COLUMN_DATA_SIZE), nullable=False, default=b''),
            sa.Column('masked_suffix', sa.LargeBinary(length=COLUMN_DATA_SIZE), nullable=False, default=b''),
            sa.Column('masked_without_plaintext', sa.LargeBinary(length=COLUMN_DATA_SIZE), nullable=False, default=b''),
            sa.Column('exact_plaintext_length', sa.LargeBinary(length=COLUMN_DATA_SIZE), nullable=False, default=b''),
            sa.Column('shorter_plaintext', sa.LargeBinary(length=COLUMN_DATA_SIZE), nullable=False, default=b''),
            extend_existing=True
        )
        metadata.create_all(self.engine_raw, [default_client_id_table])
        self.engine_raw.execute(default_client_id_table.delete())
        data = {
            'id': 1,
            'nullable_column': None,
            'empty': b'',
            'masked_prefix': random_bytes(9),
            'masked_suffix': random_bytes(9),
            'masked_without_plaintext': random_bytes(),
            'exact_plaintext_length': random_bytes(10),
            'shorter_plaintext': random_bytes(9),
        }

        # insert data data with another client_id (keypair2) than should be encrypted (keypair1)
        self.executeInsert(default_client_id_table.insert(), data)

        self.check_crypto_envelope(default_client_id_table, data['id'])

        # expect that data was encrypted with client_id from acra-server which used to insert (client_id==TEST_TLS_CLIENT_CERT)
        source_data = self.engine1.execute(
            sa.select([default_client_id_table])
                .where(default_client_id_table.c.id == data['id']))
        source_data = source_data.fetchall()

        hidden_data = self.engine2.execute(
            sa.select([default_client_id_table])
                .where(default_client_id_table.c.id == data['id']))
        hidden_data = hidden_data.fetchall()

        if len(source_data) != len(hidden_data) != 1:
            self.fail('incorrect len of result data')

        for i in ('masked_prefix', 'masked_suffix', 'masked_without_plaintext', 'exact_plaintext_length', 'shorter_plaintext'):
            self.assertEqual(source_data[0][i], data[i])

        hidden_data = hidden_data[0]
        mask_pattern = 'xxxx'.encode('ascii')
        # check that mask at correct place
        self.assertEqual(hidden_data['masked_prefix'][:len(mask_pattern)], mask_pattern)
        # check that len of masked value not equal to source data because acrastruct always longer than plaintext
        self.assertNotEqual(len(hidden_data['masked_prefix']), len(data['masked_prefix']))
        # check that data after mask is not the same as source data
        self.assertNotEqual(hidden_data['masked_prefix'][len(mask_pattern):], data)
        # check that data after mask is not the same as source data with same offset as mask length
        self.assertNotEqual(hidden_data['masked_prefix'][len(mask_pattern):], data['masked_prefix'][len(mask_pattern):])

        # check that mask at correct place
        self.assertEqual(hidden_data['masked_suffix'][-len(mask_pattern):], mask_pattern)
        # check that len of masked value not equal to source data because acrastruct always longer than plaintext
        self.assertNotEqual(len(hidden_data['masked_suffix']), len(data['masked_suffix']))
        # check that data before mask is not the same as source data
        self.assertNotEqual(hidden_data['masked_suffix'][:-len(mask_pattern)], data)
        # check that data after mask is not the same as source data with same offset as mask length
        self.assertNotEqual(hidden_data['masked_suffix'][:-len(mask_pattern)], data['masked_suffix'][:-len(mask_pattern)])

        self.assertEqual(mask_pattern, hidden_data['masked_without_plaintext'])

        # if plaintext length > data, then whole data will be encrypted
        self.assertEqual(mask_pattern, hidden_data['exact_plaintext_length'])

        self.assertEqual(mask_pattern, hidden_data['shorter_plaintext'])

    def test_masking_specific_client_id(self):
        specific_client_id_table = sa.Table(
            'test_masking_specific_client_id', metadata,
            sa.Column('id', sa.Integer, primary_key=True),
            sa.Column('nullable_column', sa.Text, nullable=True),
            sa.Column('empty', sa.LargeBinary(length=COLUMN_DATA_SIZE), nullable=False, default=b''),
            sa.Column('masked_prefix', sa.LargeBinary(length=COLUMN_DATA_SIZE), nullable=False, default=b''),
            sa.Column('masked_suffix', sa.LargeBinary(length=COLUMN_DATA_SIZE), nullable=False, default=b''),
            sa.Column('masked_without_plaintext', sa.LargeBinary(length=COLUMN_DATA_SIZE), nullable=False, default=b''),
            sa.Column('exact_plaintext_length', sa.LargeBinary(length=COLUMN_DATA_SIZE), nullable=False, default=b''),
            sa.Column('shorter_plaintext', sa.LargeBinary(length=COLUMN_DATA_SIZE), nullable=False, default=b''),
            extend_existing=True
        )
        metadata.create_all(self.engine_raw, [specific_client_id_table])
        self.engine_raw.execute(specific_client_id_table.delete())
        data = {
            'id': 1,
            'nullable_column': None,
            'empty': b'',
            'masked_prefix': random_bytes(9),
            'masked_suffix': random_bytes(9),
            'masked_without_plaintext': random_bytes(),
            'exact_plaintext_length': random_bytes(10),
            'shorter_plaintext': random_bytes(9),
        }

        # insert data data with another client_id (keypair1) than should be encrypted (keypair2)
        self.executeInsert(specific_client_id_table.insert(), data)

        self.check_crypto_envelope(specific_client_id_table, data['id'])

        # expect that data was encrypted with client_id from acra-server which used to insert (client_id==TEST_TLS_CLIENT_2_CERT)
        source_data = self.engine2.execute(
            sa.select([specific_client_id_table])
                .where(specific_client_id_table.c.id == data['id']))
        source_data = source_data.fetchall()

        hidden_data = self.engine1.execute(
            sa.select([specific_client_id_table])
                .where(specific_client_id_table.c.id == data['id']))
        hidden_data = hidden_data.fetchall()

        if len(source_data) != len(hidden_data) != 1:
            self.fail('incorrect len of result data')

        for i in ('masked_prefix', 'masked_suffix', 'masked_without_plaintext', 'exact_plaintext_length', 'shorter_plaintext'):
            self.assertEqual(source_data[0][i], data[i])

        hidden_data = hidden_data[0]
        mask_pattern = 'xxxx'.encode('ascii')
        # check that mask at correct place
        self.assertEqual(hidden_data['masked_prefix'][:len(mask_pattern)], mask_pattern)
        # check that len of masked value not equal to source data because acrastruct always longer than plaintext
        self.assertNotEqual(len(hidden_data['masked_prefix']), len(data['masked_prefix']))
        # check that data after mask is not the same as source data
        self.assertNotEqual(hidden_data['masked_prefix'][len(mask_pattern):], data)
        # check that data after mask is not the same as source data with same offset as mask length
        self.assertNotEqual(hidden_data['masked_prefix'][len(mask_pattern):], data['masked_prefix'][len(mask_pattern):])

        # check that mask at correct place
        self.assertEqual(hidden_data['masked_suffix'][-len(mask_pattern):], mask_pattern)
        # check that len of masked value not equal to source data because acrastruct always longer than plaintext
        self.assertNotEqual(len(hidden_data['masked_suffix']), len(data['masked_suffix']))
        # check that data before mask is not the same as source data
        self.assertNotEqual(hidden_data['masked_suffix'][:-len(mask_pattern)], data)
        # check that data after mask is not the same as source data with same offset as mask length
        self.assertNotEqual(hidden_data['masked_suffix'][:-len(mask_pattern)], data['masked_suffix'][:-len(mask_pattern)])

        self.assertEqual(mask_pattern, hidden_data['masked_without_plaintext'])

        # if plaintext length > data, then whole data will be encrypted
        self.assertEqual(mask_pattern, hidden_data['exact_plaintext_length'])

        self.assertEqual(mask_pattern, hidden_data['shorter_plaintext'])


class TestMaskingWithZonePerValue(BaseMasking):
    ZONE = True

    def test_masking_specific_zone_id_bulk(self):
        specific_zone_id_table = sa.Table(
            'test_masking_specific_zone_id', metadata,
            sa.Column('id', sa.Integer, primary_key=True),
            sa.Column('nullable_column', sa.Text, nullable=True),
            sa.Column('empty', sa.LargeBinary(length=COLUMN_DATA_SIZE), nullable=False, default=b''),
            sa.Column('masked_prefix', sa.LargeBinary(length=COLUMN_DATA_SIZE), nullable=False, default=b''),
            sa.Column('masked_suffix', sa.LargeBinary(length=COLUMN_DATA_SIZE), nullable=False, default=b''),
            sa.Column('masked_without_plaintext', sa.LargeBinary(length=COLUMN_DATA_SIZE), nullable=False, default=b''),
            sa.Column('exact_plaintext_length', sa.LargeBinary(length=COLUMN_DATA_SIZE), nullable=False, default=b''),
            sa.Column('shorter_plaintext', sa.LargeBinary(length=COLUMN_DATA_SIZE), nullable=False, default=b''),
            extend_existing=True
        )
        metadata.create_all(self.engine_raw, [specific_zone_id_table])
        self.engine_raw.execute(specific_zone_id_table.delete())

        values = []
        for idx in range(3):
            data = {
                'id': 1 + idx,
                'nullable_column': None,
                'empty': b'',
                'masked_prefix': random_bytes(9),
                'masked_suffix': random_bytes(9),
                'masked_without_plaintext': random_bytes(),
                'exact_plaintext_length': random_bytes(10),
                'shorter_plaintext': random_bytes(9),
            }
            values.append(data)

        # insert data data with another client_id (keypair1) than should be encrypted (keypair2)
        self.executeBulkInsert(specific_zone_id_table.insert(), values)

        columns = []
        for i in ('masked_prefix', 'masked_suffix', 'masked_without_plaintext', 'exact_plaintext_length', 'shorter_plaintext'):
            # create in loop to generate new objects of literal and avoid removing in select clause by sqlalchemy
            correct_zone = sa.literal(zones[0][ZONE_ID])
            columns.append(correct_zone)
            columns.append(getattr(specific_zone_id_table.c, i))

        for value in values:
            self.check_crypto_envelope(specific_zone_id_table, value['id'])

            # check that using any acra-server with correct zone we fetch decrypted data
            for engine in (self.engine1, self.engine2):
                # expect that data was encrypted with client_id from acra-server which used to insert (client_id==TEST_TLS_CLIENT_2_CERT)
                response = engine.execute(
                    sa.select(columns)
                        .where(specific_zone_id_table.c.id == value['id']))
                source_data = response.fetchall()
                if len(source_data) != 1:
                    self.fail('incorrect len of result data')

                for i in ('masked_prefix', 'masked_suffix', 'masked_without_plaintext', 'exact_plaintext_length', 'shorter_plaintext'):
                    self.assertEqual(source_data[0][i], value[i])

            incorrect_zone = sa.literal(zones[1][ZONE_ID])
            # check that using any acra-server with incorrect zone we fetch masked data
            for engine in (self.engine1, self.engine2):
                hidden_data = engine.execute(
                    sa.select([incorrect_zone, specific_zone_id_table])
                        .where(specific_zone_id_table.c.id == value['id']))
                hidden_data = hidden_data.fetchall()

                if len(source_data) != len(hidden_data) != 1:
                    self.fail('incorrect len of result data')

                for i in ('masked_prefix', 'masked_suffix', 'masked_without_plaintext', 'exact_plaintext_length', 'shorter_plaintext'):
                    self.assertEqual(source_data[0][i], value[i])

                hidden_data = hidden_data[0]
                mask_pattern = 'xxxx'.encode('ascii')
                # check that mask at correct place
                self.assertEqual(hidden_data['masked_prefix'][:len(mask_pattern)], mask_pattern)
                # check that len of masked value not equal to source data because acrastruct always longer than plaintext
                self.assertNotEqual(len(hidden_data['masked_prefix']), len(value['masked_prefix']))
                # check that data after mask is not the same as source data
                self.assertNotEqual(hidden_data['masked_prefix'][len(mask_pattern):], value)
                # check that data after mask is not the same as source data with same offset as mask length
                self.assertNotEqual(hidden_data['masked_prefix'][len(mask_pattern):], value['masked_prefix'][len(mask_pattern):])

                # check that mask at correct place
                self.assertEqual(hidden_data['masked_suffix'][-len(mask_pattern):], mask_pattern)
                # check that len of masked value not equal to source data because acrastruct always longer than plaintext
                self.assertNotEqual(len(hidden_data['masked_suffix']), len(value['masked_suffix']))
                # check that data before mask is not the same as source data
                self.assertNotEqual(hidden_data['masked_suffix'][:-len(mask_pattern)], value)
                # check that data after mask is not the same as source data with same offset as mask length
                self.assertNotEqual(hidden_data['masked_suffix'][:-len(mask_pattern)], value['masked_suffix'][:-len(mask_pattern)])

                self.assertEqual(mask_pattern, hidden_data['masked_without_plaintext'])

                # if plaintext length > data, then whole data will be encrypted
                self.assertEqual(mask_pattern, hidden_data['exact_plaintext_length'])

                self.assertEqual(mask_pattern, hidden_data['shorter_plaintext'])

    def test_masking_specific_zone_id(self):
        specific_zone_id_table = sa.Table(
            'test_masking_specific_zone_id', metadata,
            sa.Column('id', sa.Integer, primary_key=True),
            sa.Column('nullable_column', sa.Text, nullable=True),
            sa.Column('empty', sa.LargeBinary(length=COLUMN_DATA_SIZE), nullable=False, default=b''),
            sa.Column('masked_prefix', sa.LargeBinary(length=COLUMN_DATA_SIZE), nullable=False, default=b''),
            sa.Column('masked_suffix', sa.LargeBinary(length=COLUMN_DATA_SIZE), nullable=False, default=b''),
            sa.Column('masked_without_plaintext', sa.LargeBinary(length=COLUMN_DATA_SIZE), nullable=False, default=b''),
            sa.Column('exact_plaintext_length', sa.LargeBinary(length=COLUMN_DATA_SIZE), nullable=False, default=b''),
            sa.Column('shorter_plaintext', sa.LargeBinary(length=COLUMN_DATA_SIZE), nullable=False, default=b''),
            extend_existing=True
        )
        metadata.create_all(self.engine_raw, [specific_zone_id_table])
        self.engine_raw.execute(specific_zone_id_table.delete())
        data = {
            'id': 1,
            'nullable_column': None,
            'empty': b'',
            'masked_prefix': random_bytes(9),
            'masked_suffix': random_bytes(9),
            'masked_without_plaintext': random_bytes(),
            'exact_plaintext_length': random_bytes(10),
            'shorter_plaintext': random_bytes(9),
        }

        # insert data data with another client_id (keypair1) than should be encrypted (keypair2)
        self.engine1.execute(specific_zone_id_table.insert(values=data))

        self.check_crypto_envelope(specific_zone_id_table, data['id'])

        columns = []
        for i in ('masked_prefix', 'masked_suffix', 'masked_without_plaintext', 'exact_plaintext_length', 'shorter_plaintext'):
            # create in loop to generate new objects of literal and avoid removing in select clause by sqlalchemy
            correct_zone = sa.literal(zones[0][ZONE_ID])
            columns.append(correct_zone)
            columns.append(getattr(specific_zone_id_table.c, i))

        # check that using any acra-server with correct zone we fetch decrypted data
        for engine in (self.engine1, self.engine2):
            # expect that data was encrypted with client_id from acra-server which used to insert (client_id==TEST_TLS_CLIENT_2_CERT)
            response = engine.execute(
                sa.select(columns)
                    .where(specific_zone_id_table.c.id == data['id']))
            source_data = response.fetchall()
            if len(source_data) != 1:
                self.fail('incorrect len of result data')

            for i in ('masked_prefix', 'masked_suffix', 'masked_without_plaintext', 'exact_plaintext_length', 'shorter_plaintext'):
                self.assertEqual(source_data[0][i], data[i])

        incorrect_zone = sa.literal(zones[1][ZONE_ID])
        # check that using any acra-server with incorrect zone we fetch masked data
        for engine in (self.engine1, self.engine2):
            hidden_data = engine.execute(
                sa.select([incorrect_zone, specific_zone_id_table])
                    .where(specific_zone_id_table.c.id == data['id']))
            hidden_data = hidden_data.fetchall()

            if len(source_data) != len(hidden_data) != 1:
                self.fail('incorrect len of result data')

            for i in ('masked_prefix', 'masked_suffix', 'masked_without_plaintext', 'exact_plaintext_length', 'shorter_plaintext'):
                self.assertEqual(source_data[0][i], data[i])

            hidden_data = hidden_data[0]
            mask_pattern = 'xxxx'.encode('ascii')
            # check that mask at correct place
            self.assertEqual(hidden_data['masked_prefix'][:len(mask_pattern)], mask_pattern)
            # check that len of masked value not equal to source data because acrastruct always longer than plaintext
            self.assertNotEqual(len(hidden_data['masked_prefix']), len(data['masked_prefix']))
            # check that data after mask is not the same as source data
            self.assertNotEqual(hidden_data['masked_prefix'][len(mask_pattern):], data)
            # check that data after mask is not the same as source data with same offset as mask length
            self.assertNotEqual(hidden_data['masked_prefix'][len(mask_pattern):], data['masked_prefix'][len(mask_pattern):])

            # check that mask at correct place
            self.assertEqual(hidden_data['masked_suffix'][-len(mask_pattern):], mask_pattern)
            # check that len of masked value not equal to source data because acrastruct always longer than plaintext
            self.assertNotEqual(len(hidden_data['masked_suffix']), len(data['masked_suffix']))
            # check that data before mask is not the same as source data
            self.assertNotEqual(hidden_data['masked_suffix'][:-len(mask_pattern)], data)
            # check that data after mask is not the same as source data with same offset as mask length
            self.assertNotEqual(hidden_data['masked_suffix'][:-len(mask_pattern)], data['masked_suffix'][:-len(mask_pattern)])

            self.assertEqual(mask_pattern, hidden_data['masked_without_plaintext'])

            # if plaintext length > data, then whole data will be encrypted
            self.assertEqual(mask_pattern, hidden_data['exact_plaintext_length'])

            self.assertEqual(mask_pattern, hidden_data['shorter_plaintext'])


class TestMaskingWithZonePerRow(BaseMasking):
    ZONE = True

    def fork_acra(self, popen_kwargs: dict = None, **acra_kwargs: dict):
        if popen_kwargs is None:
            popen_kwargs = {}
        env = popen_kwargs.get('env', {})
        env['ZONE_FOR_ROW'] = 'on'
        env.update(os.environ)
        popen_kwargs['env'] = env
        return super(TestMaskingWithZonePerRow, self).fork_acra(popen_kwargs, **acra_kwargs)

    def test_masking_specific_zone_id(self):
        specific_zone_id_table = sa.Table(
            'test_masking_specific_zone_id', metadata,
            sa.Column('id', sa.Integer, primary_key=True),
            sa.Column('nullable_column', sa.Text, nullable=True),
            sa.Column('empty', sa.LargeBinary(length=COLUMN_DATA_SIZE), nullable=False, default=b''),
            sa.Column('masked_prefix', sa.LargeBinary(length=COLUMN_DATA_SIZE), nullable=False, default=b''),
            sa.Column('masked_suffix', sa.LargeBinary(length=COLUMN_DATA_SIZE), nullable=False, default=b''),
            sa.Column('masked_without_plaintext', sa.LargeBinary(length=COLUMN_DATA_SIZE), nullable=False, default=b''),
            sa.Column('exact_plaintext_length', sa.LargeBinary(length=COLUMN_DATA_SIZE), nullable=False, default=b''),
            sa.Column('shorter_plaintext', sa.LargeBinary(length=COLUMN_DATA_SIZE), nullable=False, default=b''),
            extend_existing=True
        )
        metadata.create_all(self.engine_raw, [specific_zone_id_table])
        self.engine_raw.execute(specific_zone_id_table.delete())
        data = {
            'id': 1,
            'nullable_column': None,
            'empty': b'',
            'masked_prefix': random_bytes(9),
            'masked_suffix': random_bytes(9),
            'masked_without_plaintext': random_bytes(),
            'exact_plaintext_length': random_bytes(10),
            'shorter_plaintext': random_bytes(9),
        }

        # insert data data with another client_id (keypair1) than should be encrypted (keypair2)
        self.engine1.execute(specific_zone_id_table.insert(values=data))

        self.check_crypto_envelope(specific_zone_id_table, data['id'])

        columns = [sa.literal(zones[0][ZONE_ID])]
        for i in ('masked_prefix', 'masked_suffix', 'masked_without_plaintext', 'exact_plaintext_length', 'shorter_plaintext'):
            # create in loop to generate new objects of literal and avoid removing in select clause by sqlalchemy
            columns.append(getattr(specific_zone_id_table.c, i))

        # check that using any acra-server with correct zone we fetch decrypted data
        for engine in (self.engine1, self.engine2):
            # expect that data was encrypted with client_id from acra-server which used to insert (client_id==TEST_TLS_CLIENT_2_CERT)
            response = engine.execute(
                sa.select(columns)
                    .where(specific_zone_id_table.c.id == data['id']))
            source_data = response.fetchall()
            if len(source_data) != 1:
                self.fail('incorrect len of result data')

            for i in ('masked_prefix', 'masked_suffix', 'masked_without_plaintext', 'exact_plaintext_length', 'shorter_plaintext'):
                self.assertEqual(source_data[0][i], data[i])

        incorrect_zone = sa.literal(zones[1][ZONE_ID])
        # check that using any acra-server with incorrect zone we fetch masked data
        for engine in (self.engine1, self.engine2):
            hidden_data = engine.execute(
                sa.select([incorrect_zone, specific_zone_id_table])
                    .where(specific_zone_id_table.c.id == data['id']))
            hidden_data = hidden_data.fetchall()

            if len(source_data) != len(hidden_data) != 1:
                self.fail('incorrect len of result data')

            for i in ('masked_prefix', 'masked_suffix', 'masked_without_plaintext', 'exact_plaintext_length', 'shorter_plaintext'):
                self.assertEqual(source_data[0][i], data[i])

            hidden_data = hidden_data[0]
            mask_pattern = 'xxxx'.encode('ascii')
            # check that mask at correct place
            self.assertEqual(hidden_data['masked_prefix'][:len(mask_pattern)], mask_pattern)
            # check that len of masked value not equal to source data because acrastruct always longer than plaintext
            self.assertNotEqual(len(hidden_data['masked_prefix']), len(data['masked_prefix']))
            # check that data after mask is not the same as source data
            self.assertNotEqual(hidden_data['masked_prefix'][len(mask_pattern):], data)
            # check that data after mask is not the same as source data with same offset as mask length
            self.assertNotEqual(hidden_data['masked_prefix'][len(mask_pattern):], data['masked_prefix'][len(mask_pattern):])

            # check that mask at correct place
            self.assertEqual(hidden_data['masked_suffix'][-len(mask_pattern):], mask_pattern)
            # check that len of masked value not equal to source data because acrastruct always longer than plaintext
            self.assertNotEqual(len(hidden_data['masked_suffix']), len(data['masked_suffix']))
            # check that data before mask is not the same as source data
            self.assertNotEqual(hidden_data['masked_suffix'][:-len(mask_pattern)], data)
            # check that data after mask is not the same as source data with same offset as mask length
            self.assertNotEqual(hidden_data['masked_suffix'][:-len(mask_pattern)], data['masked_suffix'][:-len(mask_pattern)])

            self.assertEqual(mask_pattern, hidden_data['masked_without_plaintext'])

            # if plaintext length > data, then whole data will be encrypted
            self.assertEqual(mask_pattern, hidden_data['exact_plaintext_length'])

            self.assertEqual(mask_pattern, hidden_data['shorter_plaintext'])


class BaseAcraBlockMasking:
    ENCRYPTOR_CONFIG = get_encryptor_config('tests/ee_masking_acrablock_config.yaml')

    def check_crypto_envelope(self, table, row_id):
        temp_acrastruct = create_acrastruct_with_client_id(b'somedata', TLS_CERT_CLIENT_ID_1)
        # expect that data was encrypted with client_id from acra-server which used to insert (client_id==TEST_TLS_CLIENT_CERT)
        source_data = self.engine_raw.execute(
            sa.select([table])
                .where(table.c.id == row_id))
        source_data = source_data.fetchone()
        for i in ('masked_prefix', 'masked_suffix', 'masked_without_plaintext', 'exact_plaintext_length',
                  'shorter_plaintext'):
            # check that data not contains AcraStruct tag begin
            self.assertNotIn(temp_acrastruct[:8], source_data[i])
            # and check that data contains AcraBlock tag begin
            self.assertIn(temp_acrastruct[:4], source_data[i])


class TestMaskingAcraBlockWithoutZone(BaseAcraBlockMasking, TestMaskingWithoutZone):
    pass


class TestMaskingAcraBlockWithoutZoneBinaryMySQL(BaseAcraBlockMasking, BaseMaskingBinaryMySQLMixin, TestMaskingWithoutZone):
    pass


class TestMaskingAcraBlockWithoutZoneBinaryPostgreSQL(BaseAcraBlockMasking, BaseMaskingBinaryPostgreSQLMixin, TestMaskingWithoutZone):
    pass


class TestMaskingAcraBlockWithoutZoneWithDefaults(BaseAcraBlockMasking, TestMaskingWithoutZone):
    ENCRYPTOR_CONFIG = get_encryptor_config('tests/ee_masking_acrablock_with_defaults_config.yaml')


class TestMaskingAcraBlockWithZonePerValue(BaseAcraBlockMasking, TestMaskingWithZonePerValue):
    pass


class TestMaskingAcraBlockWithZonePerValueBinaryMySQL(BaseAcraBlockMasking, BaseMaskingBinaryMySQLMixin, TestMaskingWithZonePerValue):
    pass


class TestMaskingAcraBlockWithZonePerValueBinaryPostgreSQL(BaseAcraBlockMasking, BaseMaskingBinaryPostgreSQLMixin, TestMaskingWithZonePerValue):
    pass


class TestMaskingAcraBlockWithZonePerValueWithDefaults(BaseAcraBlockMasking, TestMaskingWithZonePerValue):
    ENCRYPTOR_CONFIG = get_encryptor_config('tests/ee_masking_acrablock_with_defaults_config.yaml')


class TestMaskingAcraBlockWithZonePerRow(BaseAcraBlockMasking, TestMaskingWithZonePerRow):
    pass


class TestMaskingWithoutZoneConnectorlessWithTLSByDN(TLSAuthenticationByDistinguishedNameMixin, TLSAuthenticationDirectlyToAcraMixin, TestMaskingWithoutZone):
    def get_specified_client_id(self):
        return extract_client_id_from_cert(tls_cert=TEST_TLS_CLIENT_2_CERT, extractor=self.get_identifier_extractor_type())


class TestMaskingWithoutZoneConnectorlessWithTLSBySerialNumber(TLSAuthenticationBySerialNumberMixin, TLSAuthenticationDirectlyToAcraMixin, TestMaskingWithoutZone):
    def get_specified_client_id(self):
        return extract_client_id_from_cert(tls_cert=TEST_TLS_CLIENT_2_CERT, extractor=self.get_identifier_extractor_type())


class TestMaskingWithZonePerValueConnectorlessWithTLSByDN(TLSAuthenticationByDistinguishedNameMixin, TLSAuthenticationDirectlyToAcraMixin, TestMaskingWithZonePerValue):
    def get_specified_client_id(self):
        return extract_client_id_from_cert(tls_cert=TEST_TLS_CLIENT_2_CERT, extractor=self.get_identifier_extractor_type())


class TestMaskingWithZonePerValueConnectorlessWithTLSBySerialNumber(TLSAuthenticationBySerialNumberMixin, TLSAuthenticationDirectlyToAcraMixin, TestMaskingWithZonePerValue):
    def get_specified_client_id(self):
        return extract_client_id_from_cert(tls_cert=TEST_TLS_CLIENT_2_CERT, extractor=self.get_identifier_extractor_type())


class TestTransparentEncryptionConnectorlessWithTLSBySerialNumber(TLSAuthenticationBySerialNumberMixin, TestTransparentEncryption, TLSAuthenticationDirectlyToAcraMixin):
    pass


class TestTransparentEncryptionConnectorlessWithTLSByDN(TLSAuthenticationByDistinguishedNameMixin, TestTransparentEncryption, TLSAuthenticationDirectlyToAcraMixin):
    pass


class TestSearchableTransparentEncryptionConnectorlessWithTLSByDN(TLSAuthenticationByDistinguishedNameMixin, TestSearchableTransparentEncryption, TLSAuthenticationDirectlyToAcraMixin):
    pass


class TestSearchableTransparentEncryptionConnectorlessWithTLSBySerialNumber(TLSAuthenticationBySerialNumberMixin, TestSearchableTransparentEncryption, TLSAuthenticationDirectlyToAcraMixin):
    pass


class TestSearchableTransparentEncryptionWithZoneConnectorlessWithTLSByDN(TLSAuthenticationByDistinguishedNameMixin, TestTransparentSearchableEncryptionWithZone, TLSAuthenticationDirectlyToAcraMixin):
    pass


class TestSearchableTransparentEncryptionWithZoneConnectorlessWithTLSBySerialNumber(TLSAuthenticationBySerialNumberMixin, TestTransparentSearchableEncryptionWithZone, TLSAuthenticationDirectlyToAcraMixin):
    pass


class TestTokenizationConnectorlessWithTLSBySerialNumber(TLSAuthenticationBySerialNumberMixin, TLSAuthenticationDirectlyToAcraMixin, TestTokenizationWithoutZone):
    def get_specified_client_id(self):
        return extract_client_id_from_cert(tls_cert=TEST_TLS_CLIENT_2_CERT, extractor=self.get_identifier_extractor_type())


class TestTokenizationConnectorlessWithTLSByDN(TLSAuthenticationByDistinguishedNameMixin, TLSAuthenticationDirectlyToAcraMixin, TestTokenizationWithoutZone):
    def get_specified_client_id(self):
        return extract_client_id_from_cert(tls_cert=TEST_TLS_CLIENT_2_CERT, extractor=self.get_identifier_extractor_type())


class TestTokenizationConnectorlessWithZoneWithTLSBySerialNumber(TLSAuthenticationBySerialNumberMixin, TLSAuthenticationDirectlyToAcraMixin, TestTokenizationWithZone):
    def get_specified_client_id(self):
        return extract_client_id_from_cert(tls_cert=TEST_TLS_CLIENT_2_CERT, extractor=self.get_identifier_extractor_type())


class TestTokenizationConnectorlessWithZoneWithTLSByDN(TLSAuthenticationByDistinguishedNameMixin, TLSAuthenticationDirectlyToAcraMixin, TestTokenizationWithZone):
    def get_specified_client_id(self):
        return extract_client_id_from_cert(tls_cert=TEST_TLS_CLIENT_2_CERT, extractor=self.get_identifier_extractor_type())


class TestEmptyPreparedStatementQueryPostgresql(BaseTestCase):
    def checkSkip(self):
        if not TEST_POSTGRESQL:
            self.skipTest("Only for postgresql")
        super().checkSkip()

    def testPassedEmptyQuery(self):
        # no matter which connector to use
        executor = AsyncpgExecutor(ConnectionArgs(
            host=get_db_host(), port=self.ACRASERVER_PORT, dbname=DB_NAME,
            user=DB_USER, password=DB_USER_PASSWORD, raw=True,
            format=AsyncpgExecutor.BinaryFormat,
            ssl_ca=TEST_TLS_CA,
            ssl_key=TEST_TLS_CLIENT_KEY,
            ssl_cert=TEST_TLS_CLIENT_CERT
        ))
        result = executor.execute(query='')
        self.assertIsNotNone(result)
        result = executor.execute_prepared_statement(query='')
        self.assertIsNotNone(result)

        # just check that Postgresql deny empty queries for SimpleQuery protocol of queries
        executor = Psycopg2Executor(ConnectionArgs(
            host=get_db_host(), port=self.ACRASERVER_PORT, dbname=DB_NAME,
            user=DB_USER, password=DB_USER_PASSWORD, raw=True,
            ssl_ca=TEST_TLS_CA,
            ssl_key=TEST_TLS_CLIENT_KEY,
            ssl_cert=TEST_TLS_CLIENT_CERT
        ))
        with self.assertRaises(psycopg2.ProgrammingError) as exc:
            executor.execute(query='')
        self.assertEqual(exc.exception.args[0].lower(), "can't execute an empty query")
        with self.assertRaises(psycopg2.errors.SyntaxError) as exc:
            executor.execute_prepared_statement(query='')
        self.assertIn('syntax error at end of input', exc.exception.args[0].lower())


class TestEmptyPreparedStatementQueryMysql(BaseTestCase):
    def checkSkip(self):
        if not TEST_MYSQL:
            self.skipTest("Only for mysql")
        super().checkSkip()

    def testNotPassedEmptyQuery(self):
        # no matter which client_id to use
        executor = MysqlExecutor(ConnectionArgs(
            host=get_db_host(), port=self.ACRASERVER_PORT, dbname=DB_NAME,
            user=DB_USER, password=DB_USER_PASSWORD, raw=True,
            ssl_ca=TEST_TLS_CA,
            ssl_key=TEST_TLS_CLIENT_KEY,
            ssl_cert=TEST_TLS_CLIENT_CERT))
        with self.assertRaises(mysql.connector.errors.ProgrammingError) as exc:
            executor.execute_prepared_statement(query='')
        self.assertEqual(exc.exception.errno, 1065)
        self.assertEqual(exc.exception.sqlstate, '42000')
        self.assertEqual(exc.exception.msg.lower(), 'query was empty')


class TestKeymakerCertificateKeysFailures(unittest.TestCase):
    def testFailureOnUsageClientIDAndCertificate(self):
        with tempfile.TemporaryDirectory() as folder:
            # by default --client_id=client, so we define only --tls_cert
            with self.assertRaises(subprocess.CalledProcessError) as exc:
                subprocess.check_output(
                    [os.path.join(BINARY_OUTPUT_FOLDER, 'acra-keymaker'),
                     '--keystore={}'.format(KEYSTORE_VERSION),
                     '--keys_output_dir={}'.format(folder),
                     '--keys_public_output_dir={}'.format(folder),
                     '--tls_cert={}'.format(TEST_TLS_CLIENT_CERT)],
                    env={'ACRA_MASTER_KEY': get_master_key()},
                    stderr=subprocess.STDOUT)
            self.assertIn("You can either specify identifier for keys".lower(), exc.exception.output.decode('utf8').lower())
            self.assertEqual(exc.exception.returncode, 1)

    def testFailureEmptyExtractorType(self):
        with tempfile.TemporaryDirectory() as folder:
            with self.assertRaises(subprocess.CalledProcessError) as exc:
                subprocess.check_output(
                    [os.path.join(BINARY_OUTPUT_FOLDER, 'acra-keymaker'),
                     '--keystore={}'.format(KEYSTORE_VERSION),
                     '--keys_output_dir={}'.format(folder),
                     '--keys_public_output_dir={}'.format(folder),
                     '--client_id=',
                     '--tls_cert={}'.format(TEST_TLS_CLIENT_CERT),
                     '--tls_identifier_extractor_type=""'],
                    env={'ACRA_MASTER_KEY': get_master_key()},
                    stderr=subprocess.STDOUT)
            self.assertIn("invalid identifier extractor type".lower(), exc.exception.output.decode('utf8').lower())
            self.assertEqual(exc.exception.returncode, 1)


class BaseKeymakerCertificateKeys:

    def testSuccessKeyGeneration(self):
        with tempfile.TemporaryDirectory() as folder:
            key_id = extract_client_id_from_cert(tls_cert=TEST_TLS_CLIENT_CERT, extractor=self.get_identifier_extractor_type())

            # check that key not exists
            with self.assertRaises(subprocess.CalledProcessError) as exc:
                read_storage_private_key(folder, key_id)
            self.assertEqual(exc.exception.returncode, 1)


            subprocess.check_output(
                [os.path.join(BINARY_OUTPUT_FOLDER, 'acra-keymaker'),
                 '--keystore={}'.format(KEYSTORE_VERSION),
                 '--keys_output_dir={}'.format(folder),
                 '--keys_public_output_dir={}'.format(folder),
                 '--client_id=',
                 '--tls_cert={}'.format(TEST_TLS_CLIENT_CERT),
                 '--tls_identifier_extractor_type={}'.format(self.get_identifier_extractor_type())],
                env={'ACRA_MASTER_KEY': get_master_key()},
                stderr=subprocess.STDOUT)

            # check that key exists
            self.assertIsNotNone(read_storage_private_key(folder, key_id))


class TestKeymakerCertificateKeysBySerialNumber(TLSAuthenticationBySerialNumberMixin, BaseKeymakerCertificateKeys,
                                                unittest.TestCase):
    pass


class TestKeymakerCertificateKeysByDistinguishedName(TLSAuthenticationByDistinguishedNameMixin,
                                                     BaseKeymakerCertificateKeys, unittest.TestCase):
    pass


class TestTransparentAcraBlockEncryption(TestTransparentEncryption):
    WHOLECELL_MODE = False
    encryptor_table = sa.Table('test_transparent_acrablock_encryption', metadata,
                               sa.Column('id', sa.Integer, primary_key=True),
                               sa.Column('specified_client_id',
                                         sa.LargeBinary(length=COLUMN_DATA_SIZE)),
                               sa.Column('default_client_id',
                                         sa.LargeBinary(length=COLUMN_DATA_SIZE)),
                               sa.Column('number', sa.Integer),
                               sa.Column('zone_id', sa.LargeBinary(length=COLUMN_DATA_SIZE)),
                               sa.Column('raw_data', sa.LargeBinary(length=COLUMN_DATA_SIZE)),
                               sa.Column('nullable', sa.Text, nullable=True),
                               sa.Column('empty', sa.LargeBinary(length=COLUMN_DATA_SIZE), nullable=False, default=b''),
                               sa.Column('token_i64', sa.BigInteger(), nullable=False, default=1),
                               sa.Column('token_str', sa.Text, nullable=False, default=''),
                               sa.Column('token_bytes', sa.LargeBinary(length=COLUMN_DATA_SIZE), nullable=False, default=b''),
                               sa.Column('masked_prefix', sa.LargeBinary(length=COLUMN_DATA_SIZE), nullable=False, default=b''),
                               )
    ENCRYPTOR_CONFIG = get_encryptor_config('tests/ee_acrablock_config.yaml')

    def testAcraStructReEncryption(self):
        specified_id = TLS_CERT_CLIENT_ID_1
        default_id = TLS_CERT_CLIENT_ID_2
        test_data = get_pregenerated_random_data().encode('utf-8')
        specified_acrastruct = create_acrastruct_with_client_id(test_data, specified_id)
        default_acrastruct = create_acrastruct_with_client_id(test_data, default_id)
        row_id = get_random_id()
        zone = zones[0]
        data = {'specified_client_id': specified_acrastruct,
                'default_client_id': default_acrastruct,
                'zone_id': test_data,
                'id': row_id,
                'masked_prefix': get_pregenerated_random_data().encode('ascii'),
                'token_bytes': get_pregenerated_random_data().encode('ascii'),
                'token_str': get_pregenerated_random_data(),
                'token_i64': random.randint(0, 2 ** 32),
                }
        self.insertRow(data)
        raw_data = self.engine_raw.execute(
            sa.select([self.encryptor_table.c.specified_client_id,
                       self.encryptor_table.c.default_client_id,
                       sa.LargeBinary().bind_expression(zone[ZONE_ID].encode('ascii')),
                       self.encryptor_table.c.zone_id,
                       self.encryptor_table.c.masked_prefix,
                       self.encryptor_table.c.token_bytes,
                       self.encryptor_table.c.token_str,
                       self.encryptor_table.c.token_i64])
                .where(self.encryptor_table.c.id == row_id))

        raw_data = raw_data.fetchone()
        self.assertNotEqual(raw_data['specified_client_id'], test_data)
        self.assertNotEqual(raw_data['default_client_id'], test_data)
        self.assertEqual(raw_data['specified_client_id'][:3], CRYPTO_ENVELOPE_HEADER)
        self.assertEqual(raw_data['default_client_id'][:3], CRYPTO_ENVELOPE_HEADER)
        self.assertNotEqual(raw_data['zone_id'], test_data)
        # no matter from which acrastruct take first symbols
        self.assertEqual(raw_data['zone_id'][:3], CRYPTO_ENVELOPE_HEADER)
        for i in ('masked_prefix', 'token_bytes', 'token_str', 'token_i64'):
            self.assertNotEqual(raw_data[i], data[i])

        decrypted_data = self.engine2.execute(
            sa.select([self.encryptor_table.c.specified_client_id,
                       self.encryptor_table.c.default_client_id,
                       sa.LargeBinary().bind_expression(zone[ZONE_ID].encode('ascii')),
                       self.encryptor_table.c.zone_id,
                       self.encryptor_table.c.masked_prefix,
                       self.encryptor_table.c.token_bytes,
                       self.encryptor_table.c.token_str,
                       self.encryptor_table.c.token_i64])
                .where(self.encryptor_table.c.id == row_id))
        decrypted_data = decrypted_data.fetchone()
        self.assertNotEqual(decrypted_data['specified_client_id'], specified_acrastruct)
        self.assertEqual(decrypted_data['default_client_id'], test_data)
        # haven't to be decrypted due to zonemode off
        self.assertNotEqual(decrypted_data['zone_id'], test_data)
        for i in ('masked_prefix', 'token_bytes', 'token_str', 'token_i64'):
            self.assertEqual(decrypted_data[i], data[i])


class TestTransparentAcraBlockEncryptionMissingExtraLog(TestTransparentAcraBlockEncryption):
    def fork_acra(self, popen_kwargs: dict=None, **acra_kwargs: dict):
        self.log_file = tempfile.NamedTemporaryFile('w+', encoding='utf-8')
        acra_kwargs['log_to_file'] = self.log_file.name
        acra_kwargs['poison_detect_enable'] = 'true'
        return super().fork_acra(popen_kwargs, **acra_kwargs)

    def testAcraStructReEncryption(self):
        super().testAcraStructReEncryption()
        with open(self.log_file.name, 'r') as f:
            logs = f.read()
        self.assertNotIn('invalid AcraBlock', logs)
        self.assertNotIn("Can't decrypt AcraBlock", logs)

    def testEncryptedInsert(self):
        super().testEncryptedInsert()
        with open(self.log_file.name, 'r') as f:
            logs = f.read()
        self.assertNotIn('invalid AcraBlock', logs)
        self.assertNotIn("Can't decrypt AcraBlock", logs)


class TestTransparentAcraBlockEncryptionWithDefaults(TestTransparentAcraBlockEncryption):
    ENCRYPTOR_CONFIG = get_encryptor_config('tests/ee_acrablock_config_with_defaults.yaml')


class TestTransparentAcraBlockEncryptionWithZone(TestTransparentAcraBlockEncryption, TestTransparentEncryptionWithZone):
    ZONE = True

    zone_encryptor_table = sa.Table('test_transparent_acrablock_encryption_with_zone', metadata,
                                    sa.Column('id', sa.Integer, primary_key=True),
                                    sa.Column('specified_client_id',
                                              sa.LargeBinary(length=COLUMN_DATA_SIZE)),
                                    sa.Column('default_client_id',
                                              sa.LargeBinary(length=COLUMN_DATA_SIZE)),
                                    sa.Column('number', sa.Integer),
                                    sa.Column('zone_id', sa.LargeBinary(length=COLUMN_DATA_SIZE)),
                                    sa.Column('raw_data', sa.LargeBinary(length=COLUMN_DATA_SIZE)),
                                    sa.Column('nullable', sa.Text, nullable=True),
                                    sa.Column('empty', sa.LargeBinary(length=COLUMN_DATA_SIZE), nullable=False, default=b''),
                                    sa.Column('token_i64', sa.BigInteger(), nullable=False, default=1),
                                    sa.Column('token_str', sa.Text, nullable=False, default=''),
                                    sa.Column('token_bytes', sa.LargeBinary(length=COLUMN_DATA_SIZE), nullable=False, default=b''),
                                    sa.Column('masked_prefix', sa.LargeBinary(length=COLUMN_DATA_SIZE), nullable=False, default=b''),
                                    )

    def testAcraStructReEncryption(self):
        specified_id = TLS_CERT_CLIENT_ID_1
        default_id = TLS_CERT_CLIENT_ID_2
        test_data = get_pregenerated_random_data().encode('utf-8')
        specified_acrastruct = create_acrastruct_with_client_id(test_data, specified_id)
        default_acrastruct = create_acrastruct_with_client_id(test_data, default_id)
        zone = zones[0]
        zone_acrastruct = create_acrastruct(test_data, b64decode(zone[ZONE_PUBLIC_KEY]), zone[ZONE_ID].encode('utf-8'))
        row_id = get_random_id()
        data = {'specified_client_id': specified_acrastruct,
                'default_client_id': default_acrastruct,
                'zone_id': zone_acrastruct,
                'id': row_id,
                'masked_prefix': get_pregenerated_random_data().encode('ascii'),
                'token_bytes': get_pregenerated_random_data().encode('ascii'),
                'token_str': get_pregenerated_random_data(),
                'token_i64': random.randint(0, 2 ** 32),
                }
        self.engine2.execute(self.zone_encryptor_table.insert(), data)
        raw_data = self.engine_raw.execute(
            sa.select([self.zone_encryptor_table.c.specified_client_id,
                       self.zone_encryptor_table.c.default_client_id,
                       sa.literal(zone[ZONE_ID]),
                       self.zone_encryptor_table.c.zone_id,
                       self.zone_encryptor_table.c.masked_prefix,
                       self.zone_encryptor_table.c.token_bytes,
                       self.zone_encryptor_table.c.token_str,
                       self.zone_encryptor_table.c.token_i64])
                .where(self.zone_encryptor_table.c.id == row_id))

        raw_data = raw_data.fetchone()
        # should be equal to acrablock begin tag that is first 4 symbols of acrastructs
        self.assertEqual(raw_data['specified_client_id'][:3], CRYPTO_ENVELOPE_HEADER)
        self.assertNotEqual(raw_data['specified_client_id'], test_data)
        self.assertEqual(raw_data['default_client_id'][:3], CRYPTO_ENVELOPE_HEADER)
        self.assertNotEqual(raw_data['default_client_id'], test_data)
        self.assertEqual(raw_data['zone_id'][:3], CRYPTO_ENVELOPE_HEADER)
        self.assertNotEqual(raw_data['zone_id'], test_data)

        for i in ('masked_prefix', 'token_bytes', 'token_str', 'token_i64'):
            self.assertNotEqual(raw_data[i], data[i])

        decrypted_data = self.engine2.execute(
            sa.select([self.zone_encryptor_table.c.specified_client_id,
                       self.zone_encryptor_table.c.default_client_id,
                       sa.literal(zone[ZONE_ID]),
                       self.zone_encryptor_table.c.zone_id,
                       self.zone_encryptor_table.c.masked_prefix,
                       self.zone_encryptor_table.c.token_bytes,
                       self.zone_encryptor_table.c.token_str,
                       self.zone_encryptor_table.c.token_i64])
                .where(self.zone_encryptor_table.c.id == row_id))
        decrypted_data = decrypted_data.fetchone()
        self.assertEqual(decrypted_data['specified_client_id'][:3], CRYPTO_ENVELOPE_HEADER)
        self.assertEqual(decrypted_data['default_client_id'][:3], CRYPTO_ENVELOPE_HEADER)
        self.assertEqual(decrypted_data['zone_id'], test_data)
        for i in ('masked_prefix', 'token_bytes', 'token_str', 'token_i64'):
            self.assertEqual(decrypted_data[i], data[i])


class TestTransparentAcraBlockEncryptionWithZoneWithDefaults(TestTransparentAcraBlockEncryptionWithZone):
    ENCRYPTOR_CONFIG = get_encryptor_config('tests/ee_acrablock_config_with_defaults.yaml')


class TestInvalidCryptoEnvelope(unittest.TestCase):
    ENCRYPTOR_CONFIG = get_encryptor_config('tests/ee_encryptor_config.yaml')

    def test_invalid_defaults(self):
        with open(self.ENCRYPTOR_CONFIG, 'r') as f:
            config = yaml.safe_load(f)
        if 'defaults' not in config:
            config['defaults'] = {
                'crypto_envelope': 'invalid',
            }

        with open(get_test_encryptor_config(self.ENCRYPTOR_CONFIG), 'w') as f:
            yaml.dump(config, f)

        with self.assertRaises(Exception) as e:
            BaseTestCase().fork_acra(encryptor_config_file=get_test_encryptor_config(self.ENCRYPTOR_CONFIG))
        self.assertEqual(str(e.exception), WAIT_CONNECTION_ERROR_MESSAGE)

    def test_invalid_specified_values(self):
        with open(self.ENCRYPTOR_CONFIG, 'r') as f:
            config = yaml.safe_load(f)

        for table in config['schemas']:
            for column in table['encrypted']:
                column['crypto_envelope'] = 'invalid'

        with open(get_test_encryptor_config(self.ENCRYPTOR_CONFIG), 'w') as f:
            yaml.dump(config, f)

        with self.assertRaises(Exception) as e:
            BaseTestCase().fork_acra(encryptor_config_file=get_test_encryptor_config(self.ENCRYPTOR_CONFIG))
        self.assertEqual(str(e.exception), WAIT_CONNECTION_ERROR_MESSAGE)


class TestRegressionInvalidOctalEncoding(BaseTokenizationWithBinaryPostgreSQL):
    def testOctalIntegerValue(self):
        default_client_id_table = sa.Table(
            'test_tokenization_default_client_id', metadata,
            sa.Column('id', sa.Integer, primary_key=True),
            sa.Column('nullable_column', sa.Text, nullable=True),
            sa.Column('empty', sa.LargeBinary(length=COLUMN_DATA_SIZE), nullable=False, default=b''),
            sa.Column('token_i32', sa.Integer()),
            sa.Column('token_i64', sa.BigInteger()),
            sa.Column('token_str', sa.Text),
            sa.Column('token_bytes', sa.LargeBinary(length=COLUMN_DATA_SIZE), nullable=False, default=b''),
            sa.Column('token_email', sa.Text),
            extend_existing=True,
        )
        metadata.create_all(self.engine_raw, [default_client_id_table])
        self.engine1.execute(default_client_id_table.delete())
        data = {
            'id': 1,
            'nullable_column': None,
            'empty': b'',
            # \111 - octal value that will be decoded to 'I' or 73 byte value. And will be incorrect for uint32 conversion
            'token_i32': 1546727729,
            'token_i64': random_int64(),
            'token_str': random_str(),
            'token_bytes': random_bytes(),
            'token_email': random_email(),
        }
        #self.engine_raw.execute(default_client_id_table.insert(), data)

        # insert data data
        self.insert_via_1(default_client_id_table.insert(), data)

        # expect that data was encrypted with client_id which used to insert (client_id==TEST_TLS_CLIENT_CERT)
        source_data = self.fetch_from_1(
            sa.select([default_client_id_table])
                .where(default_client_id_table.c.id == data['id']))

        hidden_data = self.fetch_from_2(
            sa.select([default_client_id_table])
                .where(default_client_id_table.c.id == data['id']))

        if len(source_data) != len(hidden_data) != 1:
            self.fail('incorrect len of result data')

        # data owner take source data
        for k in ('token_i32', 'token_i64', 'token_str', 'token_bytes', 'token_email'):
            if isinstance(source_data[0][k], bytearray) and isinstance(data[k], str):
                self.assertEqual(source_data[0][k], bytearray(data[k], encoding='utf-8'))
            else:
                self.assertEqual(source_data[0][k], data[k])
                self.assertNotEqual(hidden_data[0][k], data[k])


class TestPostgresqlTextFormatTypeAwareDecryptionWithDefaults(BaseTransparentEncryption):
    # test table used for queries and data mapping into python types
    test_table = sa.Table(
        # use new object of metadata to avoid name conflict
        'test_type_aware_decryption_with_defaults', sa.MetaData(),
        sa.Column('id', sa.Integer, primary_key=True),
        sa.Column('value_str', sa.Text),
        sa.Column('value_bytes', sa.LargeBinary),
        sa.Column('value_int32', sa.Integer),
        sa.Column('value_int64', sa.BigInteger),
        sa.Column('value_null_str', sa.Text, nullable=True, default=None),
        sa.Column('value_null_int32', sa.Integer, nullable=True, default=None),
        sa.Column('value_empty_str', sa.Text, nullable=False, default=''),
    )
    # schema table used to generate table in the database with binary column types
    schema_table = sa.Table(

        'test_type_aware_decryption_with_defaults', metadata,
        sa.Column('id', sa.Integer, primary_key=True),
        sa.Column('value_str', sa.LargeBinary),
        sa.Column('value_bytes', sa.LargeBinary),
        sa.Column('value_int32', sa.LargeBinary),
        sa.Column('value_int64', sa.LargeBinary),
        sa.Column('value_null_str', sa.LargeBinary, nullable=True, default=None),
        sa.Column('value_null_int32', sa.LargeBinary, nullable=True, default=None),
        sa.Column('value_empty_str', sa.LargeBinary, nullable=False, default=b''),
    )
    ENCRYPTOR_CONFIG = get_encryptor_config('tests/encryptor_configs/transparent_type_aware_decryption.yaml')

    def checkSkip(self):
        if not (TEST_POSTGRESQL and TEST_WITH_TLS):
            self.skipTest("Test only for PostgreSQL with TLS")

    def testClientIDRead(self):
        """test decrypting with correct clientID and not decrypting with
        incorrect clientID or using direct connection to db
        All result data should be valid for application. Not decrypted data should be returned with their default value
        """
        data = {
            'id': get_random_id(),
            'value_str': random_str(),
            'value_bytes': random_bytes(),
            'value_int32': random_int32(),
            'value_int64': random_int64(),
            'value_null_str': None,
            'value_null_int32': None,
            'value_empty_str': ''
        }
        default_expected_values = {
            'value_int32': 32,
            'value_int64': 64,
            'value_bytes': b'value_bytes',
            'value_str': 'value_str',
        }

        self.schema_table.create(bind=self.engine_raw, checkfirst=True)
        columns = ('value_str', 'value_bytes', 'value_int32', 'value_int64', 'value_null_str', 'value_null_int32',
                   'value_empty_str')
        self.engine1.execute(self.test_table.insert(), data)
        result = self.engine1.execute(
            sa.select([self.test_table])
                .where(self.test_table.c.id == data['id']))
        row = result.fetchone()
        for column in columns:
            self.assertEqual(data[column], row[column])
            self.assertIsInstance(row[column], type(data[column]))

        result = self.engine2.execute(
            sa.select([self.test_table])
                .where(self.test_table.c.id == data['id']))
        row = result.fetchone()
        for column in columns:
            self.assertIsInstance(row[column], type(data[column]))
            if 'null' in column:
                self.assertIsNone(row[column])
                continue
            if 'empty' in column:
                self.assertEqual(row[column], '')
                continue
            self.assertNotEqual(data[column], row[column])
            if column in ('value_int32', 'value_int64'):
                self.assertEqual(row[column], default_expected_values[column])

        result = self.engine_raw.execute(
            sa.select([self.test_table])
                .where(self.test_table.c.id == data['id']))
        row = result.fetchone()
        for column in columns:
            if 'null' in column:
                self.assertIsNone(row[column])
                continue
            self.assertIsInstance(utils.memoryview_to_bytes(row[column]), bytes)
            if column in ('value_str', 'value_bytes'):
                # length of data should be greater than source data due to encryption overhead
                self.assertTrue(len(utils.memoryview_to_bytes(row[column])) > len(data[column]))


class TestMySQLTextFormatTypeAwareDecryptionWithDefaults(BaseBinaryMySQLTestCase, BaseTransparentEncryption):
    # test table used for queries and data mapping into python types
    test_table = sa.Table(
        # use new object of metadata to avoid name conflict
        'test_type_aware_decryption_with_defaults', sa.MetaData(),
        sa.Column('id', sa.Integer, primary_key=True),
        sa.Column('value_str', sa.Text),
        sa.Column('value_bytes', sa.LargeBinary),
        sa.Column('value_int32', sa.Integer),
        sa.Column('value_int64', sa.BigInteger),
        sa.Column('value_null_str', sa.Text, nullable=True, default=None),
        sa.Column('value_null_int32', sa.Integer, nullable=True, default=None),
        sa.Column('value_empty_str', sa.Text, nullable=False, default=''),
        extend_existing=True
    )
    # schema table used to generate table in the database with binary column types
    schema_table = sa.Table(

        'test_type_aware_decryption_with_defaults', metadata,
        sa.Column('id', sa.Integer, primary_key=True),
        sa.Column('value_str', sa.LargeBinary),
        sa.Column('value_bytes', sa.LargeBinary),
        sa.Column('value_int32', sa.LargeBinary),
        sa.Column('value_int64', sa.LargeBinary),
        sa.Column('value_null_str', sa.LargeBinary, nullable=True, default=None),
        sa.Column('value_null_int32', sa.LargeBinary, nullable=True, default=None),
        sa.Column('value_empty_str', sa.LargeBinary, nullable=False, default=b''),
        extend_existing=True
    )
    ENCRYPTOR_CONFIG = get_encryptor_config('tests/encryptor_configs/transparent_type_aware_decryption.yaml')

    # switch off raw mode to be able to convert result rows to python types
    RAW_EXECUTOR = False

    def checkSkip(self):
        if not (TEST_MYSQL and TEST_WITH_TLS):
            self.skipTest("Test only for MySQL with TLS")

    def testClientIDRead(self):
        """test decrypting with correct clientID and not decrypting with
        incorrect clientID or using direct connection to db
        All result data should be valid for application. Not decrypted data should be returned with their default value
        """
        data = {
            'id': get_random_id(),
            'value_str': random_str(),
            'value_bytes': random_bytes(),
            'value_int32': random_int32(),
            'value_int64': random_int64(),
            'value_null_str': None,
            'value_null_int32': None,
            'value_empty_str': ''
        }
        default_expected_values = {
            'value_int32': 32,
            'value_int64': 64,
            'value_bytes': b'value_bytes',
            'value_str': 'value_str',
            'value_empty_str': '',
            'value_null_str': None,
            'value_null_int32': None,
        }

        self.schema_table.create(bind=self.engine_raw, checkfirst=True)
        columns = ('value_bytes', 'value_int32', 'value_int64', 'value_empty_str', 'value_str', 'value_null_str',
                   'value_null_int32')

        self.engine1.execute(self.test_table.insert(), data)

        compile_kwargs = {"literal_binds": True}
        query = sa.select([self.test_table]).where(self.test_table.c.id == data['id'])
        query = str(query.compile(compile_kwargs=compile_kwargs))

        row = self.executor1.execute(query)[0]
        for column in columns:
            self.assertEqual(data[column], row[column])
            self.assertIsInstance(row[column], type(data[column]))


        row = self.executor2.execute(query)[0]
        for column in columns:
            self.assertEqual(row[column], default_expected_values[column])
            self.assertIsInstance(row[column], type(default_expected_values[column]))

        row = self.engine_raw.execute(sa.select([self.test_table])
                .where(self.test_table.c.id == data['id'])).fetchone()
        for column in columns:
            if 'null' in column:
                self.assertIsNone(row[column])
                continue
            self.assertIsInstance(utils.memoryview_to_bytes(row[column]), bytes)
            if column in ('value_str', 'value_bytes'):
                # length of data should be greater than source data due to encryption overhead
                self.assertTrue(len(utils.memoryview_to_bytes(row[column])) > len(data[column]))


class TestPostgresqlBinaryFormatTypeAwareDecryptionWithDefaults(
        BaseBinaryPostgreSQLTestCase, TestPostgresqlTextFormatTypeAwareDecryptionWithDefaults):
    def testClientIDRead(self):
        """test decrypting with correct clientID and not decrypting with
        incorrect clientID or using direct connection to db
        All result data should be valid for application. Not decrypted data should be returned with their default value
        """
        data = {
            'id': get_random_id(),
            'value_str': random_str(),
            'value_bytes': random_bytes(),
            'value_int32': random_int32(),
            'value_int64': random_int64(),
            'value_null_str': None,
            'value_null_int32': None,
            'value_empty_str': ''
        }
        default_expected_values = {
            'value_int32': 32,
            'value_int64': 64,
            'value_bytes': b'value_bytes',
            'value_str': 'value_str',
        }

        self.schema_table.create(bind=self.engine_raw, checkfirst=True)
        columns = ('value_str', 'value_bytes', 'value_int32', 'value_int64', 'value_null_str', 'value_null_int32',
                   'value_empty_str')
        query, args = self.compileQuery(self.test_table.insert(), data)
        self.executor1.execute_prepared_statement(query, args)

        query, args = self.compileQuery(
            sa.select([self.test_table])
            .where(self.test_table.c.id == sa.bindparam('id')), {'id': data['id']})
        row = self.executor1.execute_prepared_statement(query, args)[0]
        for column in columns:
            if 'null' in column:
                # asyncpg decodes None values as empty str/bytes value
                self.assertFalse(row[column])
                continue
            self.assertEqual(data[column], row[column])
            self.assertIsInstance(row[column], type(data[column]))

        row = self.executor2.execute_prepared_statement(query, args)[0]
        for column in columns:
            if 'null' in column:
                # asyncpg decodes None values as empty str/bytes value
                self.assertFalse(row[column])
                continue
            if 'empty' in column:
                self.assertEqual(data[column], row[column])
            else:
                self.assertNotEqual(data[column], row[column])
                self.assertEqual(row[column], default_expected_values[column])
            self.assertIsInstance(row[column], type(data[column]))

        row = self.executor2.execute_prepared_statement(query, args)[0]
        for column in columns:
            if 'null' in column or 'empty' in column:
                # asyncpg decodes None values as empty str/bytes value
                self.assertFalse(row[column])
                continue
            self.assertNotEqual(data[column], row[column])


class TestMySQLBinaryFormatTypeAwareDecryptionWithDefaults(TestMySQLTextFormatTypeAwareDecryptionWithDefaults):
    def testClientIDRead(self):
        """test decrypting with correct clientID and not decrypting with
        incorrect clientID or using direct connection to db
        All result data should be valid for application. Not decrypted data should be returned with their default value
        """
        data = {
            'id': get_random_id(),
            'value_str': random_str(),
            'value_bytes': random_bytes(),
            'value_int32': random_int32(),
            'value_int64': random_int64(),
            'value_null_str': None,
            'value_null_int32': None,
            'value_empty_str': ''
        }
        default_expected_values = {
            'value_int32': 32,
            'value_int64': 64,
            'value_bytes': b'value_bytes',
            'value_str': 'value_str',
        }

        self.schema_table.create(bind=self.engine_raw, checkfirst=True)
        columns = ('value_str', 'value_int32', 'value_int64', 'value_null_str', 'value_null_int32', 'value_empty_str')
        query, args = self.compileQuery(self.test_table.insert(), data)
        self.executor1.execute_prepared_statement_no_result(query, args)

        query, args = self.compileQuery(
            sa.select([self.test_table])
                .where(self.test_table.c.id == sa.bindparam('id')), {'id': data['id']})
        row = self.executor1.execute_prepared_statement(query, args)[0]

        # mysql bytes response present bytearray type not bytes
        self.assertIsInstance(row['value_bytes'], type(bytearray(data['value_bytes'])))

        for column in columns:
            self.assertEqual(data[column], row[column])
            self.assertIsInstance(row[column], type(data[column]))

        row = self.executor2.execute_prepared_statement(query, args)[0]

        # mysql bytes response present bytearray type not bytes
        self.assertNotEqual(row['value_bytes'], bytearray(data['value_bytes']))
        self.assertEqual(row['value_bytes'], bytearray(default_expected_values['value_bytes']))

        for column in columns:
            if 'empty' in column:
                self.assertEqual(data[column], row[column])
            elif 'null' in column:
                self.assertEqual(data[column], row[column])
            else:
                self.assertNotEqual(data[column], row[column])
                self.assertEqual(default_expected_values[column], row[column])
            self.assertIsInstance(row[column], type(data[column]))


class TestPostgresqlTextTypeAwareDecryptionWithoutDefaults(BaseTransparentEncryption):
    # test table used for queries and data mapping into python types
    test_table = sa.Table(
        # use new object of metadata to avoid name conflict
        'test_type_aware_decryption_without_defaults', sa.MetaData(),
        sa.Column('id', sa.Integer, primary_key=True),
        sa.Column('value_str', sa.Text),
        sa.Column('value_bytes', sa.LargeBinary),
        sa.Column('value_int32', sa.Integer),
        sa.Column('value_int64', sa.BigInteger),
        sa.Column('value_null_str', sa.Text, nullable=True, default=None),
        sa.Column('value_null_int32', sa.Integer, nullable=True, default=None),
        sa.Column('value_empty_str', sa.Text, nullable=False, default=''),
    )
    # schema table used to generate table in the database with binary column types
    schema_table = sa.Table(

        'test_type_aware_decryption_without_defaults', metadata,
        sa.Column('id', sa.Integer, primary_key=True),
        sa.Column('value_str', sa.LargeBinary),
        sa.Column('value_bytes', sa.LargeBinary),
        sa.Column('value_int32', sa.LargeBinary),
        sa.Column('value_int64', sa.LargeBinary),
        sa.Column('value_null_str', sa.LargeBinary, nullable=True, default=None),
        sa.Column('value_null_int32', sa.LargeBinary, nullable=True, default=None),
        sa.Column('value_empty_str', sa.LargeBinary, nullable=False, default=b''),
    )
    ENCRYPTOR_CONFIG = get_encryptor_config('tests/encryptor_configs/transparent_type_aware_decryption.yaml')

    def checkSkip(self):
        if not (TEST_POSTGRESQL and TEST_WITH_TLS):
            self.skipTest("Test only for PostgreSQL with TLS")

    def testClientIDRead(self):
        """test decrypting with correct clientID and not decrypting with
        incorrect clientID or using direct connection to db
        All result data should be valid for application. Not decrypted data should be returned as is and DB driver
        should cause error
        """
        data = {
            'id': get_random_id(),
            'value_str': random_str(),
            'value_bytes': random_bytes(),
            'value_int32': random_int32(),
            'value_int64': random_int64(),
            'value_null_str': None,
            'value_null_int32': None,
            'value_empty_str': ''
        }
        self.schema_table.create(bind=self.engine_raw, checkfirst=True)
        self.engine1.execute(self.test_table.insert(), data)
        columns = ('value_str', 'value_bytes', 'value_int32', 'value_int64', 'value_null_str', 'value_null_int32',
                   'value_empty_str')

        result = self.engine2.execute(
            sa.select([self.test_table])
                .where(self.test_table.c.id == data['id']))
        # acra change types for binary data columns and python driver can't decode to correct types
        with self.assertRaises(UnicodeDecodeError):
            row = result.fetchone()

        # direct connection should receive binary data according to real scheme
        result = self.engine_raw.execute(
            sa.select([self.test_table])
                .where(self.test_table.c.id == data['id']))
        row = result.fetchone()
        for column in columns:
            if 'null' in column or 'empty' in column:
                # asyncpg decodes None values as empty str/bytes value
                self.assertFalse(row[column])
                continue
            value = utils.memoryview_to_bytes(row[column])
            self.assertIsInstance(value, bytes, column)
            self.assertNotEqual(data[column], value, column)


class TestMySQLTextTypeAwareDecryptionWithoutDefaults(BaseBinaryMySQLTestCase, BaseTransparentEncryption):
    # test table used for queries and data mapping into python types
    test_table = sa.Table(
        # use new object of metadata to avoid name conflict
        'test_type_aware_decryption_without_defaults', sa.MetaData(),
        sa.Column('id', sa.Integer, primary_key=True),
        sa.Column('value_str', sa.Text),
        sa.Column('value_bytes', sa.LargeBinary),
        sa.Column('value_int32', sa.Integer),
        sa.Column('value_int64', sa.BigInteger),
        sa.Column('value_null_str', sa.Text, nullable=True, default=None),
        sa.Column('value_null_int32', sa.Integer, nullable=True, default=None),
        sa.Column('value_empty_str', sa.Text, nullable=False, default=''),
        extend_existing=True
    )
    # schema table used to generate table in the database with binary column types
    schema_table = sa.Table(

        'test_type_aware_decryption_without_defaults', metadata,
        sa.Column('id', sa.Integer, primary_key=True),
        sa.Column('value_str', sa.LargeBinary),
        sa.Column('value_bytes', sa.LargeBinary),
        sa.Column('value_int32', sa.LargeBinary),
        sa.Column('value_int64', sa.LargeBinary),
        sa.Column('value_null_str', sa.LargeBinary, nullable=True, default=None),
        sa.Column('value_null_int32', sa.LargeBinary, nullable=True, default=None),
        sa.Column('value_empty_str', sa.LargeBinary, nullable=False, default=b''),
        extend_existing=True
    )
    ENCRYPTOR_CONFIG = get_encryptor_config('tests/encryptor_configs/transparent_type_aware_decryption.yaml')

    # switch off raw mode to be able to convert result rows to python types
    RAW_EXECUTOR = False

    def checkSkip(self):
        if not (TEST_MYSQL and TEST_WITH_TLS):
            self.skipTest("Test only for MySQL with TLS")

    def testClientIDRead(self):
        """test decrypting with correct clientID and not decrypting with
        incorrect clientID or using direct connection to db
        All result data should be valid for application. Not decrypted data should be returned as is and DB driver
        should cause error

        MySQL decoder should roll back FieldType as well.
        """
        data = {
            'id': get_random_id(),
            'value_str': random_str(),
            'value_bytes': random_bytes(),
            'value_int32': random_int32(),
            'value_int64': random_int64(),
            'value_null_str': None,
            'value_null_int32': None,
            'value_empty_str': ''
        }
        self.schema_table.create(bind=self.engine_raw, checkfirst=True)
        self.engine1.execute(self.test_table.insert(), data)
        columns = ('value_str', 'value_bytes', 'value_int32', 'value_int64', 'value_empty_str', 'value_null_str',
                   'value_null_int32')

        compile_kwargs = {"literal_binds": True}
        query = sa.select([self.test_table]).where(self.test_table.c.id == data['id'])
        query = str(query.compile(compile_kwargs=compile_kwargs))

        row = self.executor1.execute(query)[0]
        for column in columns:
            self.assertEqual(data[column], row[column])
            self.assertIsInstance(row[column], type(data[column]))

        # field types should be rollbacked in case of invalid encoding
        row = self.executor2.execute(query)[0]

        # direct connection should receive binary data according to real scheme
        result = self.engine_raw.execute(
            sa.select([self.test_table])
                .where(self.test_table.c.id == data['id']))
        row = result.fetchone()
        for column in columns:
            if 'null' in column or 'empty' in column:
                # asyncpg decodes None values as empty str/bytes value
                self.assertFalse(row[column])
                continue
            value = utils.memoryview_to_bytes(row[column])
            self.assertIsInstance(value, bytes, column)
            self.assertNotEqual(data[column], value, column)


class TestPostgresqlBinaryTypeAwareDecryptionWithoutDefaults(TestPostgresqlBinaryFormatTypeAwareDecryptionWithDefaults):
    # test table used for queries and data mapping into python types
    test_table = sa.Table(
        # use new object of metadata to avoid name conflict
        'test_type_aware_decryption_without_defaults', sa.MetaData(),
        sa.Column('id', sa.Integer, primary_key=True),
        sa.Column('value_str', sa.Text),
        sa.Column('value_bytes', sa.LargeBinary),
        sa.Column('value_int32', sa.Integer),
        sa.Column('value_int64', sa.BigInteger),
        sa.Column('value_null_str', sa.Text, nullable=True, default=None),
        sa.Column('value_null_int32', sa.Integer, nullable=True, default=None),
        sa.Column('value_empty_str', sa.Text, nullable=False, default=''),
        extend_existing=True
    )
    # schema table used to generate table in the database with binary column types
    schema_table = sa.Table(
        'test_type_aware_decryption_without_defaults', metadata,
        sa.Column('id', sa.Integer, primary_key=True),
        sa.Column('value_str', sa.LargeBinary),
        sa.Column('value_bytes', sa.LargeBinary),
        sa.Column('value_int32', sa.LargeBinary),
        sa.Column('value_int64', sa.LargeBinary),
        sa.Column('value_null_str', sa.LargeBinary, nullable=True, default=None),
        sa.Column('value_null_int32', sa.LargeBinary, nullable=True, default=None),
        sa.Column('value_empty_str', sa.LargeBinary, nullable=False, default=b''),
        extend_existing=True
    )
    ENCRYPTOR_CONFIG = get_encryptor_config('tests/encryptor_configs/transparent_type_aware_decryption.yaml')

    def checkSkip(self):
        if not (TEST_POSTGRESQL and TEST_WITH_TLS):
            self.skipTest("Test only for PostgreSQL with TLS")

    def testClientIDRead(self):
        """test decrypting with correct clientID and not decrypting with
        incorrect clientID or using direct connection to db
        All result data should be valid for application. Not decrypted data should be returned as is and DB driver
        should cause error
        """
        data = {
            'id': get_random_id(),
            'value_str': random_str(),
            'value_bytes': random_bytes(),
            'value_int32': random_int32(),
            'value_int64': random_int64(),
            'value_null_str': None,
            'value_null_int32': None,
            'value_empty_str': ''
        }
        self.schema_table.create(bind=self.engine_raw, checkfirst=True)
        ######
        columns = ('value_str', 'value_bytes', 'value_int32', 'value_int64', 'value_null_str', 'value_null_int32',
                   'value_empty_str')
        query, args = self.compileQuery(self.test_table.insert(), data)
        self.executor1.execute_prepared_statement(query, args)

        query, args = self.compileQuery(
            sa.select([self.test_table])
                .where(self.test_table.c.id == sa.bindparam('id')), {'id': data['id']})

        # Check that raw bytes were returned, which would not be valid utf
        with self.assertRaises(UnicodeDecodeError):
            row = self.executor2.execute_prepared_statement(query, args)[0]

        row = self.raw_executor.execute_prepared_statement(query, args)[0]
        for column in columns:
            if 'null' in column or 'empty' in column:
                # asyncpg decodes None values as empty str/bytes value
                self.assertFalse(row[column])
                continue
            value = utils.memoryview_to_bytes(row[column])
            self.assertIsInstance(value, bytes, column)
            self.assertNotEqual(data[column], value, column)

class TestPostgresqlBinaryTypeAwareDecryptionWithError(TestPostgresqlBinaryFormatTypeAwareDecryptionWithDefaults):
    # test table used for queries and data mapping into python types
    test_table = sa.Table(
        # use new object of metadata to avoid name conflict
        'test_type_aware_decryption_with_error', sa.MetaData(),
        sa.Column('id', sa.Integer, primary_key=True),
        sa.Column('value_str', sa.Text),
        sa.Column('value_bytes', sa.LargeBinary),
        sa.Column('value_int32', sa.Integer),
        sa.Column('value_int64', sa.BigInteger),
        sa.Column('value_null_str', sa.Text, nullable=True, default=None),
        sa.Column('value_null_int32', sa.Integer, nullable=True, default=None),
        sa.Column('value_empty_str', sa.Text, nullable=False, default=''),
        extend_existing=True
    )
    # schema table used to generate table in the database with binary column types
    schema_table = sa.Table(
        'test_type_aware_decryption_with_error', sa.MetaData(),
        sa.Column('id', sa.Integer, primary_key=True),
        sa.Column('value_str', sa.LargeBinary),
        sa.Column('value_bytes', sa.LargeBinary),
        sa.Column('value_int32', sa.LargeBinary),
        sa.Column('value_int64', sa.LargeBinary),
        sa.Column('value_null_str', sa.LargeBinary, nullable=True, default=None),
        sa.Column('value_null_int32', sa.LargeBinary, nullable=True, default=None),
        sa.Column('value_empty_str', sa.LargeBinary, nullable=False, default=b''),
        extend_existing=True
    )
    ENCRYPTOR_CONFIG = get_encryptor_config('tests/encryptor_configs/transparent_type_aware_decryption.yaml')

    def checkSkip(self):
        if not (TEST_POSTGRESQL and TEST_WITH_TLS):
            self.skipTest("Test only for PostgreSQL with TLS")

    def testClientIDRead(self):
        """
        test decrypting with correct clientID and not decrypting with
        incorrect clientID or using direct connection to db
        All result data should be valid for application. Not decrypted data
        should cause driver specific error
        """
        data = {
            'id': get_random_id(),
            'value_str': random_str(),
            'value_bytes': random_bytes(),
            'value_int32': random_int32(),
            'value_int64': random_int64(),
            'value_null_str': None,
            'value_null_int32': None,
            'value_empty_str': ''
        }
        self.schema_table.create(bind=self.engine_raw, checkfirst=True)
        ######
        columns = ('value_str', 'value_bytes', 'value_int32', 'value_int64',
                   'value_null_str', 'value_null_int32', 'value_empty_str')
        query, args = self.compileQuery(self.test_table.insert(), data)
        self.executor1.execute_prepared_statement(query, args)

        query, args = self.compileQuery(
            sa.select([self.test_table])
                .where(self.test_table.c.id == sa.bindparam('id')), {'id': data['id']})

        # We expect db-driver error
        with self.assertRaises(asyncpg.exceptions.SyntaxOrAccessError) as ex:
            row = self.executor2.execute_prepared_statement(query, args)[0]

        self.assertEqual('encoding error in column "value_str"', str(ex.exception))

        row = self.raw_executor.execute_prepared_statement(query, args)[0]
        for column in columns:
            if 'null' in column or 'empty' in column:
                # asyncpg decodes None values as empty str/bytes value
                self.assertFalse(row[column])
                continue
            value = utils.memoryview_to_bytes(row[column])
            self.assertIsInstance(value, bytes, column)
            self.assertNotEqual(data[column], value, column)


class TestPostgresqlTextTypeAwareDecryptionWithError(BaseTransparentEncryption):
    # test table used for queries and data mapping into python types
    test_table = sa.Table(
        # use new object of metadata to avoid name conflict
        'test_type_aware_decryption_with_error', sa.MetaData(),
        sa.Column('id', sa.Integer, primary_key=True),
        sa.Column('value_str', sa.Text),
        sa.Column('value_bytes', sa.LargeBinary),
        sa.Column('value_int32', sa.Integer),
        sa.Column('value_int64', sa.BigInteger),
        sa.Column('value_null_str', sa.Text, nullable=True, default=None),
        sa.Column('value_null_int32', sa.Integer, nullable=True, default=None),
        sa.Column('value_empty_str', sa.Text, nullable=False, default=''),
    )
    # schema table used to generate table in the database with binary column types
    schema_table = sa.Table(
        'test_type_aware_decryption_with_error', sa.MetaData(),
        sa.Column('id', sa.Integer, primary_key=True),
        sa.Column('value_str', sa.LargeBinary),
        sa.Column('value_bytes', sa.LargeBinary),
        sa.Column('value_int32', sa.LargeBinary),
        sa.Column('value_int64', sa.LargeBinary),
        sa.Column('value_null_str', sa.LargeBinary, nullable=True, default=None),
        sa.Column('value_null_int32', sa.LargeBinary, nullable=True, default=None),
        sa.Column('value_empty_str', sa.LargeBinary, nullable=False, default=b''),
    )
    ENCRYPTOR_CONFIG = get_encryptor_config('tests/encryptor_configs/transparent_type_aware_decryption.yaml')

    def checkSkip(self):
        if not (TEST_POSTGRESQL and TEST_WITH_TLS):
            self.skipTest("Test only for PostgreSQL with TLS")

    def testClientIDRead(self):
        """
        test decrypting with correct clientID and not decrypting with
        incorrect clientID or using direct connection to db
        All result data should be valid for application. Not decrypted data
        should cause a db-driver error.
        """
        data = {
            'id': get_random_id(),
            'value_str': random_str(),
            'value_bytes': random_bytes(),
            'value_int32': random_int32(),
            'value_int64': random_int64(),
            'value_null_str': None,
            'value_null_int32': None,
            'value_empty_str': ''
        }
        self.schema_table.create(bind=self.engine_raw, checkfirst=True)
        self.engine1.execute(self.test_table.insert(), data)
        columns = ('value_str', 'value_bytes', 'value_int32', 'value_int64',
                   'value_null_str', 'value_null_int32', 'value_empty_str')

        # our custom error is wrapped around sqlalchemy's ProgrammingError
        with self.assertRaises(ProgrammingError) as ex:
            self.engine2.execute(
                sa.select([self.test_table])
                    .where(self.test_table.c.id == data['id']))

        self.assertEqual('encoding error in column "value_str"\n', str(ex.exception.orig))

        # direct connection should receive binary data according to real scheme
        result = self.engine_raw.execute(
            sa.select([self.test_table])
                .where(self.test_table.c.id == data['id']))
        row = result.fetchone()
        for column in columns:
            if 'null' in column or 'empty' in column:
                # asyncpg decodes None values as empty str/bytes value
                self.assertFalse(row[column])
                continue
            value = utils.memoryview_to_bytes(row[column])
            self.assertIsInstance(value, bytes, column)
            self.assertNotEqual(data[column], value, column)


# `response_on_fail` is `ciphertext` if not defined. That's why the code is
# exactly the same as inTestPostgresqlBinaryTypeAwareDecryptionWithoutDefaults
class TestPostgresqlBinaryTypeAwareDecryptionWithCiphertext(TestPostgresqlBinaryFormatTypeAwareDecryptionWithDefaults):
    # test table used for queries and data mapping into python types
    test_table = sa.Table(
        # use new object of metadata to avoid name conflict
        'test_type_aware_decryption_without_defaults', sa.MetaData(),
        sa.Column('id', sa.Integer, primary_key=True),
        sa.Column('value_str', sa.Text),
        sa.Column('value_bytes', sa.LargeBinary),
        sa.Column('value_int32', sa.Integer),
        sa.Column('value_int64', sa.BigInteger),
        sa.Column('value_null_str', sa.Text, nullable=True, default=None),
        sa.Column('value_null_int32', sa.Integer, nullable=True, default=None),
        sa.Column('value_empty_str', sa.Text, nullable=False, default=''),
        extend_existing=True
    )
    # schema table used to generate table in the database with binary column types
    schema_table = sa.Table(
        'test_type_aware_decryption_without_defaults', metadata,
        sa.Column('id', sa.Integer, primary_key=True),
        sa.Column('value_str', sa.LargeBinary),
        sa.Column('value_bytes', sa.LargeBinary),
        sa.Column('value_int32', sa.LargeBinary),
        sa.Column('value_int64', sa.LargeBinary),
        sa.Column('value_null_str', sa.LargeBinary, nullable=True, default=None),
        sa.Column('value_null_int32', sa.LargeBinary, nullable=True, default=None),
        sa.Column('value_empty_str', sa.LargeBinary, nullable=False, default=b''),
        extend_existing=True
    )
    ENCRYPTOR_CONFIG = get_encryptor_config('tests/encryptor_configs/transparent_type_aware_decryption.yaml')

    def checkSkip(self):
        if not (TEST_POSTGRESQL and TEST_WITH_TLS):
            self.skipTest("Test only for PostgreSQL with TLS")

    def testClientIDRead(self):
        """test decrypting with correct clientID and not decrypting with
        incorrect clientID or using direct connection to db
        All result data should be valid for application. Not decrypted data should be returned as is and DB driver
        should cause error
        """
        data = {
            'id': get_random_id(),
            'value_str': random_str(),
            'value_bytes': random_bytes(),
            'value_int32': random_int32(),
            'value_int64': random_int64(),
            'value_null_str': None,
            'value_null_int32': None,
            'value_empty_str': ''
        }
        self.schema_table.create(bind=self.engine_raw, checkfirst=True)
        ######
        columns = ('value_str', 'value_bytes', 'value_int32', 'value_int64', 'value_null_str', 'value_null_int32',
                   'value_empty_str')
        query, args = self.compileQuery(self.test_table.insert(), data)
        self.executor1.execute_prepared_statement(query, args)

        query, args = self.compileQuery(
            sa.select([self.test_table])
                .where(self.test_table.c.id == sa.bindparam('id')), {'id': data['id']})

        # Check that raw bytes were returned, which would not be valid utf
        with self.assertRaises(UnicodeDecodeError):
            row = self.executor2.execute_prepared_statement(query, args)[0]

        row = self.raw_executor.execute_prepared_statement(query, args)[0]
        for column in columns:
            if 'null' in column or 'empty' in column:
                # asyncpg decodes None values as empty str/bytes value
                self.assertFalse(row[column])
                continue
            value = utils.memoryview_to_bytes(row[column])
            self.assertIsInstance(value, bytes, column)
            self.assertNotEqual(data[column], value, column)

# `response_on_fail` is `ciphertext` if not defined. That's why the code is
# exactly the same as inTestPostgresqlTextTypeAwareDecryptionWithoutDefaults
class TestPostgresqlTextTypeAwareDecryptionWithCiphertext(BaseTransparentEncryption):
    # test table used for queries and data mapping into python types
    test_table = sa.Table(
        # use new object of metadata to avoid name conflict
        'test_type_aware_decryption_with_ciphertext', sa.MetaData(),
        sa.Column('id', sa.Integer, primary_key=True),
        sa.Column('value_str', sa.Text),
        sa.Column('value_bytes', sa.LargeBinary),
        sa.Column('value_int32', sa.Integer),
        sa.Column('value_int64', sa.BigInteger),
        sa.Column('value_null_str', sa.Text, nullable=True, default=None),
        sa.Column('value_null_int32', sa.Integer, nullable=True, default=None),
        sa.Column('value_empty_str', sa.Text, nullable=False, default=''),
    )
    # schema table used to generate table in the database with binary column types
    schema_table = sa.Table(
        'test_type_aware_decryption_with_ciphertext', sa.MetaData(),
        sa.Column('id', sa.Integer, primary_key=True),
        sa.Column('value_str', sa.LargeBinary),
        sa.Column('value_bytes', sa.LargeBinary),
        sa.Column('value_int32', sa.LargeBinary),
        sa.Column('value_int64', sa.LargeBinary),
        sa.Column('value_null_str', sa.LargeBinary, nullable=True, default=None),
        sa.Column('value_null_int32', sa.LargeBinary, nullable=True, default=None),
        sa.Column('value_empty_str', sa.LargeBinary, nullable=False, default=b''),
    )
    ENCRYPTOR_CONFIG = get_encryptor_config('tests/encryptor_configs/transparent_type_aware_decryption.yaml')

    def checkSkip(self):
        if not (TEST_POSTGRESQL and TEST_WITH_TLS):
            self.skipTest("Test only for PostgreSQL with TLS")

    def testClientIDRead(self):
        """test decrypting with correct clientID and not decrypting with
        incorrect clientID or using direct connection to db
        All result data should be valid for application. Not decrypted data should be returned as is and DB driver
        should cause error
        """
        data = {
            'id': get_random_id(),
            'value_str': random_str(),
            'value_bytes': random_bytes(),
            'value_int32': random_int32(),
            'value_int64': random_int64(),
            'value_null_str': None,
            'value_null_int32': None,
            'value_empty_str': ''
        }
        self.schema_table.create(bind=self.engine_raw, checkfirst=True)
        self.engine1.execute(self.test_table.insert(), data)
        columns = ('value_str', 'value_bytes', 'value_int32', 'value_int64', 'value_null_str', 'value_null_int32',
                   'value_empty_str')

        result = self.engine2.execute(
            sa.select([self.test_table])
                .where(self.test_table.c.id == data['id']))
        # acra change types for binary data columns and python driver can't decode to correct types
        with self.assertRaises(UnicodeDecodeError):
            row = result.fetchone()

        # direct connection should receive binary data according to real scheme
        result = self.engine_raw.execute(
            sa.select([self.test_table])
                .where(self.test_table.c.id == data['id']))
        row = result.fetchone()
        for column in columns:
            if 'null' in column or 'empty' in column:
                # asyncpg decodes None values as empty str/bytes value
                self.assertFalse(row[column])
                continue
            value = utils.memoryview_to_bytes(row[column])
            self.assertIsInstance(value, bytes, column)
            self.assertNotEqual(data[column], value, column)


class TestMySQLBinaryTypeAwareDecryptionWithoutDefaults(TestMySQLTextTypeAwareDecryptionWithoutDefaults):
    def checkSkip(self):
        if not (TEST_MYSQL and TEST_WITH_TLS):
            self.skipTest("Test only for MySQL with TLS")

    def testClientIDRead(self):
        """test decrypting with correct clientID and not decrypting with
        incorrect clientID or using direct connection to db
        All result data should be valid for application. Not decrypted data should be returned as is and DB driver
        should cause error

        MySQL decoder should roll back FieldType as well.
        """
        data = {
            'id': get_random_id(),
            'value_str': random_str(),
            'value_bytes': random_bytes(),
            'value_int32': random_int32(),
            'value_int64': random_int64(),
            'value_null_str': None,
            'value_null_int32': None,
            'value_empty_str': ''
        }
        self.schema_table.create(bind=self.engine_raw, checkfirst=True)
        ######
        columns = ('value_str', 'value_bytes', 'value_int32', 'value_int64', 'value_null_str', 'value_null_int32',
                   'value_empty_str')
        query, args = self.compileQuery(self.test_table.insert(), data)
        self.executor1.execute_prepared_statement_no_result(query, args)

        query, args = self.compileQuery(
            sa.select([self.test_table])
                .where(self.test_table.c.id == sa.bindparam('id')), {'id': data['id']})

        # just make sure that it is not failing meant that decoder rollback field types
        row = self.executor2.execute_prepared_statement(query, args)[0]

        for column in columns:
            if 'null' in column or 'empty' in column:
                # asyncpg decodes None values as empty str/bytes value
                self.assertFalse(row[column])
                continue
            value = utils.memoryview_to_bytes(row[column])
            self.assertIsInstance(value, bytearray, column)
            self.assertNotEqual(data[column], value, column)

class TestMySQLTextTypeAwareDecryptionWithСiphertext(BaseBinaryMySQLTestCase, BaseTransparentEncryption):
    # test table used for queries and data mapping into python types
    test_table = sa.Table(
        # use new object of metadata to avoid name conflict
        'test_type_aware_decryption_with_ciphertext', sa.MetaData(),
        sa.Column('id', sa.Integer, primary_key=True),
        sa.Column('value_str', sa.Text),
        sa.Column('value_bytes', sa.LargeBinary),
        sa.Column('value_int32', sa.Integer),
        sa.Column('value_int64', sa.BigInteger),
        sa.Column('value_null_str', sa.Text, nullable=True, default=None),
        sa.Column('value_null_int32', sa.Integer, nullable=True, default=None),
        sa.Column('value_empty_str', sa.Text, nullable=False, default=''),
        extend_existing=True
    )
    # schema table used to generate table in the database with binary column types
    schema_table = sa.Table(

        'test_type_aware_decryption_with_ciphertext', metadata,
        sa.Column('id', sa.Integer, primary_key=True),
        sa.Column('value_str', sa.LargeBinary),
        sa.Column('value_bytes', sa.LargeBinary),
        sa.Column('value_int32', sa.LargeBinary),
        sa.Column('value_int64', sa.LargeBinary),
        sa.Column('value_null_str', sa.LargeBinary, nullable=True, default=None),
        sa.Column('value_null_int32', sa.LargeBinary, nullable=True, default=None),
        sa.Column('value_empty_str', sa.LargeBinary, nullable=False, default=b''),
        extend_existing=True
    )
    ENCRYPTOR_CONFIG = get_encryptor_config('tests/encryptor_configs/transparent_type_aware_decryption.yaml')

    # switch off raw mode to be able to convert result rows to python types
    RAW_EXECUTOR = False

    def checkSkip(self):
        if not (TEST_MYSQL and TEST_WITH_TLS):
            self.skipTest("Test only for MySQL with TLS")

    def testClientIDRead(self):
        """test decrypting with correct clientID and not decrypting with
        incorrect clientID or using direct connection to db
        All result data should be valid for application. Not decrypted data should be returned as is and DB driver
        should cause error

        MySQL decoder should roll back FieldType as well.
        """
        data = {
            'id': get_random_id(),
            'value_str': random_str(),
            'value_bytes': random_bytes(),
            'value_int32': random_int32(),
            'value_int64': random_int64(),
            'value_null_str': None,
            'value_null_int32': None,
            'value_empty_str': ''
        }
        self.schema_table.create(bind=self.engine_raw, checkfirst=True)
        self.engine1.execute(self.test_table.insert(), data)
        columns = ('value_str', 'value_bytes', 'value_int32', 'value_int64', 'value_empty_str', 'value_null_str',
                   'value_null_int32')

        compile_kwargs = {"literal_binds": True}
        query = sa.select([self.test_table]).where(self.test_table.c.id == data['id'])
        query = str(query.compile(compile_kwargs=compile_kwargs))

        row = self.executor1.execute(query)[0]
        for column in columns:
            self.assertEqual(data[column], row[column])
            self.assertIsInstance(row[column], type(data[column]))

        # field types should be rollbacked in case of invalid encoding
        row = self.executor2.execute(query)[0]

        # direct connection should receive binary data according to real scheme
        result = self.engine_raw.execute(
            sa.select([self.test_table])
                .where(self.test_table.c.id == data['id']))
        row = result.fetchone()
        for column in columns:
            if 'null' in column or 'empty' in column:
                # asyncpg decodes None values as empty str/bytes value
                self.assertFalse(row[column])
                continue
            value = utils.memoryview_to_bytes(row[column])
            self.assertIsInstance(value, bytes, column)
            self.assertNotEqual(data[column], value, column)

class TestMySQLBinaryTypeAwareDecryptionWithСiphertext(TestMySQLTextTypeAwareDecryptionWithСiphertext):
    def checkSkip(self):
        if not (TEST_MYSQL and TEST_WITH_TLS):
            self.skipTest("Test only for MySQL with TLS")

    def testClientIDRead(self):
        """test decrypting with correct clientID and not decrypting with
        incorrect clientID or using direct connection to db
        All result data should be valid for application. Not decrypted data should be returned as is and DB driver
        should cause error

        MySQL decoder should roll back FieldType as well.
        """
        data = {
            'id': get_random_id(),
            'value_str': random_str(),
            'value_bytes': random_bytes(),
            'value_int32': random_int32(),
            'value_int64': random_int64(),
            'value_null_str': None,
            'value_null_int32': None,
            'value_empty_str': ''
        }
        self.schema_table.create(bind=self.engine_raw, checkfirst=True)
        ######
        columns = ('value_str', 'value_bytes', 'value_int32', 'value_int64', 'value_null_str', 'value_null_int32',
                   'value_empty_str')
        query, args = self.compileQuery(self.test_table.insert(), data)
        self.executor1.execute_prepared_statement_no_result(query, args)

        query, args = self.compileQuery(
            sa.select([self.test_table])
                .where(self.test_table.c.id == sa.bindparam('id')), {'id': data['id']})

        # just make sure that it is not failing meant that decoder rollback field types
        row = self.executor2.execute_prepared_statement(query, args)[0]

        for column in columns:
            if 'null' in column or 'empty' in column:
                # asyncpg decodes None values as empty str/bytes value
                self.assertFalse(row[column])
                continue
            value = utils.memoryview_to_bytes(row[column])
            self.assertIsInstance(value, bytearray, column)
            self.assertNotEqual(data[column], value, column)


class TestMySQLTextTypeAwareDecryptionWithError(BaseBinaryMySQLTestCase, BaseTransparentEncryption):
    # test table used for queries and data mapping into python types
    test_table = sa.Table(
        # use new object of metadata to avoid name conflict
        'test_type_aware_decryption_with_error', sa.MetaData(),
        sa.Column('id', sa.Integer, primary_key=True),
        sa.Column('value_str', sa.Text),
        sa.Column('value_bytes', sa.LargeBinary),
        sa.Column('value_int32', sa.Integer),
        sa.Column('value_int64', sa.BigInteger),
        sa.Column('value_null_str', sa.Text, nullable=True, default=None),
        sa.Column('value_null_int32', sa.Integer, nullable=True, default=None),
        sa.Column('value_empty_str', sa.Text, nullable=False, default=''),
        extend_existing=True
    )
    # schema table used to generate table in the database with binary column types
    schema_table = sa.Table(
        'test_type_aware_decryption_with_error', metadata,
        sa.Column('id', sa.Integer, primary_key=True),
        sa.Column('value_str', sa.LargeBinary),
        sa.Column('value_bytes', sa.LargeBinary),
        sa.Column('value_int32', sa.LargeBinary),
        sa.Column('value_int64', sa.LargeBinary),
        sa.Column('value_null_str', sa.LargeBinary, nullable=True, default=None),
        sa.Column('value_null_int32', sa.LargeBinary, nullable=True, default=None),
        sa.Column('value_empty_str', sa.LargeBinary, nullable=False, default=b''),
        extend_existing=True
    )
    ENCRYPTOR_CONFIG = get_encryptor_config('tests/encryptor_configs/transparent_type_aware_decryption.yaml')

    # switch off raw mode to be able to convert result rows to python types
    RAW_EXECUTOR = False

    def checkSkip(self):
        if not (TEST_MYSQL and TEST_WITH_TLS):
            self.skipTest("Test only for MySQL with TLS")

    def testClientIDRead(self):
        """test decrypting with correct clientID and not decrypting with
        incorrect clientID or using direct connection to db
        All result data should be valid for application. Not decrypted data should be returned as is and DB driver
        should cause error

        MySQL decoder should roll back FieldType as well.
        """
        data = {
            'id': get_random_id(),
            'value_str': random_str(),
            'value_bytes': random_bytes(),
            'value_int32': random_int32(),
            'value_int64': random_int64(),
            'value_null_str': None,
            'value_null_int32': None,
            'value_empty_str': ''
        }
        self.schema_table.create(bind=self.engine_raw, checkfirst=True)
        self.engine1.execute(self.test_table.insert(), data)
        columns = ('value_str', 'value_bytes', 'value_int32', 'value_int64', 'value_empty_str', 'value_null_str',
                   'value_null_int32')

        compile_kwargs = {"literal_binds": True}
        query = sa.select([self.test_table]).where(self.test_table.c.id == data['id'])
        query = str(query.compile(compile_kwargs=compile_kwargs))

        row = self.executor1.execute(query)[0]
        for column in columns:
            self.assertEqual(data[column], row[column])
            self.assertIsInstance(row[column], type(data[column]))

        # we expect an exception because of decryption error
        with self.assertRaises(mysql.connector.errors.DatabaseError) as ex:
            self.executor2.execute(query)[0]

        self.assertEqual('encoding error in column "value_str"', ex.exception.msg)
        self.assertEqual(ex.exception.errno, MYSQL_ERR_QUERY_INTERRUPTED_CODE)

class TestMySQLBinaryTypeAwareDecryptionWithError(TestMySQLTextTypeAwareDecryptionWithError):
    def checkSkip(self):
        if not (TEST_MYSQL and TEST_WITH_TLS):
            self.skipTest("Test only for MySQL with TLS")

    def testClientIDRead(self):
        """test decrypting with correct clientID and not decrypting with
        incorrect clientID or using direct connection to db
        All result data should be valid for application. Not decrypted data should be returned as is and DB driver
        should cause error

        MySQL decoder should roll back FieldType as well.
        """
        data = {
            'id': get_random_id(),
            'value_str': random_str(),
            'value_bytes': random_bytes(),
            'value_int32': random_int32(),
            'value_int64': random_int64(),
            'value_null_str': None,
            'value_null_int32': None,
            'value_empty_str': ''
        }
        self.schema_table.create(bind=self.engine_raw, checkfirst=True)
        ######
        columns = ('value_str', 'value_bytes', 'value_int32', 'value_int64', 'value_null_str', 'value_null_int32',
                   'value_empty_str')
        query, args = self.compileQuery(self.test_table.insert(), data)
        self.executor1.execute_prepared_statement_no_result(query, args)

        query, args = self.compileQuery(
            sa.select([self.test_table])
                .where(self.test_table.c.id == sa.bindparam('id')), {'id': data['id']})

        # we expect an exception because of decryption error
        with self.assertRaises(mysql.connector.errors.DatabaseError) as ex:
            self.executor2.execute_prepared_statement(query, args)[0]

        self.assertEqual('encoding error in column "value_str"', ex.exception.msg)
        self.assertEqual(ex.exception.errno, MYSQL_ERR_QUERY_INTERRUPTED_CODE)


class TestMySQLTextCharsetLiterals(TestMySQLTextTypeAwareDecryptionWithoutDefaults):
    def testClientIDRead(self):
        """
        We don't directly support charset introducers[1], but at least make
        sure it can handle _binary in paretheses.

        [1]: https://dev.mysql.com/doc/refman/8.0/en/charset-introducer.html
        """

        self.schema_table.create(bind=self.engine_raw, checkfirst=True)
        id = get_random_id()
        insert = self.test_table.insert().values(
            id=id,
            # Crafts `_binary 'binary_string'`
            value_bytes=expression.UnaryExpression(
                expression.literal('binary_string'),
                operator=operators.custom_op('_binary'),
                type_=sa.Text,
            ),
            value_empty_str='',
        )
        self.engine1.execute(insert)

        columns = [self.test_table.c.id, self.test_table.c.value_bytes]

        query = sa.select(columns).where(self.test_table.c.id == id)
        query = str(query.compile(compile_kwargs={"literal_binds": True}))

        row = self.executor1.execute(query)[0]
        self.assertEqual(row['id'], id)
        self.assertEqual(row['value_bytes'], b'binary_string')

        # direct connection should receive binary data according to real scheme
        result = self.engine_raw.execute(query)
        row = result.fetchone()
        self.assertNotEqual(row['value_bytes'], b'binary_string')

    def testClientIDReadRawSql(self):
        """
        We don't directly support charset introducers[1], but at least make
        sure it can handle _binary.

        [1]: https://dev.mysql.com/doc/refman/8.0/en/charset-introducer.html
        """

        self.schema_table.create(bind=self.engine_raw, checkfirst=True)
        id = get_random_id()
        # DON'T EVER, EVER DO THIS
        # Do not use direct string interpolation for sql values
        # This is just a test example.
        #
        # Also, insert value_empty_str because it can't be null
        insert = f"""
            INSERT INTO {self.test_table.name}(id, value_bytes, value_empty_str)
            VALUES ({id}, _binary 'binary_string', '')
        """
        self.engine1.execute(insert)

        columns = [self.test_table.c.id, self.test_table.c.value_bytes]

        query = sa.select(columns).where(self.test_table.c.id == id)
        query = str(query.compile(compile_kwargs={"literal_binds": True}))

        row = self.executor1.execute(query)[0]
        self.assertEqual(row['id'], id)
        self.assertEqual(row['value_bytes'], b'binary_string')

        # direct connection should receive encrypted data
        result = self.engine_raw.execute(query)
        row = result.fetchone()
        self.assertNotEqual(row['value_bytes'], b'binary_string')


class TestPostgresqlConnectWithTLSPrefer(BaseTestCase):
    def checkSkip(self):
        if TEST_WITH_TLS or not TEST_POSTGRESQL:
            self.skipTest("running tests with TLS")

    def with_tls(self):
        return False

    def fork_acra(self,  popen_kwargs: dict=None, **acra_kwargs: dict):
        kwargs = {
            'client_id': TLS_CERT_CLIENT_ID_1,
            'tls_client_id_from_cert': False,
        }
        acra_kwargs.update(kwargs)
        return super().fork_acra(popen_kwargs, **acra_kwargs)

    def setUp(self):
        self.checkSkip()
        try:
            if not self.EXTERNAL_ACRA:
                self.acra = self.fork_acra()

        except:
            self.tearDown()
            raise

    def testPlainConnectionAfterDeny(self):
        async def _testPlainConnectionAfterDeny():
            # We use raw connecitons to specify ssl='prefer'
            # which would ask for ssl connection first.
            # And then after receiving a deny, it would ask for a plain connection
            conn = await asyncpg.connect(
                host=DB_HOST, port=self.ACRASERVER_PORT, database=DB_NAME,
                user=DB_USER, password=DB_USER_PASSWORD,
                ssl='prefer',
                **asyncpg_connect_args
            )
            await conn.fetch('SELECT 1', timeout=STATEMENT_TIMEOUT)

        loop = asyncio.new_event_loop()  # create new to avoid concurrent usage of the loop in the current thread and allow parallel execution in the future
        loop.run_until_complete(_testPlainConnectionAfterDeny())


<<<<<<< HEAD
class TestDifferentCaseTableIdentifiersPostgreSQL(BaseTestCase):
    def checkSkip(self):
        if not TEST_WITH_TLS or not TEST_POSTGRESQL:
            self.skipTest("this test is only for PostgreSQL")

    def setUp(self):
        super().setUp()
        self.engine_raw.execute(f"CREATE TABLE IF NOT EXISTS \"lowercase_table\" (id SERIAL PRIMARY KEY, data BYTEA);")
        self.engine_raw.execute(f"CREATE TABLE IF NOT EXISTS \"LOWERCASE_TABLE\" (id SERIAL PRIMARY KEY, data BYTEA);")
        self.engine_raw.execute(f"CREATE TABLE IF NOT EXISTS \"uppercase_table\" (id SERIAL PRIMARY KEY, data BYTEA);")
        self.engine_raw.execute(f"CREATE TABLE IF NOT EXISTS \"UPPERCASE_TABLE\" (id SERIAL PRIMARY KEY, data BYTEA);")

    def tearDown(self):
        self.engine_raw.execute(f"DROP TABLE \"lowercase_table\";")
        self.engine_raw.execute(f"DROP TABLE \"LOWERCASE_TABLE\";")
        self.engine_raw.execute(f"DROP TABLE \"uppercase_table\";")
        self.engine_raw.execute(f"DROP TABLE \"UPPERCASE_TABLE\";")
        super().tearDown()

    def runTestCase(self, table_name: str, quoted: bool, should_match: bool):
        test_string = "test"

        if quoted:
            table_name = '"' + table_name + '"'

        # generate random id
        id = get_random_id()

        # insert a record
        self.engine_raw.execute(f"INSERT INTO {table_name} (id, data) VALUES ({id}, '{test_string}');")

        # fetch a record
        result = self.engine_raw.execute(f"SELECT data FROM {table_name} WHERE id={id};")
        row = result.fetchone()

        # ensure it is encrypted (if should_match) or ensure it's not encrypted (if not should_match)
        if should_match:
            if row["data"] == test_string:
                self.fail(f"Table identifier {table_name} did not match")
        else:
            if row["data"] != test_string:
                self.fail(f"Table identifier {table_name} matched")

    def testLowerConfigLowerQuery(self):
        # should match, lowercase config identifier == lowercase SQL identifier
        self.runTestCase("lowercase_table", False, True)

    def testLowerConfigLowerQuotedQuery(self):
        # should match, lowercase config identifier == lowercase SQL identifier
        self.runTestCase("lowercase_table", True, True)

    def testLowerConfigUpperQuery(self):
        # should match, lowercase config identifier == lowercase SQL identifier (converted)
        self.runTestCase("LOWERCASE_TABLE", False, True)

    def testLowerConfigUpperQuotedQuery(self):
        # should NOT match, lowercase config identifier != uppercase SQL identifier
        self.runTestCase("LOWERCASE_TABLE", True, False)

    def testUpperConfigLowerQuery(self):
        # should NOT match, uppercase config identifier != lowercase SQL identifier
        self.runTestCase("uppercase_table", False, False)

    def testUpperConfigLowerQuotedQuery(self):
        # should NOT match, uppercase config identifier != lowercase SQL identifier
        self.runTestCase("uppercase_table", True, False)

    def testUpperConfigUpperQuery(self):
        # should NOT match, uppercase config identifier != lowercase SQL identifier (converted)
        self.runTestCase("UPPERCASE_TABLE", False, False)

    def testUpperConfigUpperQuotedQuery(self):
        # should match, uppercase config identifier == uppercase SQL identifier
        self.runTestCase("UPPERCASE_TABLE", True, True)


class TestDifferentCaseTableIdentifiersMySQL(BaseTestCase):
    def checkSkip(self):
        if not TEST_WITH_TLS or not (TEST_MYSQL or TEST_MARIADB):
            self.skipTest("this test is only for MySQL/MariaDB")

    def setUp(self):
        super().setUp()
        self.engine_raw.execute(f"CREATE TABLE IF NOT EXISTS lowercase_table (id INT PRIMARY KEY AUTO_INCREMENT, data BLOB);")
        self.engine_raw.execute(f"CREATE TABLE IF NOT EXISTS LOWERCASE_TABLE (id INT PRIMARY KEY AUTO_INCREMENT, data BLOB);")
        self.engine_raw.execute(f"CREATE TABLE IF NOT EXISTS uppercase_table (id INT PRIMARY KEY AUTO_INCREMENT, data BLOB);")
        self.engine_raw.execute(f"CREATE TABLE IF NOT EXISTS UPPERCASE_TABLE (id INT PRIMARY KEY AUTO_INCREMENT, data BLOB);")

    def tearDown(self):
        self.engine_raw.execute(f"DROP TABLE lowercase_table;")
        self.engine_raw.execute(f"DROP TABLE LOWERCASE_TABLE;")
        self.engine_raw.execute(f"DROP TABLE uppercase_table;")
        self.engine_raw.execute(f"DROP TABLE UPPERCASE_TABLE;")
        super().tearDown()

    def runTestCase(self, table_name: str, quoted: bool, should_match: bool):
        test_string = "test"

        # generate random id
        id = get_random_id()

        # insert a record
        self.engine_raw.execute(f"INSERT INTO {table_name} (id, data) VALUES ({id}, \"{test_string}\");")

        # fetch a record
        result = self.engine_raw.execute(f"SELECT data FROM {table_name} WHERE id={id};")
        row = result.fetchone()

        # ensure it is encrypted (if should_match) or ensure it's not encrypted (if not should_match)
        if should_match:
            if row["data"] == test_string:
                self.fail(f"Table identifier {table_name} did not match")
        else:
            if row["data"] != test_string:
                self.fail(f"Table identifier {table_name} matched")

    def testLowerConfigLowerQuery(self):
        # should match, lowercase config identifier == lowercase SQL identifier
        self.runTestCase("lowercase_table", False, True)

    def testLowerConfigLowerQuotedQuery(self):
        # should match, lowercase config identifier == lowercase SQL identifier
        self.runTestCase("lowercase_table", True, True)

    def testLowerConfigUpperQuery(self):
        # should match, lowercase config identifier == lowercase SQL identifier (converted)
        self.runTestCase("LOWERCASE_TABLE", False, True)

    def testLowerConfigUpperQuotedQuery(self):
        # should NOT match, lowercase config identifier != uppercase SQL identifier
        self.runTestCase("LOWERCASE_TABLE", True, False)

    def testUpperConfigLowerQuery(self):
        # should NOT match, uppercase config identifier != lowercase SQL identifier
        self.runTestCase("uppercase_table", False, False)

    def testUpperConfigLowerQuotedQuery(self):
        # should NOT match, uppercase config identifier != lowercase SQL identifier
        self.runTestCase("uppercase_table", True, False)

    def testUpperConfigUpperQuery(self):
        # should NOT match, uppercase config identifier != lowercase SQL identifier (converted)
        self.runTestCase("UPPERCASE_TABLE", False, False)

    def testUpperConfigUpperQuotedQuery(self):
        # should match, uppercase config identifier == uppercase SQL identifier
        self.runTestCase("UPPERCASE_TABLE", True, True)

=======
class TestDbFlushingOnError(BaseTransparentEncryption):
    encryptor_table = sa.Table(
        'test_proper_db_flushing_on_error', sa.MetaData(),
        sa.Column('id', sa.Integer, primary_key=True),
        sa.Column('value_bytes', sa.LargeBinary),
    )
    ENCRYPTOR_CONFIG = get_encryptor_config('tests/encryptor_configs/transparent_type_aware_decryption.yaml')

    def checkSkip(self):
        if not TEST_WITH_TLS:
            self.skipTest("Test only with TLS")

    def testConnectionIsNotAborted(self):
        """
        Test that connection is not closed in case of "encoding error". Test
        that we can reuse connection for queries after.
        """

        self.encryptor_table.create(bind=self.engine_raw, checkfirst=True)
        # Insert data that will trigger decryption error
        corrupted_data = {
            'id': get_random_id(),
            'value_bytes': random_bytes(),
        }
        self.engine_raw.execute(self.encryptor_table.insert(), corrupted_data)

        with self.engine1.connect() as conn:
            # Insert some data
            data = {
                'id': get_random_id(),
                'value_bytes': random_bytes(),
            }
            conn.execute(self.encryptor_table.insert(), data)

            query = sa \
                .select([self.encryptor_table]) \
                .where(self.encryptor_table.c.id == data['id'])
            row = conn.execute(query).fetchone()
            self.assertEqual(data['value_bytes'], row['value_bytes'])

            # Expect "encoding error"
            ids = (data['id'], corrupted_data['id'])
            query = sa \
                .select([self.encryptor_table]) \
                .where(self.encryptor_table.c.id.in_(ids))

            with self.assertRaisesRegex((OperationalError, DatabaseError),
                                        'encoding error in column "value_bytes"'):
                conn.execute(query).fetchall()

            # Insert and select new data using the same connection to be sure
            # it doesn't close or get out of sync
            data = {
                'id': get_random_id(),
                'value_bytes': random_bytes(),
            }
            conn.execute(self.encryptor_table.insert(), data)

            query = sa \
                .select([self.encryptor_table]) \
                .where(self.encryptor_table.c.id == data['id'])
            row = conn.execute(query).fetchone()
            self.assertEqual(data['value_bytes'], row['value_bytes'])

    def testTransactionRollback(self):
        """
        Test that connection is not closed in case of "encoding error" and
        sqlaclchemy can do rollback in transaction after that.
        """

        self.encryptor_table.create(bind=self.engine_raw, checkfirst=True)
        # Insert data that will trigger decryption error
        corrupted_data = {
            'id': get_random_id(),
            'value_bytes': random_bytes(),
        }
        self.engine_raw.execute(self.encryptor_table.insert(), corrupted_data)
        data = {
            'id': get_random_id(),
            'value_bytes': random_bytes(),
        }
        select_data = sa \
            .select([self.encryptor_table]) \
            .where(self.encryptor_table.c.id == data['id'])

        with self.assertRaisesRegex((OperationalError, DatabaseError),
                                    'encoding error in column "value_bytes"'):
            with self.engine1.begin() as conn:
                conn.execute(self.encryptor_table.insert(), data)

                row = conn.execute(select_data).fetchone()
                self.assertEqual(data['value_bytes'], row['value_bytes'])

                # Expect "encoding error"
                ids = (data['id'], corrupted_data['id'])
                query = sa \
                    .select([self.encryptor_table]) \
                    .where(self.encryptor_table.c.id.in_(ids))

                conn.execute(query).fetchall()

        # Most db-drivers do a rollback after an exception, so check
        # that our data is not saved due to the rollback.
        row = self.engine1.execute(select_data).fetchone()
        self.assertEqual(row, None)


class TestPostgresqlDbFlushingOnError(BaseTransparentEncryption):
    encryptor_table = sa.Table(
        'test_proper_db_flushing_on_error', sa.MetaData(),
        sa.Column('id', sa.Integer, primary_key=True),
        sa.Column('value_bytes', sa.LargeBinary),
    )
    ENCRYPTOR_CONFIG = get_encryptor_config(
        'tests/encryptor_configs/transparent_type_aware_decryption.yaml')

    def checkSkip(self):
        if not (TEST_POSTGRESQL and TEST_WITH_TLS):
            self.skipTest("Test only for Postgres with TLS")

    def setUp(self):
        super().setUp()

        def executor_with_ssl(ssl_key, ssl_cert, port=self.ACRASERVER_PORT):
            args = ConnectionArgs(
                host=get_db_host(), port=port, dbname=DB_NAME,
                user=DB_USER, password=DB_USER_PASSWORD,
                ssl_ca=TEST_TLS_CA,
                ssl_key=ssl_key,
                ssl_cert=ssl_cert,
                format=AsyncpgExecutor.BinaryFormat,
                raw=True,
            )
            return AsyncpgExecutor(args)

        self.executor = executor_with_ssl(
            TEST_TLS_CLIENT_KEY, TEST_TLS_CLIENT_CERT)


    def testPreparedStatementIsNotAborted(self):
        """
        Test that connection is not closed in case of "encoding error" when we 
        use prepared statements.
        """
        async def test():
            self.encryptor_table.create(bind=self.engine_raw, checkfirst=True)
            # Insert data that will trigger decryption error
            corrupted_data = {
                'id': get_random_id(),
                'value_bytes': random_bytes(),
            }
            self.engine_raw.execute(
                self.encryptor_table.insert(), corrupted_data)

            conn = await self.executor.connect()
            data = {
                'id': get_random_id(),
                'value_bytes': random_bytes(),
            }
            insert_query = """
                INSERT INTO test_proper_db_flushing_on_error(id, value_bytes)
                VALUES ($1, $2)
            """
            select_query = """
                SELECT value_bytes
                FROM test_proper_db_flushing_on_error
                WHERE id = $1
            """

            await conn.execute(insert_query, data['id'], data['value_bytes'])
            
            row = await conn.fetchrow(select_query, data['id'])
            self.assertEqual(data['value_bytes'], row['value_bytes'])

            # Expect "encoding error"
            select_two_query = """
                SELECT value_bytes
                FROM test_proper_db_flushing_on_error
                WHERE id = $1 OR id = $2
            """

            stmt = await conn.prepare(select_two_query)

            with self.assertRaisesRegex(asyncpg.exceptions.SyntaxOrAccessError,
                                        'encoding error in column "value_bytes"'):
                await stmt.fetch(corrupted_data['id'], data['id'])

            # Insert and select new data using the same connection to be sure
            # it doesn't close or get out of sync
            data = {
                'id': get_random_id(),
                'value_bytes': random_bytes(),
            }
            await conn.execute(insert_query, data['id'], data['value_bytes'])
            row = await conn.fetchrow(select_query, data['id'])
            self.assertEqual(data['value_bytes'], row['value_bytes'])

        loop = asyncio.new_event_loop()
        loop.run_until_complete(test())

    def testTransactionPreparedRollback(self):
        """
        Test that connection is not closed in case of "encoding error" with
        prepared statement and a driver can do rollback in transaction after
        that.
        """
        async def test():
            self.encryptor_table.create(bind=self.engine_raw, checkfirst=True)
            # Insert data that will trigger decryption error
            corrupted_data = {
                'id': get_random_id(),
                'value_bytes': random_bytes(),
            }
            self.engine_raw.execute(
                self.encryptor_table.insert(), corrupted_data)
            data = {
                'id': get_random_id(),
                'value_bytes': random_bytes(),
            }

            conn = await self.executor.connect()

            insert_query = """
                INSERT INTO test_proper_db_flushing_on_error(id, value_bytes)
                VALUES ($1, $2)
            """
            select_query = """
                SELECT value_bytes
                FROM test_proper_db_flushing_on_error
                WHERE id = $1
            """

            with self.assertRaisesRegex(asyncpg.exceptions.SyntaxOrAccessError,
                                        'encoding error in column "value_bytes"'):
                async with conn.transaction():
                    await conn.execute(insert_query, data['id'], data['value_bytes'])

                    row = await conn.fetchrow(select_query, data['id'])
                    self.assertEqual(data['value_bytes'], row['value_bytes'])

                    stmt = await conn.prepare(select_query)
                    # Expect encoding error
                    await stmt.fetch(corrupted_data['id'])

            # Most db-drivers do a rollback after an exception, so check
            # that our data is not saved due to the rollback.
            row = await conn.fetchrow(select_query, data['id'])
            self.assertEqual(row, None)

        loop = asyncio.new_event_loop()
        loop.run_until_complete(test())

    def testPreparedCursor(self):
        """
        Test that connection is not closed in case of "encoding error" with
        cursor that fetches `n` rows at a time and then flushes the
        `PortalSuspended` awaiting the client response.
        """
        async def test():
            self.encryptor_table.create(bind=self.engine_raw, checkfirst=True)
            # Insert data that will trigger decryption error
            corrupted_data = {
                'id': get_random_id(),
                'value_bytes': random_bytes(),
            }
            self.engine_raw.execute(
                self.encryptor_table.insert(), corrupted_data)
            data = {
                'id': get_random_id(),
                'value_bytes': random_bytes(),
            }

            conn = await self.executor.connect()

            insert_query = """
                INSERT INTO test_proper_db_flushing_on_error(id, value_bytes)
                VALUES ($1, $2)
            """
            select_query = """
                SELECT value_bytes
                FROM test_proper_db_flushing_on_error
                WHERE id = $1
            """

            with self.assertRaisesRegex(asyncpg.exceptions.SyntaxOrAccessError,
                                        'encoding error in column "value_bytes"'):
                async with conn.transaction():
                    await conn.execute(insert_query, data['id'], data['value_bytes'])
                    row = await conn.fetchrow(select_query, data['id'])
                    self.assertEqual(data['value_bytes'], row['value_bytes'])

                    # Also insert a bunch of random values
                    for _ in range(10):
                        tmp_data = {
                            'id': get_random_id(),
                            'value_bytes': random_bytes(),
                        }
                        await conn.execute(insert_query, tmp_data['id'], tmp_data['value_bytes'])

                    stmt = await conn.prepare("""
                        SELECT id, value_bytes
                        FROM test_proper_db_flushing_on_error
                        ORDER BY random()
                    """)

                    # Expect encoding error
                    cursor = await stmt.cursor()
                    while True:
                        rows = await cursor.fetch(2)
                        if len(rows) == 0:
                            break

            row = await conn.fetchrow(select_query, data['id'])
            self.assertEqual(row, None)

        loop = asyncio.new_event_loop()
        loop.run_until_complete(test())


class TestPostgresqlTypeAwareDecryptionWithDefaultsPsycopg3(Psycopg3ExecutorMixin,
                                                            TestPostgresqlBinaryFormatTypeAwareDecryptionWithDefaults):
    # Psycopg3 includes a type of parameters in a parse string, which is optional
    # and therefore most of the frontends doesn't do that. So, test also with it.
    pass
>>>>>>> f40e5c0f

if __name__ == '__main__':
    import xmlrunner
    output_path = os.environ.get('TEST_XMLOUTPUT', '')
    if output_path:
        with open(output_path, 'wb') as output:
            unittest.main(testRunner=xmlrunner.XMLTestRunner(output=output))
    else:
        unittest.main()<|MERGE_RESOLUTION|>--- conflicted
+++ resolved
@@ -9813,156 +9813,6 @@
         loop.run_until_complete(_testPlainConnectionAfterDeny())
 
 
-<<<<<<< HEAD
-class TestDifferentCaseTableIdentifiersPostgreSQL(BaseTestCase):
-    def checkSkip(self):
-        if not TEST_WITH_TLS or not TEST_POSTGRESQL:
-            self.skipTest("this test is only for PostgreSQL")
-
-    def setUp(self):
-        super().setUp()
-        self.engine_raw.execute(f"CREATE TABLE IF NOT EXISTS \"lowercase_table\" (id SERIAL PRIMARY KEY, data BYTEA);")
-        self.engine_raw.execute(f"CREATE TABLE IF NOT EXISTS \"LOWERCASE_TABLE\" (id SERIAL PRIMARY KEY, data BYTEA);")
-        self.engine_raw.execute(f"CREATE TABLE IF NOT EXISTS \"uppercase_table\" (id SERIAL PRIMARY KEY, data BYTEA);")
-        self.engine_raw.execute(f"CREATE TABLE IF NOT EXISTS \"UPPERCASE_TABLE\" (id SERIAL PRIMARY KEY, data BYTEA);")
-
-    def tearDown(self):
-        self.engine_raw.execute(f"DROP TABLE \"lowercase_table\";")
-        self.engine_raw.execute(f"DROP TABLE \"LOWERCASE_TABLE\";")
-        self.engine_raw.execute(f"DROP TABLE \"uppercase_table\";")
-        self.engine_raw.execute(f"DROP TABLE \"UPPERCASE_TABLE\";")
-        super().tearDown()
-
-    def runTestCase(self, table_name: str, quoted: bool, should_match: bool):
-        test_string = "test"
-
-        if quoted:
-            table_name = '"' + table_name + '"'
-
-        # generate random id
-        id = get_random_id()
-
-        # insert a record
-        self.engine_raw.execute(f"INSERT INTO {table_name} (id, data) VALUES ({id}, '{test_string}');")
-
-        # fetch a record
-        result = self.engine_raw.execute(f"SELECT data FROM {table_name} WHERE id={id};")
-        row = result.fetchone()
-
-        # ensure it is encrypted (if should_match) or ensure it's not encrypted (if not should_match)
-        if should_match:
-            if row["data"] == test_string:
-                self.fail(f"Table identifier {table_name} did not match")
-        else:
-            if row["data"] != test_string:
-                self.fail(f"Table identifier {table_name} matched")
-
-    def testLowerConfigLowerQuery(self):
-        # should match, lowercase config identifier == lowercase SQL identifier
-        self.runTestCase("lowercase_table", False, True)
-
-    def testLowerConfigLowerQuotedQuery(self):
-        # should match, lowercase config identifier == lowercase SQL identifier
-        self.runTestCase("lowercase_table", True, True)
-
-    def testLowerConfigUpperQuery(self):
-        # should match, lowercase config identifier == lowercase SQL identifier (converted)
-        self.runTestCase("LOWERCASE_TABLE", False, True)
-
-    def testLowerConfigUpperQuotedQuery(self):
-        # should NOT match, lowercase config identifier != uppercase SQL identifier
-        self.runTestCase("LOWERCASE_TABLE", True, False)
-
-    def testUpperConfigLowerQuery(self):
-        # should NOT match, uppercase config identifier != lowercase SQL identifier
-        self.runTestCase("uppercase_table", False, False)
-
-    def testUpperConfigLowerQuotedQuery(self):
-        # should NOT match, uppercase config identifier != lowercase SQL identifier
-        self.runTestCase("uppercase_table", True, False)
-
-    def testUpperConfigUpperQuery(self):
-        # should NOT match, uppercase config identifier != lowercase SQL identifier (converted)
-        self.runTestCase("UPPERCASE_TABLE", False, False)
-
-    def testUpperConfigUpperQuotedQuery(self):
-        # should match, uppercase config identifier == uppercase SQL identifier
-        self.runTestCase("UPPERCASE_TABLE", True, True)
-
-
-class TestDifferentCaseTableIdentifiersMySQL(BaseTestCase):
-    def checkSkip(self):
-        if not TEST_WITH_TLS or not (TEST_MYSQL or TEST_MARIADB):
-            self.skipTest("this test is only for MySQL/MariaDB")
-
-    def setUp(self):
-        super().setUp()
-        self.engine_raw.execute(f"CREATE TABLE IF NOT EXISTS lowercase_table (id INT PRIMARY KEY AUTO_INCREMENT, data BLOB);")
-        self.engine_raw.execute(f"CREATE TABLE IF NOT EXISTS LOWERCASE_TABLE (id INT PRIMARY KEY AUTO_INCREMENT, data BLOB);")
-        self.engine_raw.execute(f"CREATE TABLE IF NOT EXISTS uppercase_table (id INT PRIMARY KEY AUTO_INCREMENT, data BLOB);")
-        self.engine_raw.execute(f"CREATE TABLE IF NOT EXISTS UPPERCASE_TABLE (id INT PRIMARY KEY AUTO_INCREMENT, data BLOB);")
-
-    def tearDown(self):
-        self.engine_raw.execute(f"DROP TABLE lowercase_table;")
-        self.engine_raw.execute(f"DROP TABLE LOWERCASE_TABLE;")
-        self.engine_raw.execute(f"DROP TABLE uppercase_table;")
-        self.engine_raw.execute(f"DROP TABLE UPPERCASE_TABLE;")
-        super().tearDown()
-
-    def runTestCase(self, table_name: str, quoted: bool, should_match: bool):
-        test_string = "test"
-
-        # generate random id
-        id = get_random_id()
-
-        # insert a record
-        self.engine_raw.execute(f"INSERT INTO {table_name} (id, data) VALUES ({id}, \"{test_string}\");")
-
-        # fetch a record
-        result = self.engine_raw.execute(f"SELECT data FROM {table_name} WHERE id={id};")
-        row = result.fetchone()
-
-        # ensure it is encrypted (if should_match) or ensure it's not encrypted (if not should_match)
-        if should_match:
-            if row["data"] == test_string:
-                self.fail(f"Table identifier {table_name} did not match")
-        else:
-            if row["data"] != test_string:
-                self.fail(f"Table identifier {table_name} matched")
-
-    def testLowerConfigLowerQuery(self):
-        # should match, lowercase config identifier == lowercase SQL identifier
-        self.runTestCase("lowercase_table", False, True)
-
-    def testLowerConfigLowerQuotedQuery(self):
-        # should match, lowercase config identifier == lowercase SQL identifier
-        self.runTestCase("lowercase_table", True, True)
-
-    def testLowerConfigUpperQuery(self):
-        # should match, lowercase config identifier == lowercase SQL identifier (converted)
-        self.runTestCase("LOWERCASE_TABLE", False, True)
-
-    def testLowerConfigUpperQuotedQuery(self):
-        # should NOT match, lowercase config identifier != uppercase SQL identifier
-        self.runTestCase("LOWERCASE_TABLE", True, False)
-
-    def testUpperConfigLowerQuery(self):
-        # should NOT match, uppercase config identifier != lowercase SQL identifier
-        self.runTestCase("uppercase_table", False, False)
-
-    def testUpperConfigLowerQuotedQuery(self):
-        # should NOT match, uppercase config identifier != lowercase SQL identifier
-        self.runTestCase("uppercase_table", True, False)
-
-    def testUpperConfigUpperQuery(self):
-        # should NOT match, uppercase config identifier != lowercase SQL identifier (converted)
-        self.runTestCase("UPPERCASE_TABLE", False, False)
-
-    def testUpperConfigUpperQuotedQuery(self):
-        # should match, uppercase config identifier == uppercase SQL identifier
-        self.runTestCase("UPPERCASE_TABLE", True, True)
-
-=======
 class TestDbFlushingOnError(BaseTransparentEncryption):
     encryptor_table = sa.Table(
         'test_proper_db_flushing_on_error', sa.MetaData(),
@@ -10287,7 +10137,156 @@
     # Psycopg3 includes a type of parameters in a parse string, which is optional
     # and therefore most of the frontends doesn't do that. So, test also with it.
     pass
->>>>>>> f40e5c0f
+
+
+class TestDifferentCaseTableIdentifiersPostgreSQL(BaseTestCase):
+    def checkSkip(self):
+        if not TEST_WITH_TLS or not TEST_POSTGRESQL:
+            self.skipTest("this test is only for PostgreSQL")
+
+    def setUp(self):
+        super().setUp()
+        self.engine_raw.execute(f"CREATE TABLE IF NOT EXISTS \"lowercase_table\" (id SERIAL PRIMARY KEY, data BYTEA);")
+        self.engine_raw.execute(f"CREATE TABLE IF NOT EXISTS \"LOWERCASE_TABLE\" (id SERIAL PRIMARY KEY, data BYTEA);")
+        self.engine_raw.execute(f"CREATE TABLE IF NOT EXISTS \"uppercase_table\" (id SERIAL PRIMARY KEY, data BYTEA);")
+        self.engine_raw.execute(f"CREATE TABLE IF NOT EXISTS \"UPPERCASE_TABLE\" (id SERIAL PRIMARY KEY, data BYTEA);")
+
+    def tearDown(self):
+        self.engine_raw.execute(f"DROP TABLE \"lowercase_table\";")
+        self.engine_raw.execute(f"DROP TABLE \"LOWERCASE_TABLE\";")
+        self.engine_raw.execute(f"DROP TABLE \"uppercase_table\";")
+        self.engine_raw.execute(f"DROP TABLE \"UPPERCASE_TABLE\";")
+        super().tearDown()
+
+    def runTestCase(self, table_name: str, quoted: bool, should_match: bool):
+        test_string = "test"
+
+        if quoted:
+            table_name = '"' + table_name + '"'
+
+        # generate random id
+        id = get_random_id()
+
+        # insert a record
+        self.engine_raw.execute(f"INSERT INTO {table_name} (id, data) VALUES ({id}, '{test_string}');")
+
+        # fetch a record
+        result = self.engine_raw.execute(f"SELECT data FROM {table_name} WHERE id={id};")
+        row = result.fetchone()
+
+        # ensure it is encrypted (if should_match) or ensure it's not encrypted (if not should_match)
+        if should_match:
+            if row["data"] == test_string:
+                self.fail(f"Table identifier {table_name} did not match")
+        else:
+            if row["data"] != test_string:
+                self.fail(f"Table identifier {table_name} matched")
+
+    def testLowerConfigLowerQuery(self):
+        # should match, lowercase config identifier == lowercase SQL identifier
+        self.runTestCase("lowercase_table", False, True)
+
+    def testLowerConfigLowerQuotedQuery(self):
+        # should match, lowercase config identifier == lowercase SQL identifier
+        self.runTestCase("lowercase_table", True, True)
+
+    def testLowerConfigUpperQuery(self):
+        # should match, lowercase config identifier == lowercase SQL identifier (converted)
+        self.runTestCase("LOWERCASE_TABLE", False, True)
+
+    def testLowerConfigUpperQuotedQuery(self):
+        # should NOT match, lowercase config identifier != uppercase SQL identifier
+        self.runTestCase("LOWERCASE_TABLE", True, False)
+
+    def testUpperConfigLowerQuery(self):
+        # should NOT match, uppercase config identifier != lowercase SQL identifier
+        self.runTestCase("uppercase_table", False, False)
+
+    def testUpperConfigLowerQuotedQuery(self):
+        # should NOT match, uppercase config identifier != lowercase SQL identifier
+        self.runTestCase("uppercase_table", True, False)
+
+    def testUpperConfigUpperQuery(self):
+        # should NOT match, uppercase config identifier != lowercase SQL identifier (converted)
+        self.runTestCase("UPPERCASE_TABLE", False, False)
+
+    def testUpperConfigUpperQuotedQuery(self):
+        # should match, uppercase config identifier == uppercase SQL identifier
+        self.runTestCase("UPPERCASE_TABLE", True, True)
+
+
+class TestDifferentCaseTableIdentifiersMySQL(BaseTestCase):
+    def checkSkip(self):
+        if not TEST_WITH_TLS or not (TEST_MYSQL or TEST_MARIADB):
+            self.skipTest("this test is only for MySQL/MariaDB")
+
+    def setUp(self):
+        super().setUp()
+        self.engine_raw.execute(f"CREATE TABLE IF NOT EXISTS lowercase_table (id INT PRIMARY KEY AUTO_INCREMENT, data BLOB);")
+        self.engine_raw.execute(f"CREATE TABLE IF NOT EXISTS LOWERCASE_TABLE (id INT PRIMARY KEY AUTO_INCREMENT, data BLOB);")
+        self.engine_raw.execute(f"CREATE TABLE IF NOT EXISTS uppercase_table (id INT PRIMARY KEY AUTO_INCREMENT, data BLOB);")
+        self.engine_raw.execute(f"CREATE TABLE IF NOT EXISTS UPPERCASE_TABLE (id INT PRIMARY KEY AUTO_INCREMENT, data BLOB);")
+
+    def tearDown(self):
+        self.engine_raw.execute(f"DROP TABLE lowercase_table;")
+        self.engine_raw.execute(f"DROP TABLE LOWERCASE_TABLE;")
+        self.engine_raw.execute(f"DROP TABLE uppercase_table;")
+        self.engine_raw.execute(f"DROP TABLE UPPERCASE_TABLE;")
+        super().tearDown()
+
+    def runTestCase(self, table_name: str, quoted: bool, should_match: bool):
+        test_string = "test"
+
+        # generate random id
+        id = get_random_id()
+
+        # insert a record
+        self.engine_raw.execute(f"INSERT INTO {table_name} (id, data) VALUES ({id}, \"{test_string}\");")
+
+        # fetch a record
+        result = self.engine_raw.execute(f"SELECT data FROM {table_name} WHERE id={id};")
+        row = result.fetchone()
+
+        # ensure it is encrypted (if should_match) or ensure it's not encrypted (if not should_match)
+        if should_match:
+            if row["data"] == test_string:
+                self.fail(f"Table identifier {table_name} did not match")
+        else:
+            if row["data"] != test_string:
+                self.fail(f"Table identifier {table_name} matched")
+
+    def testLowerConfigLowerQuery(self):
+        # should match, lowercase config identifier == lowercase SQL identifier
+        self.runTestCase("lowercase_table", False, True)
+
+    def testLowerConfigLowerQuotedQuery(self):
+        # should match, lowercase config identifier == lowercase SQL identifier
+        self.runTestCase("lowercase_table", True, True)
+
+    def testLowerConfigUpperQuery(self):
+        # should match, lowercase config identifier == lowercase SQL identifier (converted)
+        self.runTestCase("LOWERCASE_TABLE", False, True)
+
+    def testLowerConfigUpperQuotedQuery(self):
+        # should NOT match, lowercase config identifier != uppercase SQL identifier
+        self.runTestCase("LOWERCASE_TABLE", True, False)
+
+    def testUpperConfigLowerQuery(self):
+        # should NOT match, uppercase config identifier != lowercase SQL identifier
+        self.runTestCase("uppercase_table", False, False)
+
+    def testUpperConfigLowerQuotedQuery(self):
+        # should NOT match, uppercase config identifier != lowercase SQL identifier
+        self.runTestCase("uppercase_table", True, False)
+
+    def testUpperConfigUpperQuery(self):
+        # should NOT match, uppercase config identifier != lowercase SQL identifier (converted)
+        self.runTestCase("UPPERCASE_TABLE", False, False)
+
+    def testUpperConfigUpperQuotedQuery(self):
+        # should match, uppercase config identifier == uppercase SQL identifier
+        self.runTestCase("UPPERCASE_TABLE", True, True)
+
 
 if __name__ == '__main__':
     import xmlrunner
