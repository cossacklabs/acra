# Copyright 2016, Cossack Labs Limited
#
# Licensed under the Apache License, Version 2.0 (the "License");
# you may not use this file except in compliance with the License.
# You may obtain a copy of the License at
#
# http://www.apache.org/licenses/LICENSE-2.0
#
# Unless required by applicable law or agreed to in writing, software
# distributed under the License is distributed on an "AS IS" BASIS,
# WITHOUT WARRANTIES OR CONDITIONS OF ANY KIND, either express or implied.
# See the License for the specific language governing permissions and
# limitations under the License.
# coding: utf-8
import asyncio
import contextlib
from ddt import ddt, data
import socket
import json
import logging
import http
import tempfile
import time
import os
import random
import subprocess
import traceback
import unittest
import re
import stat
import uuid
import signal
import ssl
from base64 import b64decode, b64encode
from tempfile import NamedTemporaryFile
from urllib.request import urlopen
from urllib.parse import urlparse
import collections
import collections.abc
import shutil
import hashlib

import requests
import psycopg2
import psycopg2.extras
import pymysql
import semver
import sqlalchemy as sa
import api_pb2_grpc
import api_pb2
import grpc
import asyncpg
import mysql.connector
from prometheus_client.parser import text_string_to_metric_families
from mysql.connector.cursor import MySQLCursorPrepared
from requests.auth import HTTPBasicAuth
from sqlalchemy.exc import DatabaseError
from sqlalchemy.dialects.postgresql import BYTEA
from sqlalchemy.dialects import mysql as mysql_dialect
from sqlalchemy.dialects import postgresql as postgresql_dialect

from cryptography import x509
from cryptography.hazmat.backends import default_backend


import utils
from utils import (read_storage_public_key, read_storage_private_key,
                   read_zone_public_key, read_zone_private_key,
                   read_poison_public_key, read_poison_private_key,
                   destroy_connector_transport, destroy_server_transport,
                   decrypt_acrastruct,
                   load_random_data_config, get_random_data_files,
                   clean_test_data, safe_string, prepare_encryptor_config,
                   get_encryptor_config, abs_path, get_test_encryptor_config, send_signal_by_process_name,
                   load_yaml_config, dump_yaml_config)

import sys
# add to path our wrapper until not published to PYPI
sys.path.insert(0, os.path.join(os.path.dirname(os.path.dirname(__file__)), 'wrappers/python'))

from acrawriter import create_acrastruct

# log python logs with time format as in golang
format = u"%(asctime)s - %(message)s"
handler = logging.StreamHandler(stream=sys.stderr)
handler.setFormatter(logging.Formatter(fmt=format, datefmt="%Y-%m-%dT%H:%M:%S%z"))
handler.setLevel(logging.DEBUG)
logger = logging.getLogger()
logger.addHandler(handler)
logger.setLevel(logging.DEBUG)

DB_HOST = os.environ.get('TEST_DB_HOST', 'localhost')
DB_NAME = os.environ.get('TEST_DB_NAME', 'postgres')
DB_PORT = os.environ.get('TEST_DB_PORT', 5432)

TEST_TLS_CA = abs_path(os.environ.get('TEST_TLS_CA', 'tests/ssl/ca/ca.crt'))
TEST_TLS_SERVER_CERT = abs_path(os.environ.get('TEST_TLS_SERVER_CERT', 'tests/ssl/acra-server/acra-server.crt'))
TEST_TLS_SERVER_KEY = abs_path(os.environ.get('TEST_TLS_SERVER_KEY', 'tests/ssl/acra-server/acra-server.key'))
# keys copied to tests/* with modified rights to 0400 because keys in docker/ssl/ has access from groups/other but some
# db drivers prevent usage of keys with global rights
TEST_TLS_CLIENT_CERT = abs_path(os.environ.get('TEST_TLS_CLIENT_CERT', 'tests/ssl/acra-writer/acra-writer.crt'))
TEST_TLS_CLIENT_KEY = abs_path(os.environ.get('TEST_TLS_CLIENT_KEY', 'tests/ssl/acra-writer/acra-writer.key'))
<<<<<<< HEAD
TEST_TLS_OCSP_CA = abs_path(os.environ.get('TEST_TLS_OCSP_CA', 'tests/ssl/ca/ca.crt'))
TEST_TLS_OCSP_CERT = abs_path(os.environ.get('TEST_TLS_OCSP_CERT', 'tests/ssl/ocsp-responder/ocsp-responder.crt'))
TEST_TLS_OCSP_KEY = abs_path(os.environ.get('TEST_TLS_OCSP_KEY', 'tests/ssl/ocsp-responder/ocsp-responder.key'))
TEST_TLS_OCSP_INDEX = abs_path(os.environ.get('TEST_TLS_OCSP_INDEX', 'tests/ssl/ca/index.txt'))
TEST_TLS_CRL_PATH = abs_path(os.environ.get('TEST_TLS_CRL_PATH', 'tests/ssl/ca'))
=======
TEST_TLS_CLIENT_2_CERT = abs_path(os.environ.get('TEST_TLS_CLIENT_CERT', 'tests/ssl/acra-writer-2/acra-writer-2.crt'))
TEST_TLS_CLIENT_2_KEY = abs_path(os.environ.get('TEST_TLS_CLIENT_KEY', 'tests/ssl/acra-writer-2/acra-writer-2.key'))
>>>>>>> d35c6dc4
TEST_WITH_TLS = os.environ.get('TEST_TLS', 'off').lower() == 'on'

TEST_WITH_TRACING = os.environ.get('TEST_TRACE', 'off').lower() == 'on'
TEST_TRACE_TO_JAEGER = os.environ.get('TEST_TRACE_JAEGER', 'off').lower() == 'on'


TEST_RANDOM_DATA_CONFIG = load_random_data_config()
TEST_RANDOM_DATA_FILES = get_random_data_files()

NoClientCert, RequestClientCert, RequireAnyClientCert, VerifyClientCertIfGiven, RequireAndVerifyClientCert = range(5)
if TEST_WITH_TLS:
    ACRA_TLS_AUTH = RequireAndVerifyClientCert  # verify if provided https://golang.org/pkg/crypto/tls/#ClientAuthType
else:
    ACRA_TLS_AUTH = VerifyClientCertIfGiven

# 200 is overhead of encryption (chosen manually)
# multiply 2 because tested acrastruct in acrastruct
COLUMN_DATA_SIZE = (TEST_RANDOM_DATA_CONFIG['data_max_size'] + 200) * 2
metadata = sa.MetaData()
test_table = sa.Table('test', metadata,
    sa.Column('id', sa.Integer, primary_key=True),
    sa.Column('data', sa.LargeBinary(length=COLUMN_DATA_SIZE)),
    sa.Column('raw_data', sa.Text),
    sa.Column('nullable_column', sa.Text, nullable=True),
    sa.Column('empty', sa.LargeBinary(length=COLUMN_DATA_SIZE), nullable=False, default=b''),
)

acrarollback_output_table = sa.Table('acrarollback_output', metadata,
                                     sa.Column('data', sa.LargeBinary),
                                     )
# keys of json objects that return acra-addzone tool
ZONE_ID = 'id'
ZONE_PUBLIC_KEY = 'public_key'

zones = []
poison_record = None
master_key = None
KEYS_FOLDER = None
ACRA_MASTER_KEY_VAR_NAME = 'ACRA_MASTER_KEY'
MASTER_KEY_PATH = '/tmp/acra-test-master.key'

ACRAWEBCONFIG_HTTP_PORT = 8022
ACRAWEBCONFIG_AUTH_DB_PATH = 'auth.keys'
ACRAWEBCONFIG_BASIC_AUTH = dict(
    user='test_user',
    password='test_user_password'
)
ACRAWEBCONFIG_STATIC_PATH = 'cmd/acra-webconfig/static/'
ACRAWEBCONFIG_HTTP_TIMEOUT = 3

POISON_KEY_PATH = '.poison_key/poison_key'

STATEMENT_TIMEOUT = 5 * 1000 # 5 sec
SETUP_SQL_COMMAND_TIMEOUT = 0.1
FORK_FAIL_SLEEP = 0.5
CONNECTION_FAIL_SLEEP = 0.1
SOCKET_CONNECT_TIMEOUT = 3
KILL_WAIT_TIMEOUT = 10
CONNECT_TRY_COUNT = 3
SQL_EXECUTE_TRY_COUNT = 5
# http://docs.python-requests.org/en/master/user/advanced/#timeouts
# use only for requests.* methods
REQUEST_TIMEOUT = (5, 5)  # connect_timeout, read_timeout
PG_UNIX_HOST = '/tmp'

DB_USER = os.environ.get('TEST_DB_USER', 'postgres')
DB_USER_PASSWORD = os.environ.get('TEST_DB_USER_PASSWORD', 'postgres')
SSLMODE = os.environ.get('TEST_SSL_MODE', 'require' if TEST_WITH_TLS else 'disable')
TEST_MYSQL = utils.get_bool_env('TEST_MYSQL', default=False)
if TEST_MYSQL:
    TEST_POSTGRESQL = False
    DB_DRIVER = "mysql+pymysql"
    TEST_MYSQL = True
    connect_args = {
        'user': DB_USER, 'password': DB_USER_PASSWORD,
        'read_timeout': SOCKET_CONNECT_TIMEOUT,
        'write_timeout': SOCKET_CONNECT_TIMEOUT,
    }
    pymysql_tls_args = {}
    if TEST_WITH_TLS:
        pymysql_tls_args.update(
            ssl={
                "ca": TEST_TLS_CA,
                "cert": TEST_TLS_CLIENT_CERT,
                "key": TEST_TLS_CLIENT_KEY,
                'check_hostname': False,
            }
        )
        connect_args.update(pymysql_tls_args)
    db_dialect = mysql_dialect.dialect()
else:
    TEST_POSTGRESQL = True
    DB_DRIVER = "postgresql"
    connect_args = {
        'connect_timeout': SOCKET_CONNECT_TIMEOUT,
        'user': DB_USER, 'password': DB_USER_PASSWORD,
        "options": "-c statement_timeout={}".format(STATEMENT_TIMEOUT),
        'sslmode': 'disable',
        'application_name': 'acra-tests'
    }
    asyncpg_connect_args = {
        'timeout': SOCKET_CONNECT_TIMEOUT,
        'statement_cache_size': 0,
        'command_timeout': STATEMENT_TIMEOUT,
    }
    db_dialect = postgresql_dialect.dialect()
    if TEST_WITH_TLS:
        connect_args.update({
            # for psycopg2 key names took from
            # https://www.postgresql.org/docs/current/libpq-connect.html#LIBPQ-CONNECT-SSLCERT
            'sslcert': TEST_TLS_CLIENT_CERT,
            'sslkey': TEST_TLS_CLIENT_KEY,
            'sslrootcert': TEST_TLS_CA,
            'sslmode': 'require',
        })
        ssl_context = ssl.create_default_context(cafile=TEST_TLS_CA)
        ssl_context.load_cert_chain(TEST_TLS_CLIENT_CERT, TEST_TLS_CLIENT_KEY)
        ssl_context.check_hostname = False
        asyncpg_connect_args['ssl'] = ssl_context


def get_tls_connection_args(client_key, client_cert, for_mysql=TEST_MYSQL):
    if for_mysql:
        connect_args = {
            'user': DB_USER, 'password': DB_USER_PASSWORD,
            'read_timeout': SOCKET_CONNECT_TIMEOUT,
            'write_timeout': SOCKET_CONNECT_TIMEOUT,
        }
        pymysql_tls_args = {}
        pymysql_tls_args.update(
            ssl={
                "ca": TEST_TLS_CA,
                "cert": client_cert,
                "key": client_key,
                'check_hostname': False,
            }
        )
        connect_args.update(pymysql_tls_args)
    else:
        connect_args = {
            'connect_timeout': SOCKET_CONNECT_TIMEOUT,
            'user': DB_USER, 'password': DB_USER_PASSWORD,
            "options": "-c statement_timeout={}".format(STATEMENT_TIMEOUT),
            'sslmode': 'disable',
            'application_name': 'acra-tests'
        }

        connect_args.update({
            # for psycopg2 key names took from
            # https://www.postgresql.org/docs/current/libpq-connect.html#LIBPQ-CONNECT-SSLCERT
            'sslcert': client_cert,
            'sslkey': client_key,
            'sslrootcert': TEST_TLS_CA,
            'sslmode': 'require',
        })
    return connect_args


def get_random_id():
    return random.randint(1, 100000)


def get_pregenerated_random_data():
    data_file = random.choice(TEST_RANDOM_DATA_FILES)
    with open(data_file, 'r') as f:
        return f.read()


def create_acrastruct_with_client_id(data, client_id='keypair1'):
    server_public1 = read_storage_public_key(client_id, KEYS_FOLDER.name)
    if isinstance(data, str):
        data = data.encode('utf-8')
    acra_struct = create_acrastruct(data, server_public1)
    return acra_struct


def stop_process(process):
    """stop process if exists by terminate and kill at end to be sure
    that process will not alive as zombi-process"""
    if not isinstance(process, collections.abc.Iterable):
        process = [process]
    # send signal to each. they can handle it asynchronously
    for p in process:
        try:
            logger.info("terminate pid {}".format(p.pid))
            p.terminate()
        except:
            traceback.print_exc()
    # synchronously wait termination or kill
    for p in process:
        try:
            # None if not terminated yet then wait some time
            if p.poll() is None:
                p.wait(timeout=KILL_WAIT_TIMEOUT)
        except:
            traceback.print_exc()
        try:
            logger.info("kill pid {}".format(p.pid))
            p.kill()
            logger.info("killed pid {}".format(p.pid))
        except:
            traceback.print_exc()


def get_connect_args(port=5432, sslmode=None, **kwargs):
    args = connect_args.copy()
    args['port'] = int(port)
    if TEST_POSTGRESQL:
        args['sslmode'] = sslmode if sslmode else SSLMODE
    args.update(kwargs)
    return args


KEYSTORE_VERSION = os.environ.get('TEST_KEYSTORE', 'v1')


def get_master_key():
    """Returns master key value (base64-encoded)."""
    global master_key
    if not master_key:
        master_key = os.environ.get(ACRA_MASTER_KEY_VAR_NAME)
        if not master_key:
            subprocess.check_output([
                './acra-keymaker', '--keystore={}'.format(KEYSTORE_VERSION),
                '--generate_master_key={}'.format(MASTER_KEY_PATH)])
            with open(MASTER_KEY_PATH, 'rb') as f:
                master_key = b64encode(f.read()).decode('ascii')
    return master_key


def get_poison_record():
    """generate one poison record for speed up tests and don't create subprocess
    for new records"""
    global poison_record
    if not poison_record:
        poison_record = b64decode(subprocess.check_output([
            './acra-poisonrecordmaker', '--keys_dir={}'.format(KEYS_FOLDER.name),
            ],
            timeout=PROCESS_CALL_TIMEOUT))
    return poison_record


def create_client_keypair(name, only_server=False, only_connector=False, only_storage=False, keys_dir=None):
    if not keys_dir:
        keys_dir = KEYS_FOLDER.name
    args = ['./acra-keymaker', '-client_id={}'.format(name),
            '-keys_output_dir={}'.format(keys_dir),
            '--keys_public_output_dir={}'.format(keys_dir),
            '--keystore={}'.format(KEYSTORE_VERSION)]
    if only_server:
        args.append('--generate_acraserver_keys')
    if only_connector:
        args.append('--generate_acraconnector_keys')
    if only_storage:
        args.append('--generate_acrawriter_keys')
    return subprocess.call(args, cwd=os.getcwd(), timeout=PROCESS_CALL_TIMEOUT)


def exchange_client_public_keys(client, server_keys_dir, connector_keys_dir):
    if KEYSTORE_VERSION == 'v1':
        # Older keystores expect the administrator to manually copy
        # the following public key files. They are not encrypted or
        # authenticated in any way.
        connector_key = '{}.pub'.format(client)
        server_key = '{}_server.pub'.format(client)

        # Transfer AcraServer public key to AcraConnector
        shutil.copy(os.path.join(server_keys_dir, server_key),
                    connector_keys_dir)

        # Transfer AcraConnector public key to AcraServer
        shutil.copy(os.path.join(connector_keys_dir, connector_key),
                    server_keys_dir)
    else:
        # Newer keystores have a bit more involved key transfer process.
        with tempfile.TemporaryDirectory() as tmp_dir:
            bundle = os.path.join(tmp_dir, 'key-bundle')
            secret = os.path.join(tmp_dir, 'key-bundle-secret')

            # Transfer AcraServer public key to AcraConnector
            subprocess.call(['./acra-keys', 'export',
                             '--keys_dir={}'.format(server_keys_dir),
                             '--key_bundle_file={}'.format(bundle),
                             '--key_bundle_secret={}'.format(secret),
                             'client/{}/transport/server'.format(client)],
                            timeout=PROCESS_CALL_TIMEOUT)
            subprocess.call(['./acra-keys', 'import',
                             '--keys_dir={}'.format(connector_keys_dir),
                             '--key_bundle_file={}'.format(bundle),
                             '--key_bundle_secret={}'.format(secret)],
                            timeout=PROCESS_CALL_TIMEOUT)

            # Transfer AcraConnector public key to AcraServer
            subprocess.call(['./acra-keys', 'export',
                             '--keys_dir={}'.format(connector_keys_dir),
                             '--key_bundle_file={}'.format(bundle),
                             '--key_bundle_secret={}'.format(secret),
                             'client/{}/transport/connector'.format(client)],
                            timeout=PROCESS_CALL_TIMEOUT)
            subprocess.call(['./acra-keys', 'import',
                             '--keys_dir={}'.format(server_keys_dir),
                             '--key_bundle_file={}'.format(bundle),
                             '--key_bundle_secret={}'.format(secret)],
                            timeout=PROCESS_CALL_TIMEOUT)


def manage_basic_auth_user(action, user_name, user_password):
    args = ['./acra-authmanager', '--{}'.format(action),
            '--file={}'.format(ACRAWEBCONFIG_AUTH_DB_PATH),
            '--user={}'.format(user_name),
            '--keys_dir={}'.format(KEYS_FOLDER.name),
            '--password={}'.format(user_password)]
    return subprocess.call(args, cwd=os.getcwd(), timeout=PROCESS_CALL_TIMEOUT)


def wait_connection(port, count=1000, sleep=0.001):
    """try connect to 127.0.0.1:port and close connection
    if can't then sleep on and try again (<count> times)
    if <count> times is failed than raise Exception
    """
    while count:
        try:
            connection = socket.create_connection(('127.0.0.1', port), timeout=SOCKET_CONNECT_TIMEOUT)
            connection.close()
            return
        except ConnectionRefusedError:
            pass
        count -= 1
        time.sleep(sleep)
    raise Exception("can't wait connection")

def wait_command_success(command, count=10, sleep=0.200):
    """try executing `command` using `os.system()`
    if exit code != 0 then sleep on and try again (<count> times)
    if <count> times is failed than raise Exception
    """
    while count:
        ret = os.system(command)
        if ret == 0:
            return
        count -= 1
        time.sleep(sleep)
    raise Exception(f"can't wait command success: {command}")

def wait_unix_socket(socket_path, count=1000, sleep=0.005):
    last_exc = Exception("can't wait unix socket")
    while count:
        connection = socket.socket(socket.AF_UNIX, socket.SOCK_STREAM)
        try:
            connection.settimeout(SOCKET_CONNECT_TIMEOUT)
            connection.connect(socket_path)
            return
        except Exception as exc:
            last_exc = exc
        finally:
            connection.close()
        count -= 1
        time.sleep(sleep)
    raise last_exc


def get_db_host():
    """use unix socket for postgresql and tcp with localhost for mysql"""
    if TEST_POSTGRESQL and not TEST_WITH_TLS:
        return PG_UNIX_HOST
    else:
        return DB_HOST


def get_engine_connection_string(connection_string, dbname):
    addr = urlparse(connection_string)
    port = addr.port
    if connection_string.startswith('tcp'):
        return get_postgresql_tcp_connection_string(port, dbname)
    else:
        port = re.search(r'\.s\.PGSQL\.(\d+)', addr.path)
        if port:
            port = port.group(1)
        return get_postgresql_unix_connection_string(port, dbname)

def get_postgresql_unix_connection_string(port, dbname):
    return '{}:///{}?host={}&port={}'.format(DB_DRIVER, dbname, PG_UNIX_HOST, port)

def get_postgresql_tcp_connection_string(port, dbname):
    return '{}://localhost:{}/{}'.format(DB_DRIVER, port, dbname)

def get_acraserver_unix_connection_string(port):
    return "unix://{}".format("{}/unix_socket_{}".format(PG_UNIX_HOST, port))

def get_acraserver_tcp_connection_string(port):
    return get_tcp_connection_string(port)

def get_connector_connection_string(port):
    if TEST_MYSQL:
        return get_tcp_connection_string(port)
    else:
        if TEST_WITH_TLS:
            return get_tcp_connection_string(port)
        else:
            return 'unix://{}/.s.PGSQL.{}'.format(PG_UNIX_HOST, port)

def get_tcp_connection_string(port):
    return 'tcp://localhost:{}'.format(port)

def socket_path_from_connection_string(connection_string):
    if '://' in connection_string:
        return connection_string.split('://')[1]
    else:
        return connection_string

def acra_api_connection_string(port):
    return "unix://{}".format("{}/acra_api_unix_socket_{}".format(PG_UNIX_HOST, port+1))



DEFAULT_VERSION = '1.8.0'
DEFAULT_BUILD_ARGS = []
ACRAROLLBACK_MIN_VERSION = "1.8.0"
Binary = collections.namedtuple(
    'Binary', ['name', 'from_version', 'build_args'])


BINARIES = [
    Binary(name='acra-connector', from_version=DEFAULT_VERSION,
           build_args=DEFAULT_BUILD_ARGS),
    # compile with Test=true to disable golang tls client server verification
    Binary(name='acra-server', from_version=DEFAULT_VERSION,
           build_args=DEFAULT_BUILD_ARGS),
    Binary(name='acra-addzone', from_version=DEFAULT_VERSION,
           build_args=DEFAULT_BUILD_ARGS),
    Binary(name='acra-keymaker', from_version=DEFAULT_VERSION,
           build_args=DEFAULT_BUILD_ARGS),
    Binary(name='acra-keys', from_version=DEFAULT_VERSION,
           build_args=DEFAULT_BUILD_ARGS),
    Binary(name='acra-poisonrecordmaker', from_version=DEFAULT_VERSION,
           build_args=DEFAULT_BUILD_ARGS),
    Binary(name='acra-rollback', from_version=ACRAROLLBACK_MIN_VERSION,
           build_args=DEFAULT_BUILD_ARGS),
    Binary(name='acra-authmanager', from_version=DEFAULT_VERSION,
           build_args=DEFAULT_BUILD_ARGS),
    Binary(name='acra-webconfig', from_version=DEFAULT_VERSION,
           build_args=DEFAULT_BUILD_ARGS),
    Binary(name='acra-translator', from_version=DEFAULT_VERSION,
           build_args=DEFAULT_BUILD_ARGS),
    Binary(name='acra-rotate', from_version=DEFAULT_VERSION,
           build_args=DEFAULT_BUILD_ARGS)
]


def build_binaries():
    """Build Acra CE binaries for testing."""
    builds = [
        (binary.from_version, ['go', 'build'] + binary.build_args + ['github.com/cossacklabs/acra/cmd/{}'.format(binary.name)])
        for binary in BINARIES
    ]
    go_version = get_go_version()
    GREATER, EQUAL, LESS = (1, 0, -1)
    for version, build in builds:
        if semver.compare(go_version, version) == LESS:
            continue
        # try to build 3 times with timeout
        build_count = 3
        for i in range(build_count):
            try:
                subprocess.check_call(build, cwd=os.getcwd(), timeout=PROCESS_CALL_TIMEOUT)
                break
            except (AssertionError, subprocess.TimeoutExpired):
                if i == (build_count-1):
                    raise
                continue


def clean_binaries():
    for i in BINARIES:
        try:
            os.remove(i.name)
        except:
            pass

def clean_misc():
    try:
        os.unlink('./{}'.format(ACRAWEBCONFIG_AUTH_DB_PATH))
    except:
        pass


PROCESS_CALL_TIMEOUT = 120


def get_go_version():
    output = subprocess.check_output(['go', 'version'])
    # example: go1.7.2 or go1.7
    version = re.search(r'go([\d.]+)', output.decode('utf-8')).group(1)
    # convert to 3 part semver format
    if version.count('.') < 2:
        version = '{}.0'.format(version)
    return version


def drop_tables():
    engine_raw = sa.create_engine(
                '{}://{}:{}/{}'.format(DB_DRIVER, DB_HOST, DB_PORT, DB_NAME),
                connect_args=connect_args)
    metadata.drop_all(engine_raw)


# Set this to False to not rebuild binaries on setup.
CLEAN_BINARIES = utils.get_bool_env('TEST_CLEAN_BINARIES', default=True)
# Set this to False to not build binaries in principle.
BUILD_BINARIES = True


def setUpModule():
    global zones
    global KEYS_FOLDER
    clean_misc()
    KEYS_FOLDER = tempfile.TemporaryDirectory()
    if CLEAN_BINARIES:
        clean_binaries()
    if BUILD_BINARIES:
        build_binaries()

    # must be before any call of key generators or forks of acra/proxy servers
    os.environ.setdefault(ACRA_MASTER_KEY_VAR_NAME, get_master_key())

    # first keypair for using without zones
    assert create_client_keypair('keypair1') == 0
    assert create_client_keypair('keypair2') == 0
    # add two zones
    zones.append(json.loads(subprocess.check_output(
        ['./acra-addzone', '--keys_output_dir={}'.format(KEYS_FOLDER.name)],
        cwd=os.getcwd(), timeout=PROCESS_CALL_TIMEOUT).decode('utf-8')))
    zones.append(json.loads(subprocess.check_output(
        ['./acra-addzone', '--keys_output_dir={}'.format(KEYS_FOLDER.name)],
        cwd=os.getcwd(), timeout=PROCESS_CALL_TIMEOUT).decode('utf-8')))
    socket.setdefaulttimeout(SOCKET_CONNECT_TIMEOUT)
    drop_tables()


def tearDownModule():
    if CLEAN_BINARIES:
        clean_binaries()
    clean_misc()
    KEYS_FOLDER.cleanup()
    # use list.clear instead >>> zones = []; to avoid creation new variable with new address and allow to use it from
    # other test modules
    zones.clear()
    clean_test_data()
    for path in [MASTER_KEY_PATH]:
        try:
            os.remove(path)
        except:
            pass
    drop_tables()


class ProcessStub(object):
    pid = 'stub'
    def kill(self, *args, **kwargs):
        pass
    def wait(self, *args, **kwargs):
        pass
    def terminate(self, *args, **kwargs):
        pass
    def poll(self, *args, **kwargs):
        pass


ConnectionArgs = collections.namedtuple("ConnectionArgs",
    field_names=["user", "password", "host", "port", "dbname",
                 "ssl_ca", "ssl_key", "ssl_cert", "format"],
    # 'format' is optional, other fields are required.
    defaults=[None])


class QueryExecutor(object):
    def __init__(self, connection_args):
        self.connection_args = connection_args

    def execute(self, query, args=None):
        raise NotImplementedError

    def execute_prepared_statement(self, query, args=None):
        raise NotImplementedError


class PyMysqlExecutor(QueryExecutor):
    def execute(self, query, args=None):
        if args:
            self.fail("<args> param for executor {} not supported now".format(self.__class__))
        with contextlib.closing(pymysql.connect(
                host=self.connection_args.host, port=self.connection_args.port,
                user=self.connection_args.user,
                password=self.connection_args.password,
                db=self.connection_args.dbname,
                cursorclass=pymysql.cursors.DictCursor,
                **pymysql_tls_args)) as connection:
            with connection.cursor() as cursor:
                cursor.execute(query, args)
                return cursor.fetchall()

    def execute_prepared_statement(self, query, args=None):
        if args:
            self.fail("<args> param for executor {} not supported now".format(self.__class__))
        with contextlib.closing(pymysql.connect(
                host=self.connection_args.host, port=self.connection_args.port,
                user=self.connection_args.user,
                password=self.connection_args.password,
                db=self.connection_args.dbname,
                cursorclass=pymysql.cursors.DictCursor,
                **pymysql_tls_args)) as connection:
            with connection.cursor() as cursor:
                cursor.execute("PREPARE test_statement FROM {}".format(str(sa.literal(query).compile(dialect=db_dialect, compile_kwargs={"literal_binds": True}))))
                cursor.execute('EXECUTE test_statement')
                return cursor.fetchall()


class MysqlExecutor(QueryExecutor):
    def _result_to_dict(self, description, data):
        """convert list of tuples of rows to list of dicts"""
        columns_name = [i[0] for i in description]
        result = []
        for row in data:
            row_data = {column_name: value
                        for column_name, value in zip(columns_name, row)}
            result.append(row_data)
        return result

    def execute(self, query, args=None):
        if not args:
            args = []
        with contextlib.closing(mysql.connector.Connect(
                use_unicode=False, raw=True, charset='ascii',
                host=self.connection_args.host, port=self.connection_args.port,
                user=self.connection_args.user,
                password=self.connection_args.password,
                database=self.connection_args.dbname,
                ssl_ca=self.connection_args.ssl_ca,
                ssl_cert=self.connection_args.ssl_cert,
                ssl_key=self.connection_args.ssl_key,
                ssl_disabled=not TEST_WITH_TLS)) as connection:

            with contextlib.closing(connection.cursor()) as cursor:
                cursor.execute(query, args)
                data = cursor.fetchall()
                result = self._result_to_dict(cursor.description, data)
        return result

    def execute_prepared_statement(self, query, args=None):
        if not args:
            args = []
        with contextlib.closing(mysql.connector.Connect(
                use_unicode=False, charset='ascii',
                host=self.connection_args.host, port=self.connection_args.port,
                user=self.connection_args.user,
                password=self.connection_args.password,
                database=self.connection_args.dbname,
                ssl_ca=self.connection_args.ssl_ca,
                ssl_cert=self.connection_args.ssl_cert,
                ssl_key=self.connection_args.ssl_key,
                ssl_disabled=not TEST_WITH_TLS)) as connection:

            with contextlib.closing(connection.cursor(prepared=True)) as cursor:
                cursor.execute(query, args)
                data = cursor.fetchall()
                result = self._result_to_dict(cursor.description, data)
        return result


class AsyncpgExecutor(QueryExecutor):

    TextFormat = 'text'
    BinaryFormat = 'binary'

    def _connect(self, loop):
        return loop.run_until_complete(
            asyncpg.connect(
                host=self.connection_args.host, port=self.connection_args.port,
                user=self.connection_args.user, password=self.connection_args.password,
                database=self.connection_args.dbname,
                **asyncpg_connect_args))

    def _set_text_format(self, conn):
        """Force text format to numeric types."""
        loop = asyncio.get_event_loop()
        for pg_type in ['int2', 'int4', 'int8']:
            loop.run_until_complete(
                conn.set_type_codec(pg_type,
                    schema='pg_catalog',
                    encoder=str,
                    decoder=int,
                    format='text')
            )
        for pg_type in ['float4', 'float8']:
            loop.run_until_complete(
                conn.set_type_codec(pg_type,
                    schema='pg_catalog',
                    encoder=str,
                    decoder=float,
                    format='text')
            )

    def execute_prepared_statement(self, query, args=None):
        if not args:
            args = []
        loop = asyncio.get_event_loop()
        conn = self._connect(loop)
        if self.connection_args.format == self.TextFormat:
            self._set_text_format(conn)
        try:
            stmt = loop.run_until_complete(
                conn.prepare(query, timeout=STATEMENT_TIMEOUT))
            result = loop.run_until_complete(
                stmt.fetch(*args, timeout=STATEMENT_TIMEOUT))
            return result
        finally:
            conn.terminate()

    def execute(self, query, args=None):
        if not args:
            args = []
        loop = asyncio.get_event_loop()
        conn = self._connect(loop)
        if self.connection_args.format == self.TextFormat:
            self._set_text_format(conn)
        try:
            result = loop.run_until_complete(
                conn.fetch(query, *args, timeout=STATEMENT_TIMEOUT))
            return result
        finally:
            loop.run_until_complete(conn.close(timeout=STATEMENT_TIMEOUT))


class Psycopg2Executor(QueryExecutor):
    def execute(self, query, args=None):
        if args:
            self.fail("<args> param for executor {} not supported now".format(self.__class__))
        connection_args = get_connect_args(self.connection_args.port)
        with psycopg2.connect(
                host=self.connection_args.host,
                dbname=self.connection_args.dbname, **connection_args) as connection:
            with connection.cursor(
                    cursor_factory=psycopg2.extras.DictCursor) as cursor:
                cursor.execute(query, args)
                data = cursor.fetchall()
                self.memoryview_to_bytes(data)
                return data

    def memoryview_to_bytes(self, data):
        for row in data:
            items = row.items()
            for key, value in items:
                if hasattr(value, 'tobytes'):
                    row[key] = value.tobytes()

    def execute_prepared_statement(self, query, args=None):
        if args:
            self.fail("<args> param for executor {} not supported now".format(self.__class__))
        kwargs = get_connect_args(self.connection_args.port)
        with psycopg2.connect(
                host=self.connection_args.host,
                dbname=self.connection_args.dbname, **kwargs) as connection:
            with connection.cursor(
                    cursor_factory=psycopg2.extras.DictCursor) as cursor:
                cursor.execute("prepare test_statement as {}".format(query))
                cursor.execute("execute test_statement")
                data = cursor.fetchall()
                self.memoryview_to_bytes(data)
                return data


class KeyMakerTest(unittest.TestCase):
    def test_key_length(self):
        key_size = 32

        def random_keys(size):
            if KEYSTORE_VERSION == 'v1':
                # Keystore v1 uses simple binary data for keys
                value = os.urandom(size)
            elif KEYSTORE_VERSION == 'v2':
                # Keystore v2 uses more complex JSON format
                encryption = os.urandom(size)
                signature = os.urandom(size)
                keys = {
                    'encryption': b64encode(encryption).decode('ascii'),
                    'signature': b64encode(signature).decode('ascii'),
                }
                value = json.dumps(keys).encode('ascii')
            else:
                self.fail("keystore version not supported")

            return {ACRA_MASTER_KEY_VAR_NAME: b64encode(value)}

        with tempfile.TemporaryDirectory() as folder:
            with self.assertRaises(subprocess.CalledProcessError) as exc:
                subprocess.check_output(
                    ['./acra-keymaker', '--keystore={}'.format(KEYSTORE_VERSION),
                     '--keys_output_dir={}'.format(folder),
                     '--keys_public_output_dir={}'.format(folder)],
                    env=random_keys(key_size - 1))

        with tempfile.TemporaryDirectory() as folder:
            subprocess.check_output(
                    ['./acra-keymaker', '--keystore={}'.format(KEYSTORE_VERSION),
                     '--keys_output_dir={}'.format(folder),
                     '--keys_public_output_dir={}'.format(folder)],
                    env=random_keys(key_size))

        with tempfile.TemporaryDirectory() as folder:
            subprocess.check_output(
                    ['./acra-keymaker', '--keystore={}'.format(KEYSTORE_VERSION),
                     '--keys_output_dir={}'.format(folder),
                     '--keys_public_output_dir={}'.format(folder)],
                    env=random_keys(key_size * 2))


class PrometheusMixin(object):
    _prometheus_addresses_field_name = 'prometheus_addresses'
    LOG_METRICS = os.environ.get('TEST_LOG_METRICS', False)

    def get_prometheus_address(self, port):
        addr = 'tcp://127.0.0.1:{}'.format(port)
        if not hasattr(self, self._prometheus_addresses_field_name):
            self.prometheus_addresses = []
        self.prometheus_addresses.append(addr)
        return addr

    def clear_prometheus_addresses(self):
        setattr(self, self._prometheus_addresses_field_name, [])

    def _get_metrics_url(self, address):
        addr = urlparse(address)
        return 'http://{}/metrics'.format(addr.netloc)

    def log_prometheus_metrics(self):
        if not self.LOG_METRICS:
            return

        for address in getattr(self, self._prometheus_addresses_field_name, []):
            response = requests.get(self._get_metrics_url(address))
            if response.status_code == 200:
                logging.info(response.text)
            else:
                logging.error(
                    "Can't fetch prometheus metrics from address: %s",
                    [address])


class BaseTestCase(PrometheusMixin, unittest.TestCase):
    DEBUG_LOG = os.environ.get('DEBUG_LOG', True)

    CONNECTOR_PORT_1 = int(os.environ.get('TEST_CONNECTOR_PORT', 9595))
    CONNECTOR_PROMETHEUS_PORT_1 = int(os.environ.get('TEST_CONNECTOR_PORT', CONNECTOR_PORT_1+1))

    CONNECTOR_PORT_2 = CONNECTOR_PORT_1 + 200
    CONNECTOR_PROMETHEUS_PORT_2 = int(os.environ.get('TEST_CONNECTOR_PORT', CONNECTOR_PORT_2+1))

    CONNECTOR_API_PORT_1 = int(os.environ.get('TEST_CONNECTOR_API_PORT', 9696))
    ACRAWEBCONFIG_HTTP_PORT = int(os.environ.get('TEST_CONFIG_UI_HTTP_PORT', ACRAWEBCONFIG_HTTP_PORT))
    # for debugging with manually runned acra-server
    EXTERNAL_ACRA = False
    ACRASERVER_PORT = int(os.environ.get('TEST_ACRASERVER_PORT', 10003))
    OCSP_SERVER_PORT = int(os.environ.get('TEST_OCSP_SERVER_PORT', 8888))
    CRL_HTTP_SERVER_PORT = int(os.environ.get('TEST_HTTP_SERVER_PORT', 8889))
    ACRASERVER_PROMETHEUS_PORT = int(os.environ.get('TEST_ACRASERVER_PROMETHEUS_PORT', 10004))
    ACRA_BYTEA = 'pgsql_hex_bytea'
    DB_BYTEA = 'hex'
    WHOLECELL_MODE = False
    ACRAWEBCONFIG_AUTH_KEYS_PATH = os.environ.get('TEST_CONFIG_UI_AUTH_DB_PATH', ACRAWEBCONFIG_AUTH_DB_PATH)
    ZONE = False
    TEST_DATA_LOG = False
    CONNECTOR_TLS_TRANSPORT = False

    # hack to simplify handling errors on forks and don't check `if hasattr(self, 'connector_1')`
    connector_1 = ProcessStub()
    connector_2 = ProcessStub()
    acra = ProcessStub()

    def checkSkip(self):
        if TEST_WITH_TLS:
            self.skipTest("running tests with TLS")

    def fork(self, func):
        process = func()
        count = 0
        while count <= 3:
            if process.poll() is None:
                print('forked')
                return process
            count += 1
            time.sleep(FORK_FAIL_SLEEP)
        stop_process(process)
        raise Exception("Can't fork")

    def wait_acraserver_connection(self, connection_string: str, *args, **kwargs):
        if connection_string.startswith('unix'):
            return wait_unix_socket(
                socket_path_from_connection_string(connection_string),
                *args, **kwargs)
        else:
            return wait_connection(connection_string.split(':')[-1])

    def fork_webconfig(self, connector_port: int, http_port: int):
        logging.info("fork acra-webconfig")
        args = [
            './acra-webconfig',
            '-incoming_connection_port={}'.format(http_port),
            '-destination_host=127.0.0.1',
            '-destination_port={}'.format(connector_port),
            '-static_path={}'.format(ACRAWEBCONFIG_STATIC_PATH)
        ]
        if self.DEBUG_LOG:
            args.append('-d=true')
        process = self.fork(lambda: subprocess.Popen(args))
        wait_connection(http_port)
        return process

    def get_connector_tls_params(self):
        return {
            'acraserver_tls_transport_enable': True,
<<<<<<< HEAD
            'tls_acraserver_sni': 'acraserver',
            'tls_ocsp_url': 'http://127.0.0.1:{}'.format(self.OCSP_SERVER_PORT),
            'tls_ocsp_from_cert': 'use',
            'tls_crl_url': 'http://127.0.0.1:{}/crl.pem'.format(self.CRL_HTTP_SERVER_PORT),
            'tls_crl_from_cert': 'use',
=======
            'tls_acraserver_sni': 'localhost',
            'tls_ca': TEST_TLS_CA,
            'tls_key': TEST_TLS_CLIENT_KEY,
            'tls_cert': TEST_TLS_CLIENT_CERT,
>>>>>>> d35c6dc4
        }

    def get_connector_prometheus_port(self, port):
        return port+1

    def fork_connector(self, connector_port: int, acraserver_port: int,
                       client_id: str, api_port: int=None,
                       zone_mode: bool=False, check_connection: bool=True,
                       popen_kwargs: dict=None,
                       **extra_options: dict):
        logging.info("fork connector with port {} and client_id={}".format(connector_port, client_id))

        acraserver_connection = self.get_acraserver_connection_string(acraserver_port)
        acraserver_api_connection = self.get_acraserver_api_connection_string(acraserver_port)
        connector_connection = self.get_connector_connection_string(connector_port)
        if zone_mode:
            # because standard library can send http requests only through tcp and cannot through unix socket
            connector_api_connection = "tcp://127.0.0.1:{}".format(api_port)
        else:
            # now it's no matter, so just +100
            connector_api_connection = self.get_connector_api_connection_string(api_port if api_port else connector_port + 100)

        for path in [socket_path_from_connection_string(connector_connection), socket_path_from_connection_string(connector_api_connection)]:
            try:
                os.remove(path)
            except:
                pass
        args = {
            'acraserver_connection_string': acraserver_connection,
            'acraserver_api_connection_string': acraserver_api_connection,
            'client_id': client_id,
            'incoming_connection_string': connector_connection,
            'incoming_connection_api_string': connector_api_connection,
            'user_check_disable': 'true',
            'keys_dir': KEYS_FOLDER.name,
            'logging_format': 'cef',
            # Explicitly disable certificate validation by default since otherwise we may end up
            # in a situation when some certificate contains OCSP or CRL URI while corresponding
            # services were not started by this script (because TLS testing was disabled)
            # This behavior will be overridden with args.update(self.get_connector_tls_params())
            'tls_ocsp_from_cert': 'ignore',
            'tls_crl_from_cert': 'ignore',
        }
        if self.LOG_METRICS:
            args['incoming_connection_prometheus_metrics_string'] = \
                self.get_prometheus_address(
                    self.get_connector_prometheus_port(connector_port))
        if TEST_WITH_TRACING:
            args['tracing_log_enable'] = True
            if TEST_TRACE_TO_JAEGER:
                args['tracing_jaeger_enable'] = True
        if self.DEBUG_LOG:
            args['d'] = True
        if zone_mode:
            args['http_api_enable'] = True
        if self.CONNECTOR_TLS_TRANSPORT:
            args.update(self.get_connector_tls_params())
        if extra_options:
            args.update(extra_options)

        cli_args = sorted(['--{}={}'.format(k, v) for k, v in args.items()])
        print('connector args: {}'.format(' '.join(cli_args)))

        if not popen_kwargs:
            popen_kwargs = {}
        process = self.fork(lambda: subprocess.Popen(['./acra-connector'] + cli_args,
                                                     **popen_kwargs))
        if check_connection:
            print('check connection {}'.format(connector_connection))
            try:
                if connector_connection.startswith('tcp'):
                    wait_connection(connector_port)
                else:
                    wait_unix_socket(socket_path_from_connection_string(connector_connection))
            except:
                stop_process(process)
                raise
        logging.info("fork connector finished [pid={}]".format(process.pid))
        return process

    def fork_ocsp_server(self, port: int, check_connection: bool=True):
        logging.info("fork OpenSSL OCSP server with port {}".format(port))

        ocsp_server_connection = self.get_ocsp_server_connection_string(port)

        args = {
            'port': port,
            'index': TEST_TLS_OCSP_INDEX,
            'rsigner': TEST_TLS_OCSP_CERT,
            'rkey': TEST_TLS_OCSP_KEY,
            'CA': TEST_TLS_CA,
            'ignore_err': None,
        }

        cli_args = sorted([f'-{k}={v}' if v is not None else f'-{k}' for k, v in args.items()])
        print('openssl ocsp args: {}'.format(' '.join(cli_args)))

        process = self.fork(lambda: subprocess.Popen(['openssl', 'ocsp'] + cli_args))

        check_cmd = f"openssl ocsp -CAfile {TEST_TLS_CA} -issuer {TEST_TLS_CA} -cert {TEST_TLS_CLIENT_CERT} -url {ocsp_server_connection}"

        if check_connection:
            print('check OCSP server connection {}'.format(ocsp_server_connection))
            try:
                wait_command_success(check_cmd)
            except:
                stop_process(process)
                raise

        logging.info("fork openssl ocsp finished [pid={}]".format(process.pid))
        return process

    def fork_crl_http_server(self, port: int, check_connection: bool=True):
        logging.info("fork HTTP server with port {}".format(port))

        http_server_connection = self.get_crl_http_server_connection_string(port)

        cli_args = ['--bind', '127.0.0.1', '--directory', TEST_TLS_CRL_PATH, str(port)]
        print('python HTTP server args: {}'.format(' '.join(cli_args)))

        process = self.fork(lambda: subprocess.Popen(['python3', '-m', 'http.server'] + cli_args))

        if check_connection:
            print('check HTTP server connection {}'.format(http_server_connection))
            try:
                wait_connection(port)
            except:
                stop_process(process)
                raise

        logging.info("fork HTTP server finished [pid={}]".format(process.pid))
        return process

    def get_acraserver_connection_string(self, port=None):
        if not port:
            port = self.ACRASERVER_PORT
        return get_acraserver_unix_connection_string(port)

    def get_acraserver_api_connection_string(self, port=None):
        if not port:
            port = self.ACRASERVER_PORT
        return acra_api_connection_string(port)

    def get_connector_connection_string(self, port=None):
        if not port:
            port = self.CONNECTOR_PORT_1
        return get_connector_connection_string(port)

    def get_connector_api_connection_string(self, port=None):
        if not port:
            port = self.CONNECTOR_API_PORT_1
        return get_connector_connection_string(port)

    def get_ocsp_server_connection_string(self, port=None):
        if not port:
            port = self.OCSP_SERVER_PORT
        return 'http://127.0.0.1:{}'.format(port)

    def get_crl_http_server_connection_string(self, port=None):
        if not port:
            port = self.CRL_HTTP_SERVER_PORT
        return 'http://127.0.0.1:{}'.format(port)

    def get_acrawebconfig_connection_url(self):
        return 'http://{}:{}'.format('127.0.0.1', ACRAWEBCONFIG_HTTP_PORT)

    def get_acraserver_bin_path(self):
        return './acra-server'

    def with_tls(self):
        return TEST_WITH_TLS

    def _fork_acra(self, acra_kwargs, popen_kwargs):
        logging.info("fork acra")
        connection_string = self.get_acraserver_connection_string(
            acra_kwargs.get('incoming_connection_port', self.ACRASERVER_PORT))
        api_connection_string = self.get_acraserver_api_connection_string(
            acra_kwargs.get('incoming_connection_api_port')
        )
        for path in [socket_path_from_connection_string(connection_string), socket_path_from_connection_string(api_connection_string)]:
            try:
                os.remove(path)
            except:
                pass

        args = {
            'db_host': DB_HOST,
            'db_port': DB_PORT,
            'logging_format': 'cef',
            # we doesn't need in tests waiting closing connections
            'incoming_connection_close_timeout': 0,
            self.ACRA_BYTEA: 'true',
            'incoming_connection_string': connection_string,
            'incoming_connection_api_string': api_connection_string,
            'acrastruct_wholecell_enable': 'true' if self.WHOLECELL_MODE else 'false',
            'acrastruct_injectedcell_enable': 'false' if self.WHOLECELL_MODE else 'true',
            'd': 'true' if self.DEBUG_LOG else 'false',
            'zonemode_enable': 'true' if self.ZONE else 'false',
            'http_api_enable': 'true' if self.ZONE else 'true',
            'auth_keys': self.ACRAWEBCONFIG_AUTH_KEYS_PATH,
            'keys_dir': KEYS_FOLDER.name,
        }
        if TEST_WITH_TRACING:
            args['tracing_log_enable'] = 'true'
            if TEST_TRACE_TO_JAEGER:
                args['tracing_jaeger_enable'] = 'true'
        if self.LOG_METRICS:
            args['incoming_connection_prometheus_metrics_string'] = self.get_prometheus_address(
                self.ACRASERVER_PROMETHEUS_PORT)
        if self.CONNECTOR_TLS_TRANSPORT:
            args['acraconnector_tls_transport_enable'] = 'true'
        if self.with_tls():
            args['tls_key'] = TEST_TLS_SERVER_KEY
            args['tls_cert'] = TEST_TLS_SERVER_CERT
            args['tls_ca'] = TEST_TLS_CA
            args['tls_auth'] = ACRA_TLS_AUTH
            args['tls_ocsp_url'] = 'http://127.0.0.1:{}'.format(self.OCSP_SERVER_PORT)
            args['tls_ocsp_from_cert'] = 'use'
            args['tls_crl_url'] = 'http://127.0.0.1:{}/crl.pem'.format(self.CRL_HTTP_SERVER_PORT)
            args['tls_crl_from_cert'] = 'use'
        else:
            # Explicitly disable certificate validation by default since otherwise we may end up
            # in a situation when some certificate contains OCSP or CRL URI while corresponding
            # services were not started by this script (because TLS testing was disabled)
            args['tls_ocsp_from_cert'] = 'ignore'
            args['tls_crl_from_cert'] = 'ignore'
        if TEST_MYSQL:
            args['mysql_enable'] = 'true'
            args['postgresql_enable'] = 'false'
        args.update(acra_kwargs)
        if not popen_kwargs:
            popen_kwargs = {}
        cli_args = sorted(['--{}={}'.format(k, v) for k, v in args.items() if v is not None])
        print("acra-server args: {}".format(' '.join(cli_args)))

        process = self.fork(lambda: subprocess.Popen([self.get_acraserver_bin_path()] + cli_args,
                                                     **popen_kwargs))
        try:
            self.wait_acraserver_connection(connection_string)
        except:
            stop_process(process)
            raise
        logging.info("fork acra finished [pid={}]".format(process.pid))
        return process

    def fork_acra(self, popen_kwargs: dict=None, **acra_kwargs: dict):
        return self._fork_acra(acra_kwargs, popen_kwargs)

    def fork_translator(self, translator_kwargs, popen_kwargs=None):
        logging.info("fork acra-translator")
        from utils import load_default_config
        default_config = load_default_config("acra-translator")
        default_args = {
            'incoming_connection_close_timeout': 0,
            'keys_dir': KEYS_FOLDER.name,
            'logging_format': 'cef',
        }
        default_config.update(default_args)
        default_config.update(translator_kwargs)
        if not popen_kwargs:
            popen_kwargs = {}
        if self.DEBUG_LOG:
            default_config['d'] = 1
        if TEST_WITH_TRACING:
            default_config['tracing_log_enable'] = 1
            if TEST_TRACE_TO_JAEGER:
                default_config['tracing_jaeger_enable'] = 1

        cli_args = ['--{}={}'.format(k, v) for k, v in default_config.items()]

        translator = self.fork(lambda: subprocess.Popen(['./acra-translator'] + cli_args,
                                                     **popen_kwargs))
        try:
            if default_config['incoming_connection_grpc_string']:
                wait_connection(urlparse(default_config['incoming_connection_grpc_string']).port)
            if default_config['incoming_connection_http_string']:
                wait_connection(urlparse(default_config['incoming_connection_http_string']).port)
        except:
            stop_process(translator)
            raise
        return translator

    def setUp(self):
        self.checkSkip()
        try:
            if self.with_tls():
                self.ocsp_server = self.fork_ocsp_server(self.OCSP_SERVER_PORT)
                self.crl_http_server = self.fork_crl_http_server(self.CRL_HTTP_SERVER_PORT)

            if not self.EXTERNAL_ACRA:
                self.acra = self.fork_acra()
            self.connector_1 = self.fork_connector(self.CONNECTOR_PORT_1, self.ACRASERVER_PORT, 'keypair1')
            self.connector_2 = self.fork_connector(self.CONNECTOR_PORT_2, self.ACRASERVER_PORT, 'keypair2')

            self.engine1 = sa.create_engine(
                get_engine_connection_string(self.get_connector_connection_string(self.CONNECTOR_PORT_1), DB_NAME), connect_args=get_connect_args(port=self.CONNECTOR_PORT_1))
            self.engine2 = sa.create_engine(
                get_engine_connection_string(
                    self.get_connector_connection_string(self.CONNECTOR_PORT_2), DB_NAME), connect_args=get_connect_args(port=self.CONNECTOR_PORT_2))
            self.engine_raw = sa.create_engine(
                '{}://{}:{}/{}'.format(DB_DRIVER, DB_HOST, DB_PORT, DB_NAME),
                connect_args=connect_args)

            self.engines = [self.engine1, self.engine2, self.engine_raw]

            metadata.create_all(self.engine_raw)
            self.engine_raw.execute('delete from test;')
            for engine in self.engines:
                count = 0
                # try with sleep if acra not up yet
                while True:
                    try:
                        if TEST_MYSQL:
                            engine.execute("select 1;")
                        else:
                            engine.execute(
                                "UPDATE pg_settings SET setting = '{}' "
                                "WHERE name = 'bytea_output'".format(self.DB_BYTEA))
                        break
                    except Exception as e:
                        time.sleep(SETUP_SQL_COMMAND_TIMEOUT)
                        count += 1
                        if count == SQL_EXECUTE_TRY_COUNT:
                            raise
        except:
            self.tearDown()
            raise

    def tearDown(self):
        try:
            self.log_prometheus_metrics()
            self.clear_prometheus_addresses()
        except:
            pass
        try:
            self.engine_raw.execute('delete from test;')
        except:
            pass
        for engine in getattr(self, 'engines', []):
            engine.dispose()
        processes = [getattr(self, 'connector_1', ProcessStub()),
                     getattr(self, 'connector_2', ProcessStub()),
                     getattr(self, 'acra', ProcessStub())]

        if self.with_tls():
            processes.append(getattr(self, 'ocsp_server', ProcessStub()))
            processes.append(getattr(self, 'crl_http_server', ProcessStub()))

        stop_process(processes)
        send_signal_by_process_name('acra-server', signal.SIGKILL)
        send_signal_by_process_name('acra-connector', signal.SIGKILL)

    def log(self, data, expected=b'<no expected value>',
            storage_client_id=None, zone_id=None,
            poison_key=False):
        """this function for printing data which used in test and for
        reproducing error with them if any error detected"""
        if not self.TEST_DATA_LOG:
            return

        def key_name():
            if storage_client_id:
                return 'client storage, id={}'.format(storage_client_id)
            elif zone_id:
                return 'zone storage, id={}'.format(zone_id)
            elif poison_key:
                return 'poison record key'
            else:
                return 'unknown'

        log_entry = {
            'master_key': get_master_key(),
            'key_name': key_name(),
            'data': b64encode(data).decode('ascii'),
            'expected': b64encode(expected).decode('ascii'),
        }

        if storage_client_id:
            public_key = read_storage_public_key(storage_client_id, KEYS_FOLDER.name)
            private_key = read_storage_private_key(KEYS_FOLDER.name, storage_client_id)
            log_entry['public_key'] = b64encode(public_key).decode('ascii')
            log_entry['private_key'] = b64encode(private_key).decode('ascii')

        if zone_id:
            public_key = read_zone_public_key(storage_client_id, KEYS_FOLDER.name)
            private_key = read_zone_private_key(KEYS_FOLDER.name, storage_client_id)
            log_entry['zone_public'] = b64encode(public_key).decode('ascii')
            log_entry['zone_private'] = b64encode(private_key).decode('ascii')
            log_entry['zone_id'] = zone_id

        if poison_key:
            public_key = read_poison_public_key(KEYS_FOLDER.name)
            private_key = read_poison_private_key(KEYS_FOLDER.name)
            log_entry['public_key'] = b64encode(public_key).decode('ascii')
            log_entry['private_key'] = b64encode(private_key).decode('ascii')
            log_entry['poison_record'] = b64encode(get_poison_record()).decode('ascii')

        logging.debug("test log: {}".format(json.dumps(log_entry)))


class HexFormatTest(BaseTestCase):

    def testConnectorRead(self):
        """test decrypting with correct acra-connector and not decrypting with
        incorrect acra-connector or using direct connection to db"""
        client_id = 'keypair1'
        server_public1 = read_storage_public_key(client_id, KEYS_FOLDER.name)
        data = get_pregenerated_random_data()
        acra_struct = create_acrastruct(
            data.encode('ascii'), server_public1)
        row_id = get_random_id()

        self.log(storage_client_id=client_id,
                 data=acra_struct, expected=data.encode('ascii'))

        self.engine1.execute(
            test_table.insert(),
            {'id': row_id, 'data': acra_struct, 'raw_data': data})
        result = self.engine1.execute(
            sa.select([test_table])
            .where(test_table.c.id == row_id))
        row = result.fetchone()
        self.assertEqual(row['data'], row['raw_data'].encode('utf-8'))
        self.assertEqual(row['empty'], b'')

        result = self.engine2.execute(
            sa.select([test_table])
            .where(test_table.c.id == row_id))
        row = result.fetchone()
        self.assertNotEqual(row['data'].decode('ascii', errors='ignore'),
                            row['raw_data'])
        self.assertEqual(row['empty'], b'')

        result = self.engine_raw.execute(
            sa.select([test_table])
            .where(test_table.c.id == row_id))
        row = result.fetchone()
        self.assertNotEqual(row['data'].decode('ascii', errors='ignore'),
                            row['raw_data'])
        self.assertEqual(row['empty'], b'')

    def testReadAcrastructInAcrastruct(self):
        """test correct decrypting acrastruct when acrastruct concatenated to
        partial another acrastruct"""
        client_id = 'keypair1'
        server_public1 = read_storage_public_key(client_id, KEYS_FOLDER.name)
        incorrect_data = get_pregenerated_random_data()
        correct_data = get_pregenerated_random_data()
        suffix_data = get_pregenerated_random_data()[:10]
        fake_offset = (3+45+84) - 4
        fake_acra_struct = create_acrastruct(
            incorrect_data.encode('ascii'), server_public1)[:fake_offset]
        inner_acra_struct = create_acrastruct(
            correct_data.encode('ascii'), server_public1)
        data = fake_acra_struct + inner_acra_struct + suffix_data.encode('ascii')
        correct_data = correct_data + suffix_data
        row_id = get_random_id()

        self.log(storage_client_id=client_id,
                 data=data,
                 expected=fake_acra_struct+correct_data.encode('ascii'))

        self.engine1.execute(
            test_table.insert(),
            {'id': row_id, 'data': data, 'raw_data': correct_data})
        result = self.engine1.execute(
            sa.select([test_table])
            .where(test_table.c.id == row_id))
        row = result.fetchone()
        try:
            self.assertEqual(row['data'][fake_offset:],
                             row['raw_data'].encode('utf-8'))
            self.assertEqual(row['data'][:fake_offset], fake_acra_struct[:fake_offset])
        except:
            print('incorrect data: {}\ncorrect data: {}\ndata: {}\n data len: {}'.format(
                incorrect_data, correct_data, row['data'], len(row['data'])))
            raise
        self.assertEqual(row['empty'], b'')

        result = self.engine2.execute(
            sa.select([test_table])
            .where(test_table.c.id == row_id))
        row = result.fetchone()
        self.assertNotEqual(row['data'][fake_offset:].decode('ascii', errors='ignore'),
                            row['raw_data'])
        self.assertEqual(row['empty'], b'')

        result = self.engine_raw.execute(
            sa.select([test_table])
            .where(test_table.c.id == row_id))
        row = result.fetchone()
        self.assertNotEqual(row['data'][fake_offset:].decode('ascii', errors='ignore'),
                            row['raw_data'])
        self.assertEqual(row['empty'], b'')


class BaseBinaryPostgreSQLTestCase(BaseTestCase):
    """Setup test fixture for testing PostgreSQL extended protocol."""

    def checkSkip(self):
        super().checkSkip()
        if not TEST_POSTGRESQL:
            self.skipTest("test only PostgreSQL")

    FORMAT = AsyncpgExecutor.BinaryFormat

    def setUp(self):
        super().setUp()

        def executor_with_port(port):
            args = ConnectionArgs(
                host=get_db_host(), port=port, dbname=DB_NAME,
                user=DB_USER, password=DB_USER_PASSWORD,
                ssl_ca=TEST_TLS_CA,
                ssl_key=TEST_TLS_CLIENT_KEY,
                ssl_cert=TEST_TLS_CLIENT_CERT,
                format=self.FORMAT,
            )
            return AsyncpgExecutor(args)

        self.executor1 = executor_with_port(self.CONNECTOR_PORT_1)
        self.executor2 = executor_with_port(self.CONNECTOR_PORT_2)

    def compileQuery(self, query, parameters={}, literal_binds=False):
        """
        Compile SQLAlchemy query and parameter dictionary
        into SQL text and parameter list for the executor.
        """
        # Ask SQLAlchemy to compile the query in database-agnostic SQL.
        # After that manually replace placeholders in text. Unfortunately,
        # passing "dialect=postgresql_dialect" does not seem to work :(
        compile_kwargs = {"literal_binds": literal_binds}
        query = str(query.compile(compile_kwargs=compile_kwargs))
        values = []
        for placeholder, value in parameters.items():
            # SQLAlchemy default dialect has placeholders of form ":name".
            # PostgreSQL syntax is "$n", with 1-based sequential parameters.
            saPlaceholder = ':' + placeholder
            pgPlaceholder = '$' + str(len(values) + 1)
            # Replace and keep values only for those placeholders which
            # are actually used in the query.
            if saPlaceholder in query:
                values.append(value)
                query = query.replace(saPlaceholder, pgPlaceholder)
        return query, values


class BaseCensorTest(BaseTestCase):
    CENSOR_CONFIG_FILE = 'default.yaml'
    def fork_acra(self, popen_kwargs: dict=None, **acra_kwargs: dict):
        acra_kwargs['acracensor_config_file'] = self.CENSOR_CONFIG_FILE
        return self._fork_acra(acra_kwargs, popen_kwargs)


class FailedRunProcessMixin(object):
    def getOutputFromProcess(self, args):
        logger.info("run command '{}'".format(' '.join(args)))
        process = subprocess.Popen(args, stderr=subprocess.PIPE)
        try:
            _, stderr = process.communicate(timeout=5)  # 5 second enough to start binary and stop execution with error
        except:
            raise
        finally:
            process.kill()
        logger.debug(stderr)
        return stderr.decode('utf-8')

    def assertProcessHasNotMessage(self, args, status_code, expectedMessage):
        logger.info("run command '{}'".format(' '.join(args)))
        process = subprocess.Popen(args, stderr=subprocess.PIPE, cwd=os.getcwd())
        try:
            _, stderr = process.communicate(timeout=1)
            logger.debug(stderr)
            self.assertEqual(process.returncode, status_code)
            self.assertNotIn(expectedMessage.lower(), stderr.decode('utf-8').lower(), "Has message that should not to be in")
        except:
            raise
        finally:
            process.kill()


class TestCensorVersionChecks(BaseCensorTest, FailedRunProcessMixin):
    def setUp(self):
        # doesn't need to start acra-server/acra-connector and connections
        pass

    def tearDown(self):
        # doesn't need to stop acra-server/acra-connector and connections
        pass

    def checkErrorMessage(self, configFile, expectedMessage):
        args = [self.get_acraserver_bin_path(),
                '--acracensor_config_file={}'.format(configFile),
                # required param
                '--db_host={}'.format(DB_HOST)
                ]
        stderr = self.getOutputFromProcess(args)
        self.assertIn(expectedMessage.lower(), stderr.lower())

    def testWithoutVersion(self):
        expectedMessage = 'level=error msg="can\'t setup censor" code=561 error="acra-censor\'s config is outdated"'
        self.checkErrorMessage(abs_path('tests/acra-censor_configs/without_version.yaml'), expectedMessage)

    def testNewerVersion(self):
        expectedMessage = "acra-censor's config is outdated"
        self.checkErrorMessage(abs_path('tests/acra-censor_configs/new_version.yaml'), expectedMessage)

    def testIncorrectFormat(self):
        expectedMessage = 'level=error msg="can\'t setup censor" code=561 error="strconv.parseuint: parsing'
        self.checkErrorMessage(abs_path('tests/acra-censor_configs/incorrect_version_format.yaml'), expectedMessage)


class CensorBlacklistTest(BaseCensorTest):
    CENSOR_CONFIG_FILE = abs_path('tests/acra-censor_configs/acra-censor_blacklist.yaml')
    def testBlacklist(self):
        connection_args = ConnectionArgs(host=get_db_host(), port=self.CONNECTOR_PORT_1,
                           user=DB_USER, password=DB_USER_PASSWORD,
                           dbname=DB_NAME, ssl_ca=TEST_TLS_CA,
                           ssl_key=TEST_TLS_CLIENT_KEY,
                           ssl_cert=TEST_TLS_CLIENT_CERT)
        if TEST_MYSQL:
            expectedException = (pymysql.err.OperationalError,
                                 mysql.connector.errors.DatabaseError)
            expectedExceptionInPreparedStatement = mysql.connector.errors.DatabaseError
            executors = [PyMysqlExecutor(connection_args),
                         MysqlExecutor(connection_args)]
        if TEST_POSTGRESQL:
            expectedException = (psycopg2.ProgrammingError,
                                 asyncpg.exceptions.SyntaxOrAccessError)
            expectedExceptionInPreparedStatement = asyncpg.exceptions.SyntaxOrAccessError
            executors = [Psycopg2Executor(connection_args),
                         AsyncpgExecutor(connection_args)]

        testQueries = ["select * from test",  # should be denied by query
                       "select * from acrarollback_output",  # should be denied by table
                       "select data from test where id=1",  # should be denied by pattern
                       "insert into test(id, data, empty) values(1, DEFAULT, '')"]  # should be denied by pattern

        for executor in executors:
            for testQuery in testQueries:
                with self.assertRaises(expectedException):
                    executor.execute(testQuery)
                try:
                    executor.execute_prepared_statement(testQuery)
                except psycopg2.ProgrammingError as e:
                    self.assertTrue(str(e) == "no results to fetch")
                except expectedExceptionInPreparedStatement:
                    return


class CensorWhitelistTest(BaseCensorTest):
    CENSOR_CONFIG_FILE = abs_path('tests/acra-censor_configs/acra-censor_whitelist.yaml')
    def testWhitelist(self):
        connection_args = ConnectionArgs(host=get_db_host(), port=self.CONNECTOR_PORT_1,
                           user=DB_USER, password=DB_USER_PASSWORD,
                           dbname=DB_NAME, ssl_ca=TEST_TLS_CA,
                           ssl_key=TEST_TLS_CLIENT_KEY,
                           ssl_cert=TEST_TLS_CLIENT_CERT)
        if TEST_MYSQL:
            expectedException = (pymysql.err.OperationalError,
                                 mysql.connector.errors.DatabaseError)
            expectedExceptionInPreparedStatement = mysql.connector.errors.DatabaseError
            executors = [PyMysqlExecutor(connection_args),
                         MysqlExecutor(connection_args)]
        if TEST_POSTGRESQL:
            expectedException = (psycopg2.ProgrammingError,
                                 asyncpg.exceptions.SyntaxOrAccessError)
            expectedExceptionInPreparedStatement = asyncpg.exceptions.SyntaxOrAccessError
            executors = [Psycopg2Executor(connection_args),
                         AsyncpgExecutor(connection_args)]

        # all those queries should be denied because no matching allow rules specified
        testQueries = ["select * from acrarollback_output",
                       "insert into test(id, data, empty) values(1, DEFAULT, '')"]

        for executor in executors:
            for testQuery in testQueries:
                with self.assertRaises(expectedException):
                    executor.execute(testQuery)
                try:
                    executor.execute_prepared_statement(testQuery)
                except psycopg2.ProgrammingError as e:
                    self.assertTrue(str(e) == "no results to fetch")
                except expectedExceptionInPreparedStatement:
                    return


class ZoneHexFormatTest(BaseTestCase):
    ZONE = True

    def testConnectorRead(self):
        data = get_pregenerated_random_data()
        zone_public = b64decode(zones[0][ZONE_PUBLIC_KEY].encode('ascii'))
        acra_struct = create_acrastruct(
            data.encode('ascii'), zone_public,
            context=zones[0][ZONE_ID].encode('ascii'))
        row_id = get_random_id()
        self.log(zone_id=zones[0][ZONE_ID],
                 data=acra_struct, expected=data.encode('ascii'))
        self.engine1.execute(
            test_table.insert(),
            {'id': row_id, 'data': acra_struct, 'raw_data': data})

        zone = zones[0][ZONE_ID].encode('ascii')
        result = self.engine1.execute(
            sa.select([sa.cast(zone, BYTEA), test_table])
            .where(test_table.c.id == row_id))
        row = result.fetchone()
        self.assertEqual(row['data'], row['raw_data'].encode('utf-8'))
        self.assertEqual(row['empty'], b'')

        # without zone in another connector, in the same connector and without any connector
        for engine in self.engines:
            result = engine.execute(
                sa.select([test_table])
                .where(test_table.c.id == row_id))
            row = result.fetchone()
            self.assertNotEqual(row['data'].decode('ascii', errors='ignore'), row['raw_data'])
            self.assertEqual(row['empty'], b'')

    def testReadAcrastructInAcrastruct(self):
        incorrect_data = get_pregenerated_random_data()
        correct_data = get_pregenerated_random_data()
        suffix_data = get_pregenerated_random_data()[:10]
        zone_public = b64decode(zones[0][ZONE_PUBLIC_KEY].encode('ascii'))
        fake_offset = (3+45+84) - 1
        fake_acra_struct = create_acrastruct(
            incorrect_data.encode('ascii'), zone_public, context=zones[0][ZONE_ID].encode('ascii'))[:fake_offset]
        inner_acra_struct = create_acrastruct(
            correct_data.encode('ascii'), zone_public, context=zones[0][ZONE_ID].encode('ascii'))
        data = fake_acra_struct + inner_acra_struct + suffix_data.encode('ascii')
        correct_data = correct_data + suffix_data
        self.log(zone_id=zones[0][ZONE_ID],
                 data=data,
                 expected=fake_acra_struct+correct_data.encode('ascii'))
        row_id = get_random_id()
        self.engine1.execute(
            test_table.insert(),
            {'id': row_id, 'data': data, 'raw_data': correct_data})
        zone = zones[0][ZONE_ID].encode('ascii')
        result = self.engine1.execute(
            sa.select([sa.cast(zone, BYTEA), test_table])
            .where(test_table.c.id == row_id))
        row = result.fetchone()
        self.assertEqual(row['data'][fake_offset:],
                         safe_string(row['raw_data']).encode('utf-8'))
        self.assertEqual(row['data'][:fake_offset], fake_acra_struct[:fake_offset])
        self.assertEqual(row['empty'], b'')

        result = self.engine2.execute(
            sa.select([test_table])
            .where(test_table.c.id == row_id))
        row = result.fetchone()
        self.assertNotEqual(len(row['data'][fake_offset:]), len(row['raw_data'][fake_offset:]))
        self.assertEqual(row['empty'], b'')
        result = self.engine_raw.execute(
            sa.select([test_table])
            .where(test_table.c.id == row_id))
        row = result.fetchone()
        self.assertNotEqual(row['data'][fake_offset:].decode('ascii', errors='ignore'),
                            row['raw_data'])
        self.assertEqual(row['empty'], b'')


class EscapeFormatTest(HexFormatTest):
    ACRA_BYTEA = 'pgsql_escape_bytea'
    DB_BYTEA = 'escape'

    def checkSkip(self):
        if TEST_MYSQL:
            self.skipTest("useful only for postgresql")


class ZoneEscapeFormatTest(ZoneHexFormatTest):
    ACRA_BYTEA = 'pgsql_escape_bytea'
    DB_BYTEA = 'escape'


class WholeCellMixinTest(object):
    def testReadAcrastructInAcrastruct(self):
        return


class HexFormatWholeCellTest(WholeCellMixinTest, HexFormatTest):
    WHOLECELL_MODE = True


class ZoneHexFormatWholeCellTest(WholeCellMixinTest, ZoneHexFormatTest):
    WHOLECELL_MODE = True


class EscapeFormatWholeCellTest(WholeCellMixinTest, EscapeFormatTest):
    WHOLECELL_MODE = True


class ZoneEscapeFormatWholeCellTest(WholeCellMixinTest, ZoneEscapeFormatTest):
    WHOLECELL_MODE = True


class TestConnectionClosing(BaseTestCase):
    class mysql_closing(contextlib.closing):
        """
        extended contextlib.closing that add close() method that call close()
        method of wrapped object

        Need to wrap pymysql.connection with own __enter__/__exit__
        implementation that will return connection instead of cursor (as do
        pymysql.Connection.__enter__())
        """
        def close(self):
            logger.info('mysql_closing.close()')
            self.thing.close()

    def setUp(self):
        self.checkSkip()
        try:
            self.connector_1 = self.fork_connector(
                self.CONNECTOR_PORT_1, self.ACRASERVER_PORT, 'keypair1')
            if not self.EXTERNAL_ACRA:
                self.acra = self.fork_acra()
        except:
            self.tearDown()
            raise

    def get_connection(self):
        count = CONNECT_TRY_COUNT
        while True:
            try:
                if TEST_MYSQL:
                    return TestConnectionClosing.mysql_closing(
                        pymysql.connect(**get_connect_args(port=self.CONNECTOR_PORT_1)))
                else:
                    return TestConnectionClosing.mysql_closing(psycopg2.connect(
                        host=get_db_host(), **get_connect_args(port=self.CONNECTOR_PORT_1)))
            except:
                count -= 1
                if count == 0:
                    raise
                time.sleep(CONNECTION_FAIL_SLEEP)

    def tearDown(self):
        procs = []
        if hasattr(self, 'connector_1'):
            procs.append(self.connector_1)
        if not self.EXTERNAL_ACRA and hasattr(self, 'acra'):
            procs.append(self.acra)
        stop_process(procs)
        send_signal_by_process_name('acra-server', signal.SIGKILL)
        send_signal_by_process_name('acra-connector', signal.SIGKILL)

    def getActiveConnectionCount(self, cursor):
        if TEST_MYSQL:
            query = "SHOW STATUS WHERE `variable_name` = 'Threads_connected';"
            cursor.execute(query)
            return int(cursor.fetchone()[1])
        else:
            cursor.execute('select count(*) from pg_stat_activity;')
            return int(cursor.fetchone()[0])

    def getConnectionLimit(self, connection=None):
        created_connection = False
        if connection is None:
            connection = self.get_connection()
            created_connection = True

        if TEST_MYSQL:
            query = "SHOW VARIABLES WHERE `variable_name` = 'max_connections';"
            with connection.cursor() as cursor:
                cursor.execute(query)
                return int(cursor.fetchone()[1])

        else:
            with TestConnectionClosing.mysql_closing(connection.cursor()) as cursor:
                try:
                    cursor.execute('select setting from pg_settings where name=\'max_connections\';')
                    pg_max_connections = int(cursor.fetchone()[0])
                    cursor.execute('select rolconnlimit from pg_roles where rolname = current_user;')
                    pg_rolconnlimit = int(cursor.fetchone()[0])
                    cursor.close()
                    if pg_rolconnlimit <= 0:
                        return pg_max_connections
                    return min(pg_max_connections, pg_rolconnlimit)
                except:
                    if created_connection:
                        connection.close()
                    raise

    def check_count(self, cursor, expected):
        # give a time to close connections via postgresql
        # because performance where tests will run not always constant,
        # we wait try_count times. in best case it will not need to sleep
        try_count = SQL_EXECUTE_TRY_COUNT
        for i in range(try_count):
            try:
                self.assertEqual(self.getActiveConnectionCount(cursor), expected)
                break
            except AssertionError:
                if i == (try_count - 1):
                    raise
                # some wait for closing. chosen manually
                time.sleep(1)

    def checkConnectionLimit(self, connection_limit):
        connections = []
        try:
            exception = None
            try:
                for i in range(connection_limit):
                    connections.append(self.get_connection())
            except Exception as exc:
                exception = exc

            self.assertIsNotNone(exception)

            is_correct_exception_message = False
            if TEST_MYSQL:
                exception_type = pymysql.err.OperationalError
                correct_messages = [
                    'Too many connections'
                ]
                for message in correct_messages:
                    if exception.args[0] in [1203, 1040] and message in exception.args[1]:
                        is_correct_exception_message = True
                        break
            else:
                exception_type = psycopg2.OperationalError
                # exception doesn't has any related code, only text messages
                correct_messages = [
                    'FATAL:  too many connections for role',
                    'FATAL:  sorry, too many clients already',
                    'FATAL:  remaining connection slots are reserved for non-replication superuser connections'
                ]
                for message in correct_messages:
                    if message in exception.args[0]:
                        is_correct_exception_message = True
                        break

            self.assertIsInstance(exception, exception_type)
            self.assertTrue(is_correct_exception_message)
        except:
            for connection in connections:
                connection.close()
            raise
        return connections

    def testClosingConnectionsWithDB(self):
        with self.get_connection() as connection:
            connection.autocommit = True
            with TestConnectionClosing.mysql_closing(connection.cursor()) as cursor:
                current_connection_count = self.getActiveConnectionCount(cursor)

                with self.get_connection():
                    self.assertEqual(self.getActiveConnectionCount(cursor),
                                     current_connection_count+1)
                    connection_limit = self.getConnectionLimit(connection)

                    created_connections = self.checkConnectionLimit(
                        connection_limit)
                    for conn in created_connections:
                        conn.close()

                self.check_count(cursor, current_connection_count)

                # try create new connection
                with self.get_connection():
                    self.check_count(cursor, current_connection_count + 1)

                self.check_count(cursor, current_connection_count)


class TestKeyNonExistence(BaseTestCase):
    def setUp(self):
        self.checkSkip()
        try:
            self.init_key_stores()
            if not self.EXTERNAL_ACRA:
                self.acra = self.fork_acra(keys_dir=self.server_keys_dir)
            self.dsn = get_connect_args(port=self.CONNECTOR_PORT_1, host=get_db_host())
        except:
            self.tearDown()
            raise

    def tearDown(self):
        if hasattr(self, 'acra'):
            stop_process(self.acra)
        send_signal_by_process_name('acra-server', signal.SIGKILL)
        send_signal_by_process_name('acra-connector', signal.SIGKILL)
        self.server_keystore.cleanup()
        self.connector_keystore.cleanup()

    def init_key_stores(self):
        self.client_id = 'test_client_ID'
        self.server_keystore = tempfile.TemporaryDirectory()
        self.server_keys_dir = os.path.join(self.server_keystore.name, '.acrakeys')
        self.connector_keystore = tempfile.TemporaryDirectory()
        self.connector_keys_dir = os.path.join(self.connector_keystore.name, '.acrakeys')

        create_client_keypair(name=self.client_id, keys_dir=self.server_keys_dir,
                              only_server=True, only_storage=True)
        create_client_keypair(name=self.client_id, keys_dir=self.connector_keys_dir,
                              only_connector=True)
        exchange_client_public_keys(client=self.client_id,
                                    server_keys_dir=self.server_keys_dir,
                                    connector_keys_dir=self.connector_keys_dir)

    def test_without_acraconnector_public(self):
        """acra-server without acra-connector public key should drop connection
        from acra-connector than acra-connector should drop connection from psycopg2"""
        destroy_connector_transport(client_id=self.client_id,
                                    keys_dir=self.server_keys_dir)
        engine = None
        if TEST_MYSQL:
            expected_exception = pymysql.err.OperationalError
        elif TEST_POSTGRESQL:
            expected_exception = psycopg2.OperationalError

        try:
            self.connector = self.fork_connector(
                connector_port=self.CONNECTOR_PORT_1,
                acraserver_port=self.ACRASERVER_PORT,
                client_id=self.client_id,
                keys_dir=self.connector_keys_dir)
            self.assertIsNone(self.connector.poll())
            with self.assertRaises(sa.exc.OperationalError) as exc:
                engine = sa.create_engine(
                    get_engine_connection_string(self.get_connector_connection_string(self.CONNECTOR_PORT_1), DB_NAME),
                    connect_args=get_connect_args(port=self.CONNECTOR_PORT_1))
                with engine.connect() as connection:
                    connection.execute('select 1 from dual')

            self.assertTrue(isinstance(exc.exception.orig, expected_exception))
        finally:
            if engine:
                engine.dispose()
            stop_process(self.connector)

    def checkShutdownAcraConnector(self, process):
        total_wait_time = 2  # sec
        poll_interval = 0.1
        retry = total_wait_time / poll_interval
        while retry:
            retry -= 1
            if process.poll() == 1:
                return
            time.sleep(poll_interval)

    def test_without_acraconnector_private(self):
        """acra-connector shouldn't start without private key"""
        destroy_connector_transport(client_id=self.client_id,
                                    keys_dir=self.connector_keys_dir)
        try:
            self.connector = self.fork_connector(
                connector_port=self.CONNECTOR_PORT_1,
                acraserver_port=self.ACRASERVER_PORT,
                client_id=self.client_id,
                check_connection=False,
                keys_dir=self.connector_keys_dir)
            self.checkShutdownAcraConnector(self.connector)
        finally:
            try:
                stop_process(self.connector)
            except OSError:  # pid not found
                pass

    def test_without_acraserver_private(self):
        """acra-server without private key should drop connection
        from acra-connector than acra-connector should drop connection from psycopg2"""
        destroy_server_transport(client_id=self.client_id,
                                 keys_dir=self.server_keys_dir)
        if TEST_MYSQL:
            expected_exception = pymysql.err.OperationalError
        elif TEST_POSTGRESQL:
            expected_exception = psycopg2.OperationalError
        engine = None
        try:
            self.connector = self.fork_connector(
                connector_port=self.CONNECTOR_PORT_1,
                acraserver_port=self.ACRASERVER_PORT,
                client_id=self.client_id,
                keys_dir=self.connector_keys_dir)
            self.assertIsNone(self.connector.poll())
            with self.assertRaises(sa.exc.OperationalError) as exc:
                engine = sa.create_engine(
                    get_engine_connection_string(self.get_connector_connection_string(self.CONNECTOR_PORT_1), DB_NAME),
                    connect_args=get_connect_args(port=self.CONNECTOR_PORT_1))
                with engine.connect() as connection:
                    connection.execute('select 1 from dual')
            self.assertTrue(isinstance(exc.exception.orig, expected_exception))
        finally:
            if engine:
                engine.dispose()
            stop_process(self.connector)

    def test_without_acraserver_public(self):
        """acra-connector shouldn't start without acra-server public key"""
        destroy_server_transport(client_id=self.client_id,
                                 keys_dir=self.connector_keys_dir)
        try:
            self.connector = self.fork_connector(
                connector_port=self.CONNECTOR_PORT_1,
                acraserver_port=self.ACRASERVER_PORT,
                client_id=self.client_id,
                check_connection=False,
                keys_dir=self.connector_keys_dir)
            # time for start up connector and validation file existence.
            self.checkShutdownAcraConnector(self.connector)
        finally:
            try:
                stop_process(self.connector)
            except OSError:  # pid not found
                pass


class BasePoisonRecordTest(BaseTestCase):
    SHUTDOWN = True
    TEST_DATA_LOG = True
    DETECT_POISON_RECORDS = True

    def setUp(self):
        super(BasePoisonRecordTest, self).setUp()
        try:
            self.log(poison_key=True, data=get_poison_record())
        except:
            self.tearDown()
            raise

    def fork_acra(self, popen_kwargs: dict=None, **acra_kwargs: dict):
        args = {
            'poison_shutdown_enable': 'true' if self.SHUTDOWN else 'false',
            'poison_detect_enable': 'true' if self.DETECT_POISON_RECORDS else 'false',
        }

        if hasattr(self, 'poisonscript'):
            args['poison_run_script_file'] = self.poisonscript

        return super(BasePoisonRecordTest, self).fork_acra(popen_kwargs, **args)


class TestPoisonRecordShutdown(BasePoisonRecordTest):
    SHUTDOWN = True

    def testShutdown(self):
        row_id = get_random_id()
        data = get_poison_record()
        self.engine1.execute(
            test_table.insert(),
            {'id': row_id, 'data': data, 'raw_data': 'poison_record'})
        with self.assertRaises(DatabaseError):
            result = self.engine1.execute(
                sa.select([test_table])
                .where(test_table.c.id == row_id))
            row = result.fetchone()
            if row['data'] == data:
                self.fail("unexpected response")

    def testShutdown2(self):
        """check working poison record callback on full select"""
        row_id = get_random_id()
        data = get_poison_record()
        self.engine1.execute(
            test_table.insert(),
            {'id': row_id, 'data': data, 'raw_data': 'poison_record'})
        with self.assertRaises(DatabaseError):
            result = self.engine1.execute(
                sa.select([test_table]))
            rows = result.fetchall()
            for row in rows:
                if row['id'] == row_id and row['data'] == data:
                    self.fail("unexpected response")

    def testShutdown3(self):
        """check working poison record callback on full select inside another data"""
        row_id = get_random_id()
        poison_record = get_poison_record()
        begin_tag = poison_record[:4]
        # test with extra long begin tag
        data = os.urandom(100) + begin_tag + poison_record + os.urandom(100)
        self.engine1.execute(
            test_table.insert(),
            {'id': row_id, 'data': data, 'raw_data': 'poison_record'})
        with self.assertRaises(DatabaseError):
            result = self.engine1.execute(
                sa.select([test_table]))
            rows = result.fetchall()
            for row in rows:
                if row['id'] == row_id and row['data'] == data:
                    self.fail("unexpected response")


class TestPoisonRecordOffStatus(BasePoisonRecordTest):
    SHUTDOWN = True
    DETECT_POISON_RECORDS = False

    def testShutdown(self):
        row_id = get_random_id()
        data = get_poison_record()
        self.engine1.execute(
            test_table.insert(),
            {'id': row_id, 'data': data, 'raw_data': 'poison_record'})

        result = self.engine1.execute(
            sa.select([test_table])
            .where(test_table.c.id == row_id))
        row = result.fetchone()
        # AcraServer must return data as is
        if row['data'] != data:
            self.fail("unexpected response")

    def testShutdown2(self):
        """check working poison record callback on full select"""
        row_id = get_random_id()
        data = get_poison_record()
        self.engine1.execute(
            test_table.insert(),
            {'id': row_id, 'data': data, 'raw_data': 'poison_record'})

        result = self.engine1.execute(
            sa.select([test_table]))
        rows = result.fetchall()
        for row in rows:
            # AcraServer must return data as is
            if row['id'] == row_id and row['data'] != data:
                self.fail("unexpected response")

    def testShutdown3(self):
        """check working poison record callback on full select inside another data"""
        row_id = get_random_id()
        poison_record = get_poison_record()
        begin_tag = poison_record[:4]
        # test with extra long begin tag
        data = os.urandom(100) + begin_tag + poison_record + os.urandom(100)
        self.engine1.execute(
            test_table.insert(),
            {'id': row_id, 'data': data, 'raw_data': 'poison_record'})

        result = self.engine1.execute(
            sa.select([test_table]))
        rows = result.fetchall()
        for row in rows:
            # AcraServer must return data as is
            if row['id'] == row_id and row['data'] != data:
                self.fail("unexpected response")


class TestShutdownPoisonRecordWithZone(TestPoisonRecordShutdown):
    ZONE = True
    WHOLECELL_MODE = False
    SHUTDOWN = True

    def testShutdown(self):
        """check callback with select by id and zone"""
        row_id = get_random_id()
        self.engine1.execute(
            test_table.insert(),
            {'id': row_id, 'data': get_poison_record(), 'raw_data': 'poison_record'})
        with self.assertRaises(DatabaseError):
            zone = zones[0][ZONE_ID].encode('ascii')
            result = self.engine1.execute(
                sa.select([sa.cast(zone, BYTEA), test_table])
                    .where(test_table.c.id == row_id))
            print(result.fetchall())

    def testShutdown2(self):
        """check callback with select by id and without zone"""
        row_id = get_random_id()
        self.engine1.execute(
            test_table.insert(),
            {'id': row_id, 'data': get_poison_record(), 'raw_data': 'poison_record'})
        with self.assertRaises(DatabaseError):
            result = self.engine1.execute(
                sa.select([test_table]).where(test_table.c.id == row_id))
            print(result.fetchall())

    def testShutdown3(self):
        """check working poison record callback on full select"""
        row_id = get_random_id()
        self.engine1.execute(
            test_table.insert(),
            {'id': row_id, 'data': get_poison_record(), 'raw_data': 'poison_record'})
        with self.assertRaises(DatabaseError):
            result = self.engine1.execute(
                sa.select([test_table]))
            print(result.fetchall())

    def testShutdown4(self):
        """check working poison record callback on full select inside another data"""
        row_id = get_random_id()
        poison_record = get_poison_record()
        begin_tag = poison_record[:4]
        # test with extra long begin tag
        data = os.urandom(100) + begin_tag + poison_record + os.urandom(100)
        self.log(poison_key=True, data=data, expected=data)
        self.engine1.execute(
            test_table.insert(),
            {'id': row_id, 'data': data, 'raw_data': 'poison_record'})

        with self.assertRaises(DatabaseError):
            result = self.engine1.execute(
                sa.select([test_table]))
            # here shouldn't execute code and it's debug info
            print(result.fetchall())


class TestShutdownPoisonRecordWithZoneOffStatus(TestPoisonRecordShutdown):
    ZONE = True
    WHOLECELL_MODE = False
    SHUTDOWN = True
    DETECT_POISON_RECORDS = False

    def testShutdown(self):
        """check callback with select by id and zone"""
        row_id = get_random_id()
        poison_record = get_poison_record()
        self.engine1.execute(
            test_table.insert(),
            {'id': row_id, 'data': poison_record, 'raw_data': 'poison_record'})

        zone = zones[0][ZONE_ID].encode('ascii')
        result = self.engine1.execute(
            sa.select([sa.cast(zone, BYTEA), test_table])
                .where(test_table.c.id == row_id))
        for zone, _, data, raw_data, _, _ in result:
            self.assertEqual(zone, zone)
            self.assertEqual(data, poison_record)

    def testShutdown2(self):
        """check callback with select by id and without zone"""
        row_id = get_random_id()
        poison_record = get_poison_record()
        self.engine1.execute(
            test_table.insert(),
            {'id': row_id, 'data': poison_record, 'raw_data': 'poison_record'})

        result = self.engine1.execute(
            sa.select([test_table])
                .where(test_table.c.id == row_id))
        for _, data, raw_data, _, _ in result:
            self.assertEqual(data, poison_record)

    def testShutdown3(self):
        """check working poison record callback on full select"""
        row_id = get_random_id()
        poison_record = get_poison_record()
        self.engine1.execute(
            test_table.insert(),
            {'id': row_id, 'data': poison_record, 'raw_data': 'poison_record'})

        result = self.engine1.execute(
            sa.select([test_table]))
        for _, data, raw_data, _, _ in result:
            self.assertEqual(data, poison_record)

    def testShutdown4(self):
        """check working poison record callback on full select inside another data"""
        row_id = get_random_id()
        poison_record = get_poison_record()
        begin_tag = poison_record[:4]
        # test with extra long begin tag
        testData = os.urandom(100) + begin_tag + poison_record + os.urandom(100)
        self.log(poison_key=True, data=testData, expected=testData)
        self.engine1.execute(
            test_table.insert(),
            {'id': row_id, 'data': testData, 'raw_data': 'poison_record'})

        result = self.engine1.execute(
            sa.select([test_table]))
        for _, data, raw_data, _, _ in result:
            self.assertEqual(testData, data)


class TestPoisonRecordWholeCell(TestPoisonRecordShutdown):
    WHOLECELL_MODE = True
    SHUTDOWN = True

    def testShutdown3(self):
        return

class TestPoisonRecordWholeCellStatusOff(TestPoisonRecordOffStatus):
    WHOLECELL_MODE = True
    SHUTDOWN = True

    def testShutdown3(self):
        return



class TestShutdownPoisonRecordWithZoneWholeCell(TestShutdownPoisonRecordWithZone):
    WHOLECELL_MODE = True
    SHUTDOWN = True

    def testShutdown4(self):
        return


class TestShutdownPoisonRecordWithZoneWholeCellOffStatus(TestShutdownPoisonRecordWithZoneOffStatus):
    WHOLECELL_MODE = True
    SHUTDOWN = True

    def testShutdown4(self):
        return


class AcraCatchLogsMixin(object):
    def __init__(self, *args, **kwargs):
        self.log_files = {}
        super(AcraCatchLogsMixin, self).__init__(*args, **kwargs)

    def read_log(self, process):
        with open(self.log_files[process].name, 'r', errors='replace',
                  encoding='utf-8') as f:
            log = f.read()
            print(log.encode(encoding='utf-8', errors='replace'))
            return log

    def fork_acra(self, popen_kwargs: dict=None, **acra_kwargs: dict):
        log_file = tempfile.NamedTemporaryFile('w+', encoding='utf-8')
        popen_args = {
            'stderr': subprocess.STDOUT,
            'stdout': log_file,
            'close_fds': True
        }
        process = super(AcraCatchLogsMixin, self).fork_acra(
            popen_args, **acra_kwargs
        )
        assert process
        # register process to not forget close all descriptors
        self.log_files[process] = log_file
        return process

    def tearDown(self, *args, **kwargs):
        super(AcraCatchLogsMixin, self).tearDown(*args, **kwargs)
        for process, log_file in self.log_files.items():
            log_file.close()
            try:
                os.remove(log_file.name)
            except:
                pass
            stop_process(process)


class TestNoCheckPoisonRecord(AcraCatchLogsMixin, BasePoisonRecordTest):
    WHOLECELL_MODE = False
    SHUTDOWN = False
    DEBUG_LOG = True
    DETECT_POISON_RECORDS = False

    def testNoDetect(self):
        row_id = get_random_id()
        poison_record = get_poison_record()
        self.engine1.execute(
            test_table.insert(),
            {'id': row_id, 'data': poison_record, 'raw_data': 'poison_record'})
        result = self.engine1.execute(test_table.select())
        result.fetchall()
        log = self.read_log(self.acra)
        self.assertNotIn('Check poison records', log)
        result = self.engine1.execute(
            sa.select([test_table]))
        for _, data, raw_data, _, _ in result:
            self.assertEqual(poison_record, data)


class TestNoCheckPoisonRecordWithZone(TestNoCheckPoisonRecord):
    ZONE = True


class TestNoCheckPoisonRecordWholeCell(TestNoCheckPoisonRecord):
    WHOLECELL_MODE = True


class TestNoCheckPoisonRecordWithZoneWholeCell(TestNoCheckPoisonRecordWithZone):
    WHOLECELL_MODE = True


class TestCheckLogPoisonRecord(AcraCatchLogsMixin, BasePoisonRecordTest):
    SHUTDOWN = True
    DEBUG_LOG = True
    TEST_DATA_LOG = True

    def setUp(self):
        self.poison_script_file = NamedTemporaryFile('w')
        # u+rwx
        os.chmod(self.poison_script_file.name, stat.S_IRWXU)
        self.poison_script = self.poison_script_file.name
        super(TestCheckLogPoisonRecord, self).setUp()

    def tearDown(self):
        self.poison_script_file.close()
        super(TestCheckLogPoisonRecord, self).tearDown()

    def testDetect(self):
        row_id = get_random_id()
        self.engine1.execute(
            test_table.insert(),
            {'id': row_id, 'data': get_poison_record(), 'raw_data': 'poison_record'})

        with self.assertRaises(DatabaseError):
            self.engine1.execute(test_table.select())

        self.assertIn('Check poison records', self.read_log(self.acra))


class TestKeyStorageClearing(BaseTestCase):
    def setUp(self):
        self.checkSkip()
        try:
            self.init_key_stores()
            self.connector_1 = self.fork_connector(
                connector_port=self.CONNECTOR_PORT_1,
                acraserver_port=self.ACRASERVER_PORT,
                client_id=self.client_id,
                api_port=self.CONNECTOR_API_PORT_1,
                zone_mode=True,
                keys_dir=self.connector_keys_dir)
            if not self.EXTERNAL_ACRA:
                self.acra = self.fork_acra(
                    zonemode_enable='true',
                    http_api_enable='true',
                    keys_dir=self.server_keys_dir)

            self.engine1 = sa.create_engine(
                get_engine_connection_string(self.get_connector_connection_string(self.CONNECTOR_PORT_1), DB_NAME),
                connect_args=get_connect_args(port=self.CONNECTOR_PORT_1))

            self.engine_raw = sa.create_engine(
                '{}://{}:{}/{}'.format(DB_DRIVER, DB_HOST, DB_PORT, DB_NAME),
                connect_args=connect_args)

            self.engines = [self.engine1, self.engine_raw]

            metadata.create_all(self.engine_raw)
            self.engine_raw.execute('delete from test;')
        except:
            self.tearDown()
            raise

    def tearDown(self):
        try:
            self.engine_raw.execute('delete from test;')
        except:
            pass

        for engine in getattr(self, 'engines', []):
            engine.dispose()

        processes = []
        if hasattr(self, 'connector_1'):
            processes.append(self.connector_1)
        if not self.EXTERNAL_ACRA and hasattr(self, 'acra'):
            processes.append(self.acra)

        stop_process(processes)
        send_signal_by_process_name('acra-server', signal.SIGKILL)
        send_signal_by_process_name('acra-connector', signal.SIGKILL)
        self.server_keystore.cleanup()
        self.connector_keystore.cleanup()

    def init_key_stores(self):
        self.client_id = 'clearing_keypair'
        self.server_keystore = tempfile.TemporaryDirectory()
        self.server_keys_dir = os.path.join(self.server_keystore.name, '.acrakeys')
        self.connector_keystore = tempfile.TemporaryDirectory()
        self.connector_keys_dir = os.path.join(self.connector_keystore.name, '.acrakeys')

        create_client_keypair(name=self.client_id, keys_dir=self.server_keys_dir,
                              only_server=True, only_storage=True)
        create_client_keypair(name=self.client_id, keys_dir=self.connector_keys_dir,
                              only_connector=True)
        exchange_client_public_keys(client=self.client_id,
                                    server_keys_dir=self.server_keys_dir,
                                    connector_keys_dir=self.connector_keys_dir)

    def test_clearing(self):
        # execute any query for loading key by acra
        result = self.engine1.execute(sa.select([1]).limit(1))
        result.fetchone()
        with urlopen('http://127.0.0.1:{}/resetKeyStorage'.format(self.CONNECTOR_API_PORT_1)) as response:
            self.assertEqual(response.status, 200)
        # delete key for excluding reloading from FS
        destroy_connector_transport(client_id=self.client_id,
                                    keys_dir=self.server_keys_dir)
        # close connections in pool and reconnect to reinitiate secure session
        self.engine1.dispose()
        # acra-server should close connection when doesn't find key
        with self.assertRaises(DatabaseError):
            result = self.engine1.execute(test_table.select().limit(1))


class TestKeyStoreMigration(BaseTestCase):
    """Test "acra-keys migrate" utility."""

    # We need to test different keystore formats so we can't touch
    # the global KEYS_FOLDER. We need to launch service instances
    # with particular keystore configuration. Ignore the usual
    # setup and teardown routines that start Acra services.

    def setUp(self):
        self.checkSkip()
        self.test_dir = tempfile.TemporaryDirectory()
        self.engine_raw = sa.create_engine(
            '{}://{}:{}/{}'.format(DB_DRIVER, DB_HOST, DB_PORT, DB_NAME),
            connect_args=get_connect_args(DB_PORT))
        metadata.create_all(self.engine_raw)
        self.engine_raw.execute(test_table.delete())
        self.master_keys = {}

    def tearDown(self):
        self.engine_raw.execute(test_table.delete())
        self.engine_raw.dispose()
        self.test_dir.cleanup()

    # Instead, use these methods according to individual test needs.

    def get_master_key(self, version):
        """Returns master key value for given version (base64-encoded)."""
        if version not in self.master_keys:
            temp_file = os.path.join(self.test_dir.name, 'master.key')

            subprocess.check_output([
                './acra-keymaker', '--keystore={}'.format(version),
                '--generate_master_key={}'.format(temp_file)])

            with open(temp_file, 'rb') as f:
                master_key = b64encode(f.read()).decode('ascii')
                self.master_keys[version] = master_key

            os.remove(temp_file)

        return self.master_keys[version]


    def create_key_store(self, version):
        """Create new keystore of given version."""
        # Start with service transport keys and client storage keys.
        self.client_id = 'test-client-please-ignore'
        subprocess.check_call([
                './acra-keymaker',
                '--generate_acraconnector_keys',
                '--generate_acraserver_keys',
                '--generate_acrawriter_keys',
                '--client_id={}'.format(self.client_id),
                '--keys_output_dir={}'.format(self.current_key_store_path()),
                '--keys_public_output_dir={}'.format(self.current_key_store_path()),
                '--keystore={}'.format(version),
            ],
            env={ACRA_MASTER_KEY_VAR_NAME: self.get_master_key(version)},
            timeout=PROCESS_CALL_TIMEOUT)

        # Then add some zones that we're going to test with.
        zone_output = subprocess.check_output([
                './acra-addzone',
                '--keys_output_dir={}'.format(self.current_key_store_path()),
            ],
            env={ACRA_MASTER_KEY_VAR_NAME: self.get_master_key(version)},
            timeout=PROCESS_CALL_TIMEOUT)
        zone_config = json.loads(zone_output.decode('utf-8'))
        self.zone_id = zone_config[ZONE_ID]

        # Keep the current version around, we'll need it for migration.
        self.keystore_version = version

    def migrate_key_store(self, new_version):
        """Migrate keystore from current to given new version."""
        # Run the migration tool. New keystore is in a new directory.
        subprocess.check_call([
                './acra-keys', 'migrate',
                '--src_keys_dir={}'.format(self.current_key_store_path()),
                '--src_keys_dir_public={}'.format(self.current_key_store_path()),
                '--src_keystore={}'.format(self.keystore_version),
                '--dst_keys_dir={}'.format(self.new_key_store_path()),
                '--dst_keys_dir_public={}'.format(self.new_key_store_path()),
                '--dst_keystore={}'.format(new_version),
            ],
            env={'SRC_ACRA_MASTER_KEY': self.get_master_key(self.keystore_version),
                 'DST_ACRA_MASTER_KEY': self.get_master_key(new_version)},
            timeout=PROCESS_CALL_TIMEOUT)

        # Finalize the migration, replacing old keystore with the new one.
        # We assume the services to be not running at this moment.
        os.rename(self.current_key_store_path(), self.old_key_store_path())
        os.rename(self.new_key_store_path(), self.current_key_store_path())
        self.keystore_version = new_version

    def change_key_store_path(self):
        """Change the absolute path of the keystore directory."""
        # Swap the whole testing directory for a new one.
        old_key_store_path = self.current_key_store_path()
        old_test_dir = self.test_dir
        new_test_dir = tempfile.TemporaryDirectory()
        self.test_dir = new_test_dir
        new_key_store_path = self.current_key_store_path()
        # Move the keystore to the new location.
        os.rename(old_key_store_path, new_key_store_path)
        # Remove the old, now unneeded directory.
        old_test_dir.cleanup()

    def start_services(self, zone_mode=False):
        """Start Acra services required for testing."""
        master_key = self.get_master_key(self.keystore_version)
        master_key_env = {ACRA_MASTER_KEY_VAR_NAME: master_key}

        self.acra_server = self.fork_acra(
            zonemode_enable='true' if zone_mode else 'false',
            keys_dir=self.current_key_store_path(),
            popen_kwargs={'env': master_key_env})

        self.acra_connector = self.fork_connector(
            client_id=self.client_id,
            zone_mode=zone_mode,
            api_port=self.CONNECTOR_API_PORT_1,
            connector_port=self.CONNECTOR_PORT_1,
            acraserver_port=self.ACRASERVER_PORT,
            keys_dir=self.current_key_store_path(),
            popen_kwargs={'env': master_key_env})

        self.engine = sa.create_engine(
            get_engine_connection_string(
                self.get_connector_connection_string(self.CONNECTOR_PORT_1),
                DB_NAME),
            connect_args=get_connect_args(port=self.CONNECTOR_PORT_1))

        # Remember whether we're running in zone mode. We need to know this
        # to store and retrieve the data correctly.
        self.zone_mode = zone_mode

    def stop_services(self):
        """Gracefully stop Acra services being tested."""
        self.engine.dispose()
        stop_process(self.acra_connector)
        stop_process(self.acra_server)

    @contextlib.contextmanager
    def running_services(self, **kwargs):
        self.start_services(**kwargs)
        try:
            yield
        finally:
            self.stop_services()

    def insert_via_connector(self, data):
        """Encrypt and insert data via Acra Connector."""
        # It's too bothersome to thread through the master key setting.
        # Set it here and reset it back after reading the public key.
        new_master_key = self.get_master_key(self.keystore_version)
        old_master_key = os.environ[ACRA_MASTER_KEY_VAR_NAME]
        os.environ[ACRA_MASTER_KEY_VAR_NAME] = new_master_key

        # Encryption depends on whether we're using zones or not.
        if self.zone_mode:
            acra_struct = create_acrastruct(
                data.encode('ascii'),
                read_zone_public_key(
                    self.zone_id,
                    self.current_key_store_path()),
                context=self.zone_id.encode('ascii'))
        else:
            acra_struct = create_acrastruct(
                data.encode('ascii'),
                read_storage_public_key(
                    self.client_id,
                    self.current_key_store_path()))

        os.environ[ACRA_MASTER_KEY_VAR_NAME] = old_master_key

        row_id = get_random_id()
        self.engine.execute(test_table.insert(), {
            'id': row_id, 'data': acra_struct, 'raw_data': data,
        })
        return row_id

    def select_via_connector(self, row_id):
        """Select decrypted data via Acra Connector."""
        # If we're using zones, zone ID should precede the encrypted data.
        if self.zone_mode:
            cols = [sa.cast(self.zone_id.encode('ascii'), BYTEA),
                    test_table.c.data, test_table.c.raw_data]
        else:
            cols = [test_table.c.data, test_table.c.raw_data]

        rows = self.engine.execute(
            sa.select(cols).where(test_table.c.id == row_id))
        return rows.first()

    def select_directly(self, row_id):
        """Select raw data directly from database."""
        rows = self.engine_raw.execute(
            sa.select([test_table.c.data]).where(test_table.c.id == row_id))
        return rows.first()

    def current_key_store_path(self):
        return os.path.join(self.test_dir.name, '.acrakeys')

    def new_key_store_path(self):
        return os.path.join(self.test_dir.name, '.acrakeys.new')

    def old_key_store_path(self):
        return os.path.join(self.test_dir.name, '.acrakeys.old')

    # Now we can proceed with the tests...

    def test_migrate_v1_to_v2(self):
        """Verify v1 -> v2 keystore migration."""
        data_1 = get_pregenerated_random_data()
        data_2 = get_pregenerated_random_data()

        self.create_key_store('v1')

        # Try saving some data with default zone
        with self.running_services():
            row_id_1 = self.insert_via_connector(data_1)

            # Check that we're able to put and get data via Connector.
            selected = self.select_via_connector(row_id_1)
            self.assertEquals(selected['data'], data_1.encode('ascii'))
            self.assertEquals(selected['raw_data'], data_1)

            # Get encrypted data. It should really be encrypted.
            encrypted_1 = self.select_directly(row_id_1)
            self.assertNotEquals(encrypted_1['data'], data_1.encode('ascii'))

        # Now do the same with a specific zone
        with self.running_services(zone_mode=True):
            row_id_1_zoned = self.insert_via_connector(data_1)

            # Check that we're able to put and get data via Connector.
            selected = self.select_via_connector(row_id_1_zoned)
            self.assertEquals(selected['data'], data_1.encode('ascii'))
            self.assertEquals(selected['raw_data'], data_1)

            # Get encrypted data. It should really be encrypted.
            encrypted_1_zoned = self.select_directly(row_id_1_zoned)
            self.assertNotEquals(encrypted_1_zoned['data'], data_1.encode('ascii'))
            # Also, it should be different from the default-zoned data.
            self.assertNotEquals(encrypted_1_zoned['data'], encrypted_1['data'])

        self.migrate_key_store('v2')

        # After we have migrated the keys, check the setup again.
        with self.running_services():
            # Old data should still be there, accessible via Connector.
            selected = self.select_via_connector(row_id_1)
            self.assertEquals(selected['data'], data_1.encode('ascii'))
            self.assertEquals(selected['raw_data'], data_1)

            # Key migration does not change encrypted data.
            encrypted_1_migrated = self.select_directly(row_id_1)
            self.assertEquals(encrypted_1_migrated['data'],
                              encrypted_1['data'])

            # We're able to put some new data into the table and get it back.
            row_id_2 = self.insert_via_connector(data_2)
            selected = self.select_via_connector(row_id_2)
            self.assertEquals(selected['data'], data_2.encode('ascii'))
            self.assertEquals(selected['raw_data'], data_2)

        # And again, this time with zones.
        with self.running_services(zone_mode=True):
            # Old data should still be there, accessible via Connector.
            selected = self.select_via_connector(row_id_1_zoned)
            self.assertEquals(selected['data'], data_1.encode('ascii'))
            self.assertEquals(selected['raw_data'], data_1)

            # Key migration does not change encrypted data.
            encrypted_1_zoned_migrated = self.select_directly(row_id_1_zoned)
            self.assertEquals(encrypted_1_zoned_migrated['data'],
                              encrypted_1_zoned['data'])

            # We're able to put some new data into the table and get it back.
            row_id_2_zoned = self.insert_via_connector(data_2)
            selected = self.select_via_connector(row_id_2_zoned)
            self.assertEquals(selected['data'], data_2.encode('ascii'))
            self.assertEquals(selected['raw_data'], data_2)

    def test_moved_key_store(self):
        """Verify that keystore can be moved to a different absolute path."""
        self.create_key_store(KEYSTORE_VERSION)

        # Save some data, do a sanity check.
        data = get_pregenerated_random_data()
        with self.running_services():
            row_id = self.insert_via_connector(data)
            selected = self.select_via_connector(row_id)
            self.assertEquals(selected['data'], data.encode('ascii'))

        # Move the keystore to a different (still temporary) location.
        self.change_key_store_path()

        # Check that keystore path is not included into encryption context.
        # We should still be able to access the data with the same keystore
        # but located at different path.
        with self.running_services():
            selected = self.select_via_connector(row_id)
            self.assertEquals(selected['data'], data.encode('ascii'))


class TestKeyRotation(BaseTestCase):
    """Verify key rotation without data reencryption."""
    # TODO(ilammy, 2020-03-13): test with rotated zone keys as well
    # That is, as soon as it is possible to rotate them (T1581)

    def test_read_via_connector_after_rotation(self):
        """Verify that AcraServer can decrypt data with old keys."""
        client_id = 'keypair1'

        def insert_random_data():
            row_id = get_random_id()
            data = get_pregenerated_random_data()
            public_key = read_storage_public_key(client_id, KEYS_FOLDER.name)
            acra_struct = create_acrastruct(data.encode('ascii'), public_key)
            self.engine1.execute(
                test_table.insert(),
                {'id': row_id, 'data': acra_struct, 'raw_data': data})
            return row_id, data

        # First, let's put some test data into the table.
        row_id_1, raw_data_1 = insert_random_data()

        # After that rotate the storage key for the client,
        # but don't touch the encrypted data.
        create_client_keypair(client_id, only_storage=True)

        # Insert some more data encrypted with the new key.
        row_id_2, raw_data_2 = insert_random_data()

        # Request via AcraConnector should be successful.
        # It should return expected decrypted data.
        result = self.engine1.execute(
            sa.select([test_table])
            .where(test_table.c.id == row_id_1))
        row = result.fetchone()
        self.assertEqual(row['data'], raw_data_1.encode('utf-8'))
        self.assertEqual(row['empty'], b'')

        result = self.engine1.execute(
            sa.select([test_table])
            .where(test_table.c.id == row_id_2))
        row = result.fetchone()
        self.assertEqual(row['data'], raw_data_2.encode('utf-8'))
        self.assertEqual(row['empty'], b'')


class TestAcraRollback(BaseTestCase):
    DATA_COUNT = 5

    def checkSkip(self):
        super(TestAcraRollback, self).checkSkip()
        go_version = get_go_version()
        GREATER, EQUAL, LESS = (1, 0, -1)
        if semver.compare(go_version, ACRAROLLBACK_MIN_VERSION) == LESS:
            self.skipTest("not supported go version")

    def setUp(self):
        self.checkSkip()
        self.engine_raw = sa.create_engine(
            '{}://{}:{}/{}'.format(DB_DRIVER, DB_HOST, DB_PORT,
                                   DB_NAME),
            connect_args=connect_args)
        metadata.create_all(self.engine_raw)

        self.output_filename = 'acra-rollback_output.txt'
        acrarollback_output_table.create(self.engine_raw, checkfirst=True)
        if TEST_WITH_TLS:
            self.sslmode='require'
        else:
            self.sslmode='disable'
        if TEST_MYSQL:
            # https://github.com/go-sql-driver/mysql/
            connection_string = "{user}:{password}@tcp({host}:{port})/{dbname}".format(
                user=DB_USER, password=DB_USER_PASSWORD, dbname=DB_NAME,
                port=DB_PORT, host=DB_HOST
            )

            # https://github.com/ziutek/mymysql
            # connection_string = "tcp:{host}:{port}*{dbname}/{user}/{password}".format(
            #     user=DB_USER, password=DB_USER_PASSWORD, dbname=DB_NAME,
            #     port=DB_PORT, host=DB_HOST
            # )
        else:
            connection_string = (
                'dbname={dbname} user={user} '
                'sslmode={sslmode} password={password} host={host} '
                'port={port}').format(
                     sslmode=self.sslmode, dbname=DB_NAME,
                     user=DB_USER, port=DB_PORT,
                     password=DB_USER_PASSWORD, host=DB_HOST
            )

        if TEST_MYSQL:
            self.placeholder = "?"
            DB_ARGS = ['--mysql_enable']
        else:
            self.placeholder = "$1"
            DB_ARGS = ['--postgresql_enable']

        self.default_acrarollback_args = [
            '--client_id=keypair1',
             '--connection_string={}'.format(connection_string),
             '--output_file={}'.format(self.output_filename),
            '--keys_dir={}'.format(KEYS_FOLDER.name),
        ] + DB_ARGS

    def tearDown(self):
        try:
            self.engine_raw.execute(acrarollback_output_table.delete())
            self.engine_raw.execute(test_table.delete())
        except Exception as exc:
            print(exc)
        self.engine_raw.dispose()
        if os.path.exists(self.output_filename):
            os.remove(self.output_filename)

    def run_acrarollback(self, extra_args):
        args = ['./acra-rollback'] + self.default_acrarollback_args + extra_args
        try:
            subprocess.check_call(
                args, cwd=os.getcwd(), timeout=PROCESS_CALL_TIMEOUT)
        except subprocess.CalledProcessError as exc:
            if exc.stderr:
                print(exc.stderr, file=sys.stderr)
            else:
                print(exc.stdout, file=sys.stdout)
            raise

    def test_without_zone_to_file(self):
        server_public1 = read_storage_public_key('keypair1', KEYS_FOLDER.name)

        rows = []
        for _ in range(self.DATA_COUNT):
            data = get_pregenerated_random_data()
            row = {
                'raw_data': data,
                'data': create_acrastruct(data.encode('ascii'), server_public1),
                'id': get_random_id()
            }
            rows.append(row)
        self.engine_raw.execute(test_table.insert(), rows)
        args = [
            '--select=select data from {};'.format(test_table.name),
            '--insert=insert into {} values({});'.format(
                 acrarollback_output_table.name, self.placeholder)
        ]
        self.run_acrarollback(args)

        # execute file
        with open(self.output_filename, 'r') as f:
            for line in f:
                self.engine_raw.execute(line)

        source_data = set([i['raw_data'].encode('ascii') for i in rows])
        result = self.engine_raw.execute(acrarollback_output_table.select())
        result = result.fetchall()
        for data in result:
            self.assertIn(data[0], source_data)

    def test_with_zone_to_file(self):
        zone_public = b64decode(zones[0][ZONE_PUBLIC_KEY].encode('ascii'))
        rows = []
        for _ in range(self.DATA_COUNT):
            data = get_pregenerated_random_data()
            row = {
                'raw_data': data,
                'data': create_acrastruct(
                    data.encode('ascii'), zone_public,
                    context=zones[0][ZONE_ID].encode('ascii')),
                'id': get_random_id()
            }
            rows.append(row)
        self.engine_raw.execute(test_table.insert(), rows)
        if TEST_MYSQL:
            select_query = '--select=select \'{id}\', data from {table};'.format(
                 id=zones[0][ZONE_ID], table=test_table.name)
        else:
            select_query = '--select=select \'{id}\'::bytea, data from {table};'.format(
                 id=zones[0][ZONE_ID], table=test_table.name)
        args = [
             select_query,
             '--zonemode_enable=true',
             '--insert=insert into {} values({});'.format(
                 acrarollback_output_table.name, self.placeholder)
        ]
        self.run_acrarollback(args)

        # execute file
        with open(self.output_filename, 'r') as f:
            for line in f:
                self.engine_raw.execute(line)

        source_data = set([i['raw_data'].encode('ascii') for i in rows])
        result = self.engine_raw.execute(acrarollback_output_table.select())
        result = result.fetchall()
        for data in result:
            self.assertIn(data[0], source_data)

    def test_without_zone_execute(self):
        server_public1 = read_storage_public_key('keypair1', KEYS_FOLDER.name)

        rows = []
        for _ in range(self.DATA_COUNT):
            data = get_pregenerated_random_data()
            row = {
                'raw_data': data,
                'data': create_acrastruct(data.encode('ascii'), server_public1),
                'id': get_random_id()
            }
            rows.append(row)
        self.engine_raw.execute(test_table.insert(), rows)

        args = [
            '--execute=true',
            '--select=select data from {};'.format(test_table.name),
            '--insert=insert into {} values({});'.format(
                acrarollback_output_table.name, self.placeholder)
        ]
        self.run_acrarollback(args)

        source_data = set([i['raw_data'].encode('ascii') for i in rows])
        result = self.engine_raw.execute(acrarollback_output_table.select())
        result = result.fetchall()
        for data in result:
            self.assertIn(data[0], source_data)

    def test_with_zone_execute(self):
        zone_public = b64decode(zones[0][ZONE_PUBLIC_KEY].encode('ascii'))
        rows = []
        for _ in range(self.DATA_COUNT):
            data = get_pregenerated_random_data()
            row = {
                'raw_data': data,
                'data': create_acrastruct(
                    data.encode('ascii'), zone_public,
                    context=zones[0][ZONE_ID].encode('ascii')),
                'id': get_random_id()
            }
            rows.append(row)
        self.engine_raw.execute(test_table.insert(), rows)

        if TEST_MYSQL:
            select_query = '--select=select \'{id}\', data from {table};'.format(
                 id=zones[0][ZONE_ID], table=test_table.name)
        else:
            select_query = '--select=select \'{id}\'::bytea, data from {table};'.format(
                 id=zones[0][ZONE_ID], table=test_table.name)
        args = [
            '--execute=true',
            select_query,
            '--zonemode_enable=true',
            '--insert=insert into {} values({});'.format(
                acrarollback_output_table.name, self.placeholder)
        ]
        self.run_acrarollback(args)

        source_data = set([i['raw_data'].encode('ascii') for i in rows])
        result = self.engine_raw.execute(acrarollback_output_table.select())
        result = result.fetchall()
        for data in result:
            self.assertIn(data[0], source_data)

    def test_without_placeholder(self):
        args = ['./acra-rollback',
            '--execute=true',
            '--select=select data from {};'.format(test_table.name),
            '--insert=query without placeholders;',
            '--postgresql_enable',
            '--keys_dir={}'.format(KEYS_FOLDER.name),
        ]

        log_file = tempfile.NamedTemporaryFile('w+', encoding='utf-8')
        popen_args = {
            'stderr': subprocess.PIPE,
            'stdout': subprocess.PIPE,
            'close_fds': True
        }
        process = subprocess.Popen(args, **popen_args)
        _, err = process.communicate(timeout=5)
        stop_process(process)

        self.assertIn(b"SQL INSERT statement doesn't contain any placeholders", err)

    def test_with_rotated_keys(self):
        # TODO(ilammy, 2020-03-13): test with rotated zone keys as well
        # That is, as soon as it is possible to rotate them (T1581)

        def insert_random_data():
            rows = []
            public_key = read_storage_public_key('keypair1', KEYS_FOLDER.name)
            for _ in range(self.DATA_COUNT):
                data = get_pregenerated_random_data()
                row = {
                    'raw_data': data,
                    'data': create_acrastruct(data.encode('ascii'), public_key),
                    'id': get_random_id()
                }
                rows.append(row)
            self.engine_raw.execute(test_table.insert(), rows)
            return rows

        # Insert some encrypted test data into the table
        rows = insert_random_data()

        # Rotate storage keys for 'keypair1'
        create_client_keypair('keypair1', only_storage=True)

        # Insert some more data encrypted with new key
        rows = rows + insert_random_data()

        # Run acra-rollback for the test table
        self.run_acrarollback([
            '--select=select data from {};'.format(test_table.name),
            '--insert=insert into {} values({});'.format(
                acrarollback_output_table.name, self.placeholder)
        ])

        # Rollback should successfully use previous keys to decrypt data
        source_data = set([i['raw_data'].encode('ascii') for i in rows])
        result = self.engine_raw.execute(acrarollback_output_table.select())
        result = result.fetchall()
        for data in result:
            self.assertIn(data[0], source_data)


class TestAcraKeyMakers(unittest.TestCase):
    def test_only_alpha_client_id(self):
        # call with directory separator in key name
        self.assertEqual(create_client_keypair(POISON_KEY_PATH), 1)


class TestAcraWebconfigAcraAuthManager(unittest.TestCase):
    def testUIGenAuth(self):
        self.assertEqual(manage_basic_auth_user('set', 'test', 'test'), 0)
        self.assertEqual(manage_basic_auth_user('set', ACRAWEBCONFIG_BASIC_AUTH['user'], ACRAWEBCONFIG_BASIC_AUTH['password']), 0)
        self.assertEqual(manage_basic_auth_user('remove', 'test', 'test'), 0)
        self.assertEqual(manage_basic_auth_user('remove', 'test_unknown', 'test_unknown'), 1)


class TestAcraWebconfigWeb(AcraCatchLogsMixin, BaseTestCase):
    def get_acraserver_connection_string(self, port=None):
        return get_tcp_connection_string(port or self.ACRASERVER_PORT)

    def get_acraserver_api_connection_string(self, port=None):
        if not port:
            port = self.ACRASERVER_PORT
        return get_tcp_connection_string(port+1)

    def setUp(self):
        try:
            base_config = load_yaml_config('configs/acra-server.yaml')
            base_config['zonemode_enable'] = True
            base_config['http_api_enable'] = True
            base_config['db_host'] = DB_HOST
            base_config['db_port'] = DB_PORT
            self.config = NamedTemporaryFile(delete=False)
            with self.config as f:
                dump_yaml_config(base_config, f.name)

            # create auth file with default correct user
            manage_basic_auth_user('set', ACRAWEBCONFIG_BASIC_AUTH['user'], ACRAWEBCONFIG_BASIC_AUTH['password'])
            # don't pass these args as cli params because they will have higher priority than config file
            # so pass them with None value which will exclude them in fork_acra method
            empty_overridable_args = {
                i: None for i in ('db_host', 'db_port', 'zonemode_enable',  'incoming_connection_api_port',
                                'd', 'poison_run_script_file', 'poison_shutdown_enable')
            }
            self.acra = self.fork_acra(
                popen_kwargs={'stderr': subprocess.STDOUT, 'stdout': subprocess.PIPE, 'close_fds': True},
                config_file=self.config.name, **empty_overridable_args)
            self.connector_1 = self.fork_connector(
                self.CONNECTOR_PORT_1, self.ACRASERVER_PORT, 'keypair1', zone_mode=True, api_port=self.CONNECTOR_API_PORT_1)
            self.webconfig = self.fork_webconfig(connector_port=self.CONNECTOR_API_PORT_1, http_port=self.ACRAWEBCONFIG_HTTP_PORT)
        except Exception:
            self.tearDown()
            raise

    def tearDown(self):
        self.config.close()
        os.remove(self.config.name)
        super(TestAcraWebconfigWeb, self).tearDown()
        stop_process(getattr(self, 'webconfig', ProcessStub()))
        send_signal_by_process_name('acra-webconfig', signal.SIGKILL)

    def testAuthAndSubmitSettings(self):
        base_config = load_yaml_config('configs/acra-server.yaml')
        shutil.copy('configs/acra-server.yaml', 'configs/acra-server.yaml.backup')
        try:
            # test wrong auth
            with requests.post(
                    self.get_acrawebconfig_connection_url(), data={}, timeout=ACRAWEBCONFIG_HTTP_TIMEOUT,
                    auth=HTTPBasicAuth('wrong_user_name', 'wrong_password')) as req:
                self.assertEqual(req.status_code, 401)


            # test correct auth
            with requests.post(
                    self.get_acrawebconfig_connection_url(), data={}, timeout=ACRAWEBCONFIG_HTTP_TIMEOUT,
                    auth=HTTPBasicAuth(ACRAWEBCONFIG_BASIC_AUTH['user'], ACRAWEBCONFIG_BASIC_AUTH['password'])) as req:
                self.assertEqual(req.status_code, 200)

            # test settings that inverse or extend existing values to diff changes after
            new_settings = dict(
                db_host=base_config.get('db_host') or '' + 'test',
                db_port=int(base_config['db_port'])+1,
                incoming_connection_api_port=int(base_config['incoming_connection_api_port'])+1,
                debug=not base_config['d'],
                poison_run_script_file=base_config.get('poison_run_script_file') or '' + 'test',
                poison_shutdown_enable=base_config['poison_shutdown_enable'],
                zonemode_enable=base_config['zonemode_enable']
            )
            with requests.post(
                    "{}/acra-server/submit_setting".format(self.get_acrawebconfig_connection_url()),
                    data=new_settings,
                    timeout=ACRAWEBCONFIG_HTTP_TIMEOUT,
                    auth=HTTPBasicAuth(ACRAWEBCONFIG_BASIC_AUTH['user'], ACRAWEBCONFIG_BASIC_AUTH['password'])) as req:
                self.assertEqual(req.status_code, 200)

            connection_string = self.get_acraserver_connection_string(self.ACRASERVER_PORT)
            # wait restarted acra-server after submitting new config
            self.wait_acraserver_connection(connection_string)
            # check for new config after acra-server's graceful restart
            with requests.post(
                    self.get_acrawebconfig_connection_url(), data={}, timeout=ACRAWEBCONFIG_HTTP_TIMEOUT,
                    auth=HTTPBasicAuth(ACRAWEBCONFIG_BASIC_AUTH['user'], ACRAWEBCONFIG_BASIC_AUTH['password'])) as req:
                self.assertEqual(req.status_code, 200)
                config_regex = r'currentConfig\s*=\s*(.+?);'
                match = re.search(config_regex, req.text)
                if not match:
                    self.fail("Can't find config in output html")
                loaded_config = json.loads(match.group(1))
                for key in new_settings.keys():
                    self.assertEqual(new_settings[key], loaded_config[key])
        finally:
            # search pid of forked acra-server process to kill
            out = self.read_log(self.acra)
            print(out)
            # acra-server process forked to PID: 56946
            if out and 'process forked to PID' in out:
                pids = re.findall(r'process forked to PID: (\d+)', out)
                if pids:
                    pid = pids[0]
                    try:
                        os.kill(int(pid), signal.SIGKILL)
                    except ProcessLookupError:
                        pass
            send_signal_by_process_name('acra-server', signal.SIGKILL)

            # restore changed config
            os.rename('configs/acra-server.yaml.backup',
                      'configs/acra-server.yaml')


class SSLPostgresqlMixin(AcraCatchLogsMixin):
    ACRASERVER2_PORT = BaseTestCase.ACRASERVER_PORT + 1000
    ACRASERVER2_PROMETHEUS_PORT = BaseTestCase.ACRASERVER_PROMETHEUS_PORT + 1000
    DEBUG_LOG = True

    def with_tls(self):
        return False

    def get_acraserver_connection_string(self, port=None):
        return get_tcp_connection_string(port if port else self.ACRASERVER_PORT)

    def wait_acraserver_connection(self, *args, **kwargs):
        wait_connection(self.ACRASERVER_PORT)

    def checkSkip(self):
        if not (TEST_WITH_TLS and TEST_POSTGRESQL):
            self.skipTest("running tests without TLS")

    def get_ssl_engine(self):
        return sa.create_engine(
                get_postgresql_tcp_connection_string(self.ACRASERVER2_PORT, DB_NAME),
                connect_args=get_connect_args(port=self.ACRASERVER2_PORT, sslmode='require'))

    def testConnectionCloseOnTls(self):
        engine = self.get_ssl_engine()
        try:
            with self.assertRaises(sa.exc.OperationalError):
                with engine.connect():
                    pass
            self.log_files[self.acra2].flush()
            self.assertIn('To support TLS connections you must pass TLS key '
                          'and certificate for AcraServer that will be used',
                          self.read_log(self.acra2))
        finally:
            engine.dispose()

    def setUp(self):
        self.checkSkip()
        """don't fork connector, connect directly to acra, use sslmode=require in connections and tcp protocol on acra side
        because postgresql support tls only over tcp
        """
        try:
            if not self.EXTERNAL_ACRA:
                self.acra = self.fork_acra(
                    tls_key=abs_path(TEST_TLS_SERVER_KEY),
                    tls_cert=abs_path(TEST_TLS_SERVER_CERT),
                    tls_ca=TEST_TLS_CA,
                    acraconnector_transport_encryption_disable=True, client_id='keypair1')
                # create second acra without settings for tls to check that
                # connection will be closed on tls handshake
                self.acra2 = self.fork_acra(
                    acraconnector_transport_encryption_disable=True, client_id='keypair1',
                    incoming_connection_port=self.ACRASERVER2_PORT,
                    incoming_connection_prometheus_metrics_string=self.get_prometheus_address(self.ACRASERVER2_PROMETHEUS_PORT))
            self.engine1 = sa.create_engine(
                get_postgresql_tcp_connection_string(self.ACRASERVER_PORT, DB_NAME), connect_args=get_connect_args(port=self.ACRASERVER_PORT))
            self.engine_raw = sa.create_engine(
                '{}://{}:{}/{}'.format(DB_DRIVER, DB_HOST, DB_PORT, DB_NAME),
                connect_args=get_connect_args(DB_PORT))
            # test case from HexFormatTest expect two engines with different client_id but here enough one and
            # raw connection
            self.engine2 = self.engine_raw

            self.engines = [self.engine1, self.engine_raw]

            metadata.create_all(self.engine_raw)
            self.engine_raw.execute('delete from test;')
            for engine in self.engines:
                count = 0
                # try with sleep if acra not up yet
                while True:
                    try:
                        engine.execute(
                            "UPDATE pg_settings SET setting = '{}' "
                            "WHERE name = 'bytea_output'".format(self.DB_BYTEA))
                        break
                    except Exception:
                        time.sleep(SETUP_SQL_COMMAND_TIMEOUT)
                        count += 1
                        if count == SQL_EXECUTE_TRY_COUNT:
                            raise
        except:
            self.tearDown()
            raise

    def tearDown(self):
        super(SSLPostgresqlMixin, self).tearDown()
        try:
            self.engine_raw.execute('delete from test;')
        except:
            traceback.print_exc()

        try:
            for engine in getattr(self, 'engines', []):
                engine.dispose()
        except:
             traceback.print_exc()

        if not self.EXTERNAL_ACRA:
            for process in [getattr(self, attr)
                            for attr in ['acra', 'acra2']
                            if hasattr(self, attr)]:
                stop_process(process)


class SSLPostgresqlConnectionTest(SSLPostgresqlMixin, HexFormatTest):
    pass


class SSLPostgresqlConnectionWithZoneTest(SSLPostgresqlMixin, ZoneHexFormatTest):
    pass


class TLSBetweenConnectorAndServerMixin(object):
    TLS_ON = True
    def fork_acra(self, popen_kwargs: dict=None, **acra_kwargs: dict):
        return self._fork_acra({'client_id': 'keypair1'}, popen_kwargs)

    def get_connector_tls_params(self):
        base_params = super(TLSBetweenConnectorAndServerMixin, self).get_connector_tls_params()
        # client side need CA cert to verify server's
        base_params.update('tls_ca', TEST_TLS_CA)
        return base_params

    def setUp(self):
        super(TLSBetweenConnectorAndServerMixin, self).setUp()
        # acra works with one client id and no matter from which proxy connection come
        self.engine2.dispose()
        self.engine2 = self.engine_raw


class TLSBetweenConnectorAndServerTest(TLSBetweenConnectorAndServerMixin, HexFormatTest):
    pass


class TLSBetweenConnectorAndServerWithZonesTest(TLSBetweenConnectorAndServerMixin, ZoneHexFormatTest):
    pass


class SSLMysqlMixin(SSLPostgresqlMixin):
    def checkSkip(self):
        if not (TEST_WITH_TLS and TEST_MYSQL):
            self.skipTest("running tests without TLS")

    def get_ssl_engine(self):
        return sa.create_engine(
                get_postgresql_tcp_connection_string(self.ACRASERVER2_PORT, DB_NAME),
                connect_args=get_connect_args(
                    port=self.ACRASERVER2_PORT, ssl=self.driver_to_acraserver_ssl_settings))

    def setUp(self):
        self.checkSkip()
        """don't fork connector, connect directly to acra, use ssl for connections and tcp protocol on acra side
        because postgresql support tls only over tcp
        """
        try:
            if not self.EXTERNAL_ACRA:
                self.acra = self.fork_acra(
                    tls_key=abs_path(TEST_TLS_SERVER_KEY),
                    tls_cert=abs_path(TEST_TLS_SERVER_CERT),
                    tls_ca=TEST_TLS_CA,
                    tls_auth=ACRA_TLS_AUTH,
                    #tls_db_sni="127.0.0.1",
                    acraconnector_transport_encryption_disable=True, client_id='keypair1')
                # create second acra without settings for tls to check that
                # connection will be closed on tls handshake
                self.acra2 = self.fork_acra(
                    acraconnector_transport_encryption_disable=True, client_id='keypair1',
                    incoming_connection_port=self.ACRASERVER2_PORT,
                    incoming_connection_prometheus_metrics_string=self.get_prometheus_address(
                        self.ACRASERVER2_PROMETHEUS_PORT))
            self.driver_to_acraserver_ssl_settings = {
                'ca': TEST_TLS_CA,
                'cert': TEST_TLS_CLIENT_CERT,
                'key': TEST_TLS_CLIENT_KEY,
                'check_hostname': False
            }
            self.engine_raw = sa.create_engine(
                '{}://{}:{}/{}'.format(DB_DRIVER, DB_HOST,
                                       DB_PORT, DB_NAME),
                # don't provide any client's certificates to driver that connects
                # directly to mysql to avoid verifying by mysql server
                connect_args=get_connect_args(DB_PORT, ssl={'ca': None}))

            self.engine1 = sa.create_engine(
                get_postgresql_tcp_connection_string(self.ACRASERVER_PORT, DB_NAME),
                connect_args=get_connect_args(
                    port=self.ACRASERVER_PORT, ssl=self.driver_to_acraserver_ssl_settings))

            # test case from HexFormatTest expect two engines with different
            # client_id but here enough one and raw connection
            self.engine2 = self.engine_raw

            self.engines = [self.engine1, self.engine_raw]

            metadata.create_all(self.engine_raw)
            self.engine_raw.execute('delete from test;')
            for engine in self.engines:
                count = 0
                # try with sleep if acra not up yet
                while True:
                    try:
                        engine.execute("select 1")
                        break
                    except Exception:
                        time.sleep(SETUP_SQL_COMMAND_TIMEOUT)
                        count += 1
                        if count == SQL_EXECUTE_TRY_COUNT:
                            raise
        except:
            self.tearDown()
            raise


class SSLMysqlConnectionTest(SSLMysqlMixin, HexFormatTest):
    pass


class SSLMysqlConnectionWithZoneTest(SSLMysqlMixin, ZoneHexFormatTest):
    pass


class BasePrepareStatementMixin:
    def checkSkip(self):
        return

    def executePreparedStatement(self, query):
        raise NotImplementedError

    def testConnectorRead(self):
        """test decrypting with correct acra-connector and not decrypting with
        incorrect acra-connector or using direct connection to db"""
        client_id = 'keypair1'
        server_public1 = read_storage_public_key(client_id, KEYS_FOLDER.name)
        data = get_pregenerated_random_data()
        acra_struct = create_acrastruct(
            data.encode('ascii'), server_public1)
        row_id = get_random_id()

        self.log(storage_client_id=client_id,
                 data=acra_struct, expected=data.encode('ascii'))

        self.engine1.execute(
            test_table.insert(),
            {'id': row_id, 'data': acra_struct, 'raw_data': data})

        query = sa.select([test_table]).where(test_table.c.id == row_id).compile(compile_kwargs={"literal_binds": True}).string
        row = self.executePreparedStatement(query)[0]

        self.assertEqual(row['data'], safe_string(row['raw_data']).encode('utf-8'))
        self.assertEqual(row['empty'], b'')

        result = self.engine2.execute(
            sa.select([test_table])
            .where(test_table.c.id == row_id))
        row = result.fetchone()
        self.assertNotEqual(row['data'].decode('ascii', errors='ignore'),
                            row['raw_data'])
        self.assertEqual(row['empty'], b'')

        result = self.engine_raw.execute(
            sa.select([test_table])
            .where(test_table.c.id == row_id))
        row = result.fetchone()
        self.assertNotEqual(row['data'].decode('ascii', errors='ignore'),
                            row['raw_data'])
        self.assertEqual(row['empty'], b'')

    def testReadAcrastructInAcrastruct(self):
        """test correct decrypting acrastruct when acrastruct concatenated to
        partial another acrastruct"""
        client_id = 'keypair1'
        server_public1 = read_storage_public_key(client_id, KEYS_FOLDER.name)
        incorrect_data = get_pregenerated_random_data()
        correct_data = get_pregenerated_random_data()
        suffix_data = get_pregenerated_random_data()[:10]
        fake_offset = (3+45+84) - 4
        fake_acra_struct = create_acrastruct(
            incorrect_data.encode('ascii'), server_public1)[:fake_offset]
        inner_acra_struct = create_acrastruct(
            correct_data.encode('ascii'), server_public1)
        data = fake_acra_struct + inner_acra_struct + suffix_data.encode('ascii')
        correct_data = correct_data + suffix_data
        row_id = get_random_id()

        self.log(storage_client_id=client_id,
                 data=data,
                 expected=fake_acra_struct+correct_data.encode('ascii'))

        self.engine1.execute(
            test_table.insert(),
            {'id': row_id, 'data': data, 'raw_data': correct_data})

        query = (sa.select([test_table])
                 .where(test_table.c.id == row_id)
                 .compile(compile_kwargs={"literal_binds": True}).string)
        row = self.executePreparedStatement(query)[0]

        try:
            if self.WHOLECELL_MODE:
                self.assertEqual(row['data'], data)
            else:
                self.assertEqual(row['data'][fake_offset:],
                                 safe_string(row['raw_data']).encode('utf-8'))
                self.assertEqual(row['data'][:fake_offset], fake_acra_struct[:fake_offset])
            self.assertEqual(row['empty'], b'')
        except:
            print('incorrect data: {}\ncorrect data: {}\ndata: {}\n data len: {}'.format(
                incorrect_data, correct_data, row['data'], len(row['data'])))
            raise

        result = self.engine2.execute(
            sa.select([test_table])
            .where(test_table.c.id == row_id))
        row = result.fetchone()
        self.assertNotEqual(row['data'][fake_offset:].decode('ascii', errors='ignore'),
                            row['raw_data'])
        self.assertEqual(row['empty'], b'')

        result = self.engine_raw.execute(
            sa.select([test_table])
            .where(test_table.c.id == row_id))
        row = result.fetchone()
        self.assertNotEqual(row['data'][fake_offset:].decode('ascii', errors='ignore'),
                            row['raw_data'])
        self.assertEqual(row['empty'], b'')


class TestMysqlTextPreparedStatement(BasePrepareStatementMixin, BaseTestCase):
    def checkSkip(self):
        if not TEST_MYSQL:
            self.skipTest("run test only for mysql")

    def executePreparedStatement(self, query):
        return PyMysqlExecutor(
            ConnectionArgs(host=get_db_host(), port=self.CONNECTOR_PORT_1,
                           user=DB_USER, password=DB_USER_PASSWORD,
                           dbname=DB_NAME, ssl_ca=TEST_TLS_CA,
                           ssl_key=TEST_TLS_CLIENT_KEY,
                           ssl_cert=TEST_TLS_CLIENT_CERT)
        ).execute_prepared_statement(query)


class TestMysqlTextPreparedStatementWholeCell(TestMysqlTextPreparedStatement):
    WHOLECELL_MODE = True


class TestMysqlBinaryPreparedStatement(BasePrepareStatementMixin, BaseTestCase):
    def checkSkip(self):
        if not TEST_MYSQL:
            self.skipTest("run test only for mysql")

    def executePreparedStatement(self, query):
        return MysqlExecutor(
            ConnectionArgs(host=get_db_host(), port=self.CONNECTOR_PORT_1,
                           user=DB_USER, password=DB_USER_PASSWORD,
                           dbname=DB_NAME, ssl_ca=TEST_TLS_CA,
                           ssl_key=TEST_TLS_CLIENT_KEY,
                           ssl_cert=TEST_TLS_CLIENT_CERT)
        ).execute_prepared_statement(query)


class TestMysqlBinaryPreparedStatementWholeCell(TestMysqlBinaryPreparedStatement):
    WHOLECELL_MODE = True


class TestPostgresqlTextPreparedStatement(BasePrepareStatementMixin, BaseTestCase):
    def checkSkip(self):
        if not TEST_POSTGRESQL:
            self.skipTest("run test only for postgresql")

    def executePreparedStatement(self, query, args=None):
        if not args:
            args = []
        return Psycopg2Executor(ConnectionArgs(host=get_db_host(), port=self.CONNECTOR_PORT_1,
                           user=DB_USER, password=DB_USER_PASSWORD,
                           dbname=DB_NAME, ssl_ca=TEST_TLS_CA,
                           ssl_key=TEST_TLS_CLIENT_KEY,
                           ssl_cert=TEST_TLS_CLIENT_CERT)
                                ).execute_prepared_statement(query, args)


class TestPostgresqlTextPreparedStatementWholeCell(TestPostgresqlTextPreparedStatement):
    WHOLECELL_MODE = True


class TestPostgresqlBinaryPreparedStatement(BaseBinaryPostgreSQLTestCase, BasePrepareStatementMixin):

    def executePreparedStatement(self, query):
        return self.executor1.execute_prepared_statement(query)


class TestPostgresqlBinaryPreparedStatementWholeCell(TestPostgresqlBinaryPreparedStatement):
    WHOLECELL_MODE = True


class ProcessContextManager(object):
    """wrap subprocess.Popen result to use as context manager that call
    stop_process on __exit__
    """
    def __init__(self, process):
        self.process = process

    def __enter__(self):
        return self.process

    def __exit__(self, exc_type, exc_val, exc_tb):
        stop_process(self.process)


class AcraTranslatorMixin(object):

    def fork_connector_for_translator(self, connector_port: int, server_port: int, client_id: str, check_connection: bool=True):
        logging.info("fork connector for translator")
        server_connection = get_tcp_connection_string(server_port)
        connector_connection = get_tcp_connection_string(connector_port)
        args = [
            './acra-connector',
            '-acratranslator_connection_string={}'.format(server_connection),
            '-mode=acratranslator',
            '-client_id={}'.format(client_id),
            '-incoming_connection_string={}'.format(connector_connection),
            '-user_check_disable=true',
            '-keys_dir={}'.format(KEYS_FOLDER.name),
        ]
        if self.DEBUG_LOG:
            args.append('-v=true')
        process = self.fork(lambda: subprocess.Popen(args))
        assert process
        if check_connection:
            try:
                wait_connection(connector_port)
            except:
                stop_process(process)
                raise
        return process


class AcraTranslatorTest(AcraTranslatorMixin, BaseTestCase):

    def checkSkip(self):
        return

    def setUp(self):
        self.checkSkip()

    def grpc_decrypt_request(self, port, client_id, zone_id, acrastruct):
        channel = grpc.insecure_channel('127.0.0.1:{}'.format(port))
        stub = api_pb2_grpc.ReaderStub(channel)
        try:
            if zone_id:
                response = stub.Decrypt(api_pb2.DecryptRequest(
                    zone_id=zone_id.encode('ascii'), acrastruct=acrastruct,
                    client_id=client_id.encode('ascii')),
                    timeout=SOCKET_CONNECT_TIMEOUT)
            else:
                response = stub.Decrypt(api_pb2.DecryptRequest(
                    client_id=client_id.encode('ascii'), acrastruct=acrastruct),
                    timeout=SOCKET_CONNECT_TIMEOUT)
        except grpc.RpcError:
            return b''
        return response.data

    def http_decrypt_request(self, port, client_id, zone_id, acrastruct):
        api_url = 'http://127.0.0.1:{}/v1/decrypt'.format(port)
        if zone_id:
            api_url = '{}?zone_id={}'.format(api_url, zone_id)
        with requests.post(api_url, data=acrastruct, timeout=REQUEST_TIMEOUT) as response:
            return response.content

    def grpc_encrypt_request(self, port, client_id, zone_id, data):
        channel = grpc.insecure_channel('127.0.0.1:{}'.format(port))
        stub = api_pb2_grpc.WriterStub(channel)
        try:
            if zone_id:
                response = stub.Encrypt(api_pb2.EncryptRequest(
                    zone_id=zone_id.encode('ascii'), data=data,
                    client_id=client_id.encode('ascii')),
                    timeout=SOCKET_CONNECT_TIMEOUT)
            else:
                response = stub.Encrypt(api_pb2.EncryptRequest(
                    client_id=client_id.encode('ascii'), data=data),
                    timeout=SOCKET_CONNECT_TIMEOUT)
        except grpc.RpcError:
            return b''
        return response.acrastruct

    def http_encrypt_request(self, port, client_id, zone_id, data):
        api_url = 'http://127.0.0.1:{}/v1/encrypt'.format(port)
        if zone_id:
            api_url = '{}?zone_id={}'.format(api_url, zone_id)
        with requests.post(api_url, data=data, timeout=REQUEST_TIMEOUT) as response:
            return response.content

    def _testApiEncryption(self, request_func, use_http=False, use_grpc=False):
        # one is set
        self.assertTrue(use_http or use_grpc)
        # two is not acceptable
        self.assertFalse(use_http and use_grpc)
        translator_port = 3456
        connector_port = 12345
        connector_port2 = connector_port+1
        client_id = "keypair1"
        data = get_pregenerated_random_data().encode('ascii')
        client_id_private_key = read_storage_private_key(KEYS_FOLDER.name, 'keypair1')
        zone = zones[0]
        zone_private_key = read_zone_private_key(KEYS_FOLDER.name, zone['id'])
        connection_string = 'tcp://127.0.0.1:{}'.format(translator_port)
        translator_kwargs = {
            'incoming_connection_http_string': connection_string if use_http else '',
            # turn off grpc to avoid check connection to it without acra-connector
            'incoming_connection_grpc_string': connection_string if use_grpc else '',}

        correct_client_id = 'keypair1'
        incorrect_client_id = 'keypair2'
        with ProcessContextManager(self.fork_translator(translator_kwargs)):
            with ProcessContextManager(self.fork_connector_for_translator(connector_port, translator_port, client_id)):
                response = request_func(connector_port, correct_client_id, None, data)
                decrypted = decrypt_acrastruct(response, client_id_private_key, 'keypair1')
                self.assertEqual(data, decrypted)
                # test with correct zone id
                print("encrypt with zone {}".format(zone['id']))
                response = request_func(
                    connector_port, client_id, zone['id'], data)
                print("decrypt with zone {}".format(zone['id']))
                decrypted = decrypt_acrastruct(response, zone_private_key, zone_id=zone['id'].encode('ascii'))
                self.assertEqual(data, decrypted)
            # wait decryption error with incorrect client id
            with ProcessContextManager(self.fork_connector_for_translator(connector_port2, translator_port, incorrect_client_id)):
                response = request_func(connector_port2, incorrect_client_id, None, None)
                self.assertNotEqual(data, response)

    def _testApiDecryption(self, request_func, use_http=False, use_grpc=False):
        # one is set
        self.assertTrue(use_http or use_grpc)
        # two is not acceptable
        self.assertFalse(use_http and use_grpc)
        translator_port = 3456
        connector_port = 12345
        connector_port2 = connector_port+1
        client_id = "keypair1"
        data = get_pregenerated_random_data().encode('ascii')
        encryption_key = read_storage_public_key(
            client_id, keys_dir=KEYS_FOLDER.name)
        acrastruct = create_acrastruct(data, encryption_key)

        zone = zones[0]
        incorrect_zone = zones[1]
        zone_public = b64decode(zone['public_key'].encode('ascii'))
        acrastruct_with_zone = create_acrastruct(
            data, zone_public, context=zone['id'].encode('ascii'))
        connection_string = 'tcp://127.0.0.1:{}'.format(translator_port)
        translator_kwargs = {
            'incoming_connection_http_string': connection_string if use_http else '',
            # turn off grpc to avoid check connection to it without acra-connector
            'incoming_connection_grpc_string': connection_string if use_grpc else '',}

        correct_client_id = 'keypair1'
        incorrect_client_id = 'keypair2'
        with ProcessContextManager(self.fork_translator(translator_kwargs)):
            with ProcessContextManager(self.fork_connector_for_translator(connector_port, translator_port, client_id)):
                response = request_func(connector_port, correct_client_id, None, acrastruct)
                self.assertEqual(data, response)

                # test with correct zone id
                response = request_func(
                    connector_port, client_id, zone['id'], acrastruct_with_zone)
                self.assertEqual(data, response)

                # test with incorrect zone id
                response = request_func(
                    connector_port, client_id, incorrect_zone['id'],
                    acrastruct_with_zone)
                self.assertNotEqual(data, response)

            # wait decryption error with incorrect client id
            with ProcessContextManager(self.fork_connector_for_translator(connector_port2, translator_port, incorrect_client_id)):
                response = request_func(connector_port2, incorrect_client_id, None, acrastruct)
                self.assertNotEqual(data, response)

    def testHTTPApiResponses(self):
        translator_port = 3456
        connector_port = 8000
        data = get_pregenerated_random_data().encode('ascii')
        encryption_key = read_storage_public_key(
            'keypair1', keys_dir=KEYS_FOLDER.name)
        acrastruct = create_acrastruct(data, encryption_key)
        connection_string = 'tcp://127.0.0.1:{}'.format(translator_port)
        translator_kwargs = {
            'incoming_connection_http_string': connection_string ,
        }
        api_url = 'http://127.0.0.1:{}/v1/decrypt'.format(connector_port)
        with ProcessContextManager(self.fork_translator(translator_kwargs)):
            with ProcessContextManager(self.fork_connector_for_translator(connector_port, translator_port, 'keypair1')):
                # test incorrect HTTP method
                response = requests.get(api_url, data=acrastruct,
                                        timeout=REQUEST_TIMEOUT)
                self.assertEqual(
                    response.status_code, http.HTTPStatus.METHOD_NOT_ALLOWED)
                self.assertIn('HTTP method is not allowed, expected POST, got'.lower(),
                              response.text.lower())
                self.assertEqual(response.headers['Content-Type'], 'text/plain')

                # test without api version
                without_version_api_url = api_url.replace('v1/', '')
                response = requests.post(
                    without_version_api_url, data=acrastruct,
                    timeout=REQUEST_TIMEOUT)
                self.assertEqual(response.status_code,
                                 http.HTTPStatus.BAD_REQUEST)
                self.assertIn('Malformed URL, expected /<version>/<endpoint>, got'.lower(),
                              response.text.lower())
                self.assertEqual(response.headers['Content-Type'], 'text/plain')

                # incorrect version
                without_version_api_url = api_url.replace('v1/', 'v2/')
                response = requests.post(
                    without_version_api_url, data=acrastruct,
                    timeout=REQUEST_TIMEOUT)
                self.assertEqual(response.status_code,
                                 http.HTTPStatus.BAD_REQUEST)
                self.assertIn('HTTP request version is not supported: expected v1, got'.lower(),
                              response.text.lower())
                self.assertEqual(response.headers['Content-Type'], 'text/plain')

                # incorrect url
                incorrect_url = 'http://127.0.0.1:{}/v1/someurl'.format(connector_port)
                response = requests.post(
                    incorrect_url, data=acrastruct, timeout=REQUEST_TIMEOUT)
                self.assertEqual(
                    response.status_code, http.HTTPStatus.BAD_REQUEST)
                self.assertEqual('HTTP endpoint not supported'.lower(),
                                 response.text.lower())
                self.assertEqual(response.headers['Content-Type'], 'text/plain')


                # without acrastruct (http body), pass empty byte array as data
                response = requests.post(api_url, data=b'',
                                         timeout=REQUEST_TIMEOUT)
                self.assertEqual(response.status_code,
                                 http.HTTPStatus.UNPROCESSABLE_ENTITY)
                self.assertIn("Can't decrypt AcraStruct".lower(),
                              response.text.lower())
                self.assertEqual(response.headers['Content-Type'], 'text/plain')


                # test with correct acrastruct
                response = requests.post(api_url, data=acrastruct,
                                         timeout=REQUEST_TIMEOUT)
                self.assertEqual(data, response.content)
                self.assertEqual(response.status_code, http.HTTPStatus.OK)
                self.assertEqual(response.headers['Content-Type'],
                                 'application/octet-stream')

    def testGRPCApi(self):
        self._testApiDecryption(self.grpc_decrypt_request, use_grpc=True)
        self._testApiEncryption(self.grpc_encrypt_request, use_grpc=True)

    def testHTTPApi(self):
        self._testApiDecryption(self.http_decrypt_request, use_http=True)
        self._testApiEncryption(self.http_encrypt_request, use_http=True)


class TestAcraRotateWithZone(BaseTestCase):
    ZONE = True

    def checkSkip(self):
        return

    def fork_acra(self, popen_kwargs: dict=None, **acra_kwargs: dict):
        acra_kwargs['keystore_cache_size'] = -1  # no cache
        return super(TestAcraRotateWithZone, self).fork_acra(
            popen_kwargs, **acra_kwargs)

    def read_public_key(self, key_id, keys_folder):
        return read_zone_public_key(key_id, keys_folder)

    def isSamePublicKeys(self, keys_folder, keys_data):
        """check is equal zone public key on filesystem and from zone_data"""
        for key_id, public_key in keys_data.items():
            current_public = self.read_public_key(key_id, keys_folder)
            if b64decode(public_key) != current_public:
                return False
        return True

    def testFileRotation(self):
        """
        generate some zones, create AcraStructs with them and save to files
        call acra-rotate and check that public keys of zones different,
        AcraStructs different and decrypted AcraStructs (raw data) the same"""

        TestData = collections.namedtuple("TestData", ["acrastruct", "data"])
        zone_map = collections.defaultdict(list)
        # how much generate acrastructs per zone
        zone_file_count = 3
        # count of different zones
        zone_id_count = 3
        filename_template = '{dir}/{id}_{num}.acrastruct'

        zones_before_rotate = {}

        # generated acrastructs to compare with rotated
        acrastructs = {}
        with tempfile.TemporaryDirectory() as keys_folder, \
                tempfile.TemporaryDirectory() as data_folder:
            # generate zones in separate folder
            # create acrastructs with this zones
            for i in range(zone_id_count):
                zone_data = json.loads(
                    subprocess.check_output(
                        ['./acra-addzone',
                         '--keys_output_dir={}'.format(keys_folder)],
                        cwd=os.getcwd(),
                        timeout=PROCESS_CALL_TIMEOUT).decode('utf-8'))
                public_key = b64decode(zone_data[ZONE_PUBLIC_KEY])
                zone_id = zone_data[ZONE_ID]
                zones_before_rotate[zone_id] = zone_data[ZONE_PUBLIC_KEY]
                for i in range(zone_file_count):
                    data = get_pregenerated_random_data().encode('ascii')
                    acrastruct = create_acrastruct(
                        data, public_key, zone_id.encode("ascii"))
                    filename = filename_template.format(
                        dir=data_folder, id=zone_id, num=i)
                    acrastructs[filename] = TestData(
                        acrastruct=acrastruct, data=data)
                    with open(filename, 'wb') as f:
                        f.write(acrastruct)
                    zone_map[zone_id].append(filename)

            # keys of json objects that will be in output
            PUBLIC_KEY = 'new_public_key'
            FILES = 'file_paths'
            # True must be first because code below depends on it
            for dryRun in (True, False):
                with contextlib.closing(tempfile.NamedTemporaryFile(
                        'w', delete=False)) as zone_map_file:
                    json.dump(zone_map, zone_map_file)
                    zone_map_file.close()
                    result = subprocess.check_output(
                        ['./acra-rotate', '--keys_dir={}'.format(keys_folder),
                         '--file_map_config={}'.format(zone_map_file.name),
                         '--dry-run={}'.format(1 if dryRun else 0)])
                    if not isinstance(result, str):
                        result = result.decode('utf-8')
                    result = json.loads(result)
                    if dryRun:
                        # keys on filesystem should not changed
                        self.assertTrue(
                            self.isSamePublicKeys(
                                keys_folder, zones_before_rotate))
                    else:
                        # keys on filesystem must be changed
                        self.assertFalse(
                            self.isSamePublicKeys(
                                keys_folder, zones_before_rotate))
                    for zone_id in result:
                        self.assertIn(zone_id, zones_before_rotate)
                        # new public key in output must be different from
                        # previous
                        self.assertNotEqual(
                            result[zone_id][PUBLIC_KEY],
                            zones_before_rotate[zone_id])
                        # check that all files was processed and are in result
                        self.assertEqual(
                            zone_map[zone_id],  # already sorted by loop index
                            sorted(result[zone_id][FILES]))
                        # compare rotated acrastructs
                        for path in result[zone_id][FILES]:
                            with open(path, 'rb') as acrastruct_file:
                                rotated_acrastruct = acrastruct_file.read()
                            zone_private = read_zone_private_key(keys_folder, zone_id)
                            decrypted_rotated = decrypt_acrastruct(
                                rotated_acrastruct, zone_private,
                                zone_id=zone_id.encode('ascii'))
                            if dryRun:
                                self.assertEqual(
                                    rotated_acrastruct,
                                    acrastructs[path].acrastruct)
                            else:
                                self.assertNotEqual(
                                    rotated_acrastruct,
                                    acrastructs[path].acrastruct)
                            # data should be unchanged
                            self.assertEqual(
                                decrypted_rotated, acrastructs[path].data)

    def testDatabaseRotation(self):
        # TODO(ilammy, 2020-03-13): test with rotated zone keys
        # That is, as soon as it is possible to rotate them (T1581)

        def load_zones_from_folder(keys_folder, zone_ids):
            """load zone public keys from filesystem"""
            output = {}
            for id in zone_ids:
                output[id] = b64encode(self.read_public_key(id, keys_folder))
            return output

        rotate_test_table = sa.Table(
            'rotate_zone_test',
            metadata,
            sa.Column('id', sa.Integer, primary_key=True),
            sa.Column('zone_id', sa.LargeBinary(length=COLUMN_DATA_SIZE)),
            sa.Column('data', sa.LargeBinary(length=COLUMN_DATA_SIZE)),
            sa.Column('raw_data', sa.Text),
        )
        metadata.create_all(self.engine_raw)
        self.engine_raw.execute(sa.delete(rotate_test_table))
        zones = []
        zone_count = 5
        data_per_zone_count = 2
        for i in range(zone_count):
            zones.append(
                json.loads(subprocess.check_output(
                    ['./acra-addzone',
                     '--keys_output_dir={}'.format(KEYS_FOLDER.name)],
                    cwd=os.getcwd(),
                    timeout=PROCESS_CALL_TIMEOUT).decode('utf-8')))
        zone_ids = [data[ZONE_ID] for data in zones]
        data_before_rotate = {}
        for zone in zones:
            for _ in range(data_per_zone_count):
                data = get_pregenerated_random_data()
                zone_public = b64decode(zone[ZONE_PUBLIC_KEY].encode('ascii'))
                acra_struct = create_acrastruct(
                    data.encode('ascii'), zone_public,
                    context=zone[ZONE_ID].encode('ascii'))
                row_id = get_random_id()
                data_before_rotate[row_id] = acra_struct
                self.engine_raw.execute(
                    rotate_test_table.insert(),
                    {'id': row_id, 'data': acra_struct, 'raw_data': data,
                     'zone_id': zone[ZONE_ID].encode('ascii')})

        if TEST_MYSQL:
            # test:test@tcp(127.0.0.1:3306)/test
            connection_string = "{user}:{password}@tcp({host}:{port})/{db_name}".format(
                user=DB_USER, password=DB_USER_PASSWORD, host=DB_HOST,
                port=DB_PORT, db_name=DB_NAME)
            mode_arg = '--mysql_enable'
        elif TEST_POSTGRESQL:
            if TEST_WITH_TLS:
                sslmode = "require"
            else:
                sslmode = "disable"

            connection_string = "postgres://{user}:{password}@{db_host}:{db_port}/{db_name}?sslmode={sslmode}".format(
                sslmode=sslmode, user=DB_USER, password=DB_USER_PASSWORD,
                db_host=DB_HOST, db_port=DB_PORT, db_name=DB_NAME)
            mode_arg = '--postgresql_enable'
        else:
            self.fail("unsupported settings of tested db")

        for dry_run in (True, False):
            if TEST_MYSQL:
                sql_update = "update {} set data=? where id=?;".format(rotate_test_table.name)
                sql_select = 'select id, zone_id, data from {} order by id;'.format(rotate_test_table.name)
            elif TEST_POSTGRESQL:
                sql_update = "update {} set data=$1 where id=$2;".format(rotate_test_table.name)
                sql_select = 'select id, zone_id::bytea, data from {} order by id;'.format(rotate_test_table.name)
            else:
                self.fail("unsupported settings of tested db")

            default_args = [
                './acra-rotate',
                '--keys_dir={}'.format(KEYS_FOLDER.name),
                '--db_connection_string={}'.format(connection_string),
                '--dry-run={}'.format(1 if dry_run else 0),
                mode_arg
            ]

            zone_map = load_zones_from_folder(KEYS_FOLDER.name, zone_ids)
            # use extra arg in select and update
            subprocess.check_output(
                default_args + [
                    '--sql_select={}'.format(sql_select),
                    '--sql_update={}'.format(sql_update)
                ]
            )
            if dry_run:
                self.assertTrue(
                    self.isSamePublicKeys(KEYS_FOLDER.name, zone_map))
            else:
                self.assertFalse(
                    self.isSamePublicKeys(KEYS_FOLDER.name, zone_map))

            result = self.engine1.execute(sa.select([rotate_test_table]))
            self.check_decrypted_data(result)
            result = self.engine_raw.execute(sa.select([rotate_test_table]))
            self.check_rotation(result, data_before_rotate, dry_run)

            some_id = list(data_before_rotate.keys())[0]

            # chose any id to operate with specific row
            if TEST_MYSQL:
                sql_update = "update {} set data=? where id={{}};".format(rotate_test_table.name)
                sql_select = 'select zone_id, data from {} where id={};'.format(rotate_test_table.name, some_id)
            elif TEST_POSTGRESQL:
                sql_update = "update {} set data=$1 where id={{}};".format(rotate_test_table.name)
                sql_select = 'select zone_id::bytea, data from {} where id={};'.format(rotate_test_table.name, some_id)
            else:
                self.fail("unsupported settings of tested db")

            sql_update = sql_update.format(some_id)


            zone_map = load_zones_from_folder(KEYS_FOLDER.name, zone_ids)
            # rotate with select without extra arg
            subprocess.check_output(
                default_args + [
                    '--sql_select={}'.format(sql_select),
                    '--sql_update={}'.format(sql_update)
                ]
            )

            if dry_run:
                self.assertTrue(
                    self.isSamePublicKeys(KEYS_FOLDER.name, zone_map))
            else:
                self.assertFalse(
                    self.isSamePublicKeys(KEYS_FOLDER.name, zone_map))

            result = self.engine1.execute(
                sa.select([rotate_test_table],
                          whereclause=rotate_test_table.c.id==some_id))
            self.check_decrypted_data(result)
            # check that after rotation we can read actual data
            result = self.engine_raw.execute(
                sa.select([rotate_test_table],
                          whereclause=rotate_test_table.c.id==some_id))
            self.check_rotation(result, data_before_rotate, dry_run)

    def check_decrypted_data(self, result):
        data = result.fetchall()
        self.assertTrue(data)
        for row in data:
            # check that data was not changed
            self.assertEqual(row['data'], row['raw_data'].encode('utf-8'))

    def check_rotation(self, result, data_before_rotate, dry_run):
        data = result.fetchall()
        self.assertTrue(data)
        for row in data:
            # check that after rotation encrypted data != raw data
            self.assertNotEqual(row['data'], row['raw_data'].encode('utf-8'))
            if dry_run:
                # check that data was not changed
                self.assertEqual(row['data'], data_before_rotate[row['id']])
            else:
                # check that data was changed
                self.assertNotEqual(row['data'], data_before_rotate[row['id']])
                # update with new data to check on next stage
                data_before_rotate[row['id']] = row['data']


@ddt
class TestAcraRotate(TestAcraRotateWithZone):
    ZONE = False

    def read_public_key(self, key_id, keys_folder):
        return read_storage_public_key(key_id, keys_folder)

    def testFileRotation(self):
        """
        create AcraStructs with them and save to files
        call acra-rotate and check that public keys for client_ids different,
        AcraStructs different and decrypted AcraStructs (raw data) the same"""

        TestData = collections.namedtuple("TestData", ["acrastruct", "data"])
        filename_template = '{dir}/{id}_{num}.acrastruct'
        key_before_rotate = {}
        client_id = 'keypair1'
        keys_map = collections.defaultdict(list)
        keys_file_count = 3
        # generated acrastructs to compare with rotated
        acrastructs = {}
        with tempfile.TemporaryDirectory() as keys_folder, \
                tempfile.TemporaryDirectory() as data_folder:
            # generate keys in separate folder

            subprocess.check_output(
                ['./acra-keymaker',
                 '--client_id={}'.format(client_id),
                 '--keys_output_dir={}'.format(keys_folder),
                 '--keys_public_output_dir={}'.format(keys_folder),
                 '--keystore={}'.format(KEYSTORE_VERSION)],
                cwd=os.getcwd(),
                timeout=PROCESS_CALL_TIMEOUT).decode('utf-8')
            # create acrastructs with this client_id
            key_before_rotate = {client_id: b64encode(self.read_public_key(client_id, keys_folder))}

            for i in range(keys_file_count):
                data = get_pregenerated_random_data().encode('ascii')
                acrastruct = create_acrastruct(data, b64decode(key_before_rotate[client_id]))
                filename = filename_template.format(
                    dir=data_folder, id=client_id, num=i)
                acrastructs[filename] = TestData(acrastruct=acrastruct, data=data)
                with open(filename, 'wb') as f:
                    f.write(acrastruct)
                keys_map[client_id].append(filename)


            # keys of json objects that will be in output
            PUBLIC_KEY = 'new_public_key'
            FILES = 'file_paths'
            # True must be first because code below depends on it
            for dryRun in (True, False):
                with contextlib.closing(tempfile.NamedTemporaryFile(
                        'w', delete=False)) as keys_map_file:
                    json.dump(keys_map, keys_map_file)
                    keys_map_file.close()
                    result = subprocess.check_output(
                        ['./acra-rotate', '--keys_dir={}'.format(keys_folder),
                         '--file_map_config={}'.format(keys_map_file.name),
                         '--dry-run={}'.format(1 if dryRun else 0),
                         '--zonemode_enable=false'])
                    if not isinstance(result, str):
                        result = result.decode('utf-8')
                    result = json.loads(result)
                    if dryRun:
                        # keys on filesystem should not changed
                        self.assertTrue(
                            self.isSamePublicKeys(
                                keys_folder, key_before_rotate))
                    else:
                        # keys on filesystem must be changed
                        self.assertFalse(
                            self.isSamePublicKeys(
                                keys_folder, key_before_rotate))
                    for key_id in result:
                        self.assertIn(key_id, key_before_rotate)
                        # new public key in output must be different from
                        # previous
                        self.assertNotEqual(
                            result[key_id][PUBLIC_KEY],
                            key_before_rotate[key_id])
                        # check that all files was processed and are in result
                        self.assertEqual(
                            keys_map[key_id],  # already sorted by loop index
                            sorted(result[key_id][FILES]))
                        # compare rotated acrastructs
                        for path in result[key_id][FILES]:
                            with open(path, 'rb') as acrastruct_file:
                                rotated_acrastruct = acrastruct_file.read()
                            client_id_private = read_storage_private_key(keys_folder, key_id)
                            decrypted_rotated = decrypt_acrastruct(
                                rotated_acrastruct, client_id_private)
                            if dryRun:
                                self.assertEqual(
                                    rotated_acrastruct,
                                    acrastructs[path].acrastruct)
                            else:
                                self.assertNotEqual(
                                    rotated_acrastruct,
                                    acrastructs[path].acrastruct)
                            # data should be unchanged
                            self.assertEqual(
                                decrypted_rotated, acrastructs[path].data)

    # Skip inherited non-decorated test
    def testDatabaseRotation(self):
        pass

    @data(False, True)
    def testDatabaseRotation2(self, rotate_storage_keys):
        def load_keys_from_folder(keys_folder, ids):
            """load public keys from filesystem"""
            output = {}
            for id in ids:
                output[id] = b64encode(self.read_public_key(id, keys_folder))
            return output

        rotate_test_table = sa.Table(
            'rotate_client_id_test',
            metadata,
            sa.Column('id', sa.Integer, primary_key=True),
            sa.Column('key_id', sa.LargeBinary(length=COLUMN_DATA_SIZE)),
            sa.Column('data', sa.LargeBinary(length=COLUMN_DATA_SIZE)),
            sa.Column('raw_data', sa.Text),
            keep_existing=True,
        )
        metadata.create_all(self.engine_raw)
        self.engine_raw.execute(sa.delete(rotate_test_table))

        data_before_rotate = {}

        data = get_pregenerated_random_data()
        client_id = 'keypair1'
        acra_struct = create_acrastruct_with_client_id(data.encode('ascii'), client_id)
        row_id = get_random_id()
        data_before_rotate[row_id] = acra_struct
        self.engine_raw.execute(
            rotate_test_table.insert(),
            {'id': row_id, 'data': acra_struct, 'raw_data': data,
             'key_id': client_id.encode('ascii')})

        if rotate_storage_keys:
            create_client_keypair(client_id, only_storage=True)

        if TEST_MYSQL:
            # test:test@tcp(127.0.0.1:3306)/test
            connection_string = "{user}:{password}@tcp({host}:{port})/{db_name}".format(
                user=DB_USER, password=DB_USER_PASSWORD, host=DB_HOST,
                port=DB_PORT, db_name=DB_NAME)
            mode_arg = '--mysql_enable'
        elif TEST_POSTGRESQL:
            if TEST_WITH_TLS:
                sslmode = "require"
            else:
                sslmode = "disable"

            connection_string = "postgres://{user}:{password}@{db_host}:{db_port}/{db_name}?sslmode={sslmode}".format(
                sslmode=sslmode, user=DB_USER, password=DB_USER_PASSWORD,
                db_host=DB_HOST, db_port=DB_PORT, db_name=DB_NAME)
            mode_arg = '--postgresql_enable'
        else:
            self.fail("unsupported settings of tested db")

        for dry_run in (True, False):
            if TEST_MYSQL:
                sql_update = "update {} set data=? where id=?;".format(rotate_test_table.name)
                sql_select = "select id, '{}', data from {} order by id;".format(client_id, rotate_test_table.name)
            elif TEST_POSTGRESQL:
                sql_update = "update {} set data=$1 where id=$2;".format(rotate_test_table.name)
                sql_select = "select id, '{}'::bytea, data from {} order by id;".format(client_id, rotate_test_table.name)
            else:
                self.fail("unsupported settings of tested db")

            default_args = [
                './acra-rotate',
                '--keys_dir={}'.format(KEYS_FOLDER.name),
                '--db_connection_string={}'.format(connection_string),
                '--dry-run={}'.format(1 if dry_run else 0),
                '--zonemode_enable=false',
                mode_arg
            ]

            keys_map = load_keys_from_folder(KEYS_FOLDER.name, [client_id])
            try:
                # use extra arg in select and update
                subprocess.check_output(
                    default_args + [
                        "--sql_select={}".format(sql_select),
                        '--sql_update={}'.format(sql_update),
                    ]
                )
            except subprocess.CalledProcessError as exc:
                print(exc.output)
                raise
            if dry_run:
                self.assertTrue(
                    self.isSamePublicKeys(KEYS_FOLDER.name, keys_map))
            else:
                self.assertFalse(
                    self.isSamePublicKeys(KEYS_FOLDER.name, keys_map))

            result = self.engine1.execute(sa.select([rotate_test_table]))
            self.check_decrypted_data(result)
            result = self.engine_raw.execute(sa.select([rotate_test_table]))
            self.check_rotation(result, data_before_rotate, dry_run)
            some_id = list(data_before_rotate.keys())[0]

            # chose any id to operate with specific row
            if TEST_MYSQL:
                sql_update = "update {} set data=? where id={{}};".format(rotate_test_table.name)
                sql_select = "select '{}', data from {} where id={};".format(client_id, rotate_test_table.name, some_id)
            elif TEST_POSTGRESQL:
                sql_update = "update {} set data=$1 where id={{}};".format(rotate_test_table.name)
                sql_select = "select '{}'::bytea, data from {} where id={};".format(client_id, rotate_test_table.name, some_id)
            else:
                self.fail("unsupported settings of tested db")
            sql_update = sql_update.format(some_id)

            keys_map = load_keys_from_folder(KEYS_FOLDER.name, [client_id])
            # rotate with select without extra arg
            subprocess.check_output(
                default_args + [
                    "--sql_select={}".format(sql_select),
                    '--sql_update={}'.format(sql_update)
                ]
            )

            if dry_run:
                self.assertTrue(
                    self.isSamePublicKeys(KEYS_FOLDER.name, keys_map))
            else:
                self.assertFalse(
                    self.isSamePublicKeys(KEYS_FOLDER.name, keys_map))

            result = self.engine1.execute(
                sa.select([rotate_test_table],
                          whereclause=rotate_test_table.c.id==some_id))
            self.check_decrypted_data(result)
            # check that after rotation we can read actual data
            result = self.engine_raw.execute(
                sa.select([rotate_test_table],
                          whereclause=rotate_test_table.c.id==some_id))
            self.check_rotation(result, data_before_rotate, dry_run)


class TestPrometheusMetrics(AcraTranslatorMixin, BaseTestCase):
    LOG_METRICS = True
    # some small value but greater than 0 to compare with metrics value of time of processing
    MIN_EXECUTION_TIME = 0.0000001

    def checkSkip(self):
        return

    def checkMetrics(self, url, labels=None):
        """
        check that output of prometheus exporter contains all labels
        """
        exporter_metrics = [
            'go_memstats',
            'go_threads',
            'go_info',
            'go_goroutines',
            'go_gc_duration_seconds',
            'process_',
            'promhttp_',
        ]
        # check that need_skip
        def skip(need_skip):
            for label in exporter_metrics:
                if need_skip.startswith(label):
                    return True
            return False

        labels = labels if labels else {}

        response = requests.get(url)
        self.assertEqual(response.status_code, http.HTTPStatus.OK)

        # check that all labels were exported
        for label in labels.keys():
            self.assertIn(label, response.text)

        # check that labels have minimal expected value
        for family in text_string_to_metric_families(response.text):
            if skip(family.name):
                continue
            for sample in family.samples:
                try:
                    self.assertGreaterEqual(sample.value, labels[sample.name]['min_value'],
                                            '{} - {}'.format(sample.name, sample.value))
                except KeyError:
                    # python prometheus client append _total for sample names if they have type <counter> and
                    # have not _total suffix
                    if not sample.name.endswith('_total'):
                        raise
                    name = sample.name[:-len('_total')]
                    self.assertGreaterEqual(sample.value, labels[name]['min_value'],
                                            '{} - {}'.format(name, sample.value))

    def testAcraServer(self):
        # run some queries to set some values for counters
        HexFormatTest.testConnectorRead(self)
        labels = {
            # acra-connector keypair1 + keypair2
            'acraserver_connections_total': {'min_value': 2},

            'acraserver_connections_processing_seconds_bucket': {'min_value': 0},
            'acraserver_connections_processing_seconds_sum': {'min_value': TestPrometheusMetrics.MIN_EXECUTION_TIME},
            'acraserver_connections_processing_seconds_count': {'min_value': 1},

            'acraserver_response_processing_seconds_sum': {'min_value': TestPrometheusMetrics.MIN_EXECUTION_TIME},
            'acraserver_response_processing_seconds_bucket': {'min_value': 0},
            'acraserver_response_processing_seconds_count': {'min_value': 1},

            'acraserver_request_processing_seconds_sum': {'min_value': TestPrometheusMetrics.MIN_EXECUTION_TIME},
            'acraserver_request_processing_seconds_count': {'min_value': 1},
            'acraserver_request_processing_seconds_bucket': {'min_value': 0},

            'acra_acrastruct_decryptions_total': {'min_value': 1},

            'acraserver_version_major': {'min_value': 0},
            'acraserver_version_minor': {'min_value': 0},
            'acraserver_version_patch': {'min_value': 0},

            'acraserver_build_info': {'min_value': 1},
        }
        self.checkMetrics('http://127.0.0.1:{}/metrics'.format(
            self.ACRASERVER_PROMETHEUS_PORT), labels)

    def testAcraConnector(self):
        # connector should has some values in counter after connections checks
        # on setUp
        labels = {
            'acraconnector_connections_total': {'min_value': 2},

            'acraconnector_connections_processing_seconds_bucket': {'min_value': 0},
            'acraconnector_connections_processing_seconds_sum': {'min_value': TestPrometheusMetrics.MIN_EXECUTION_TIME},
            'acraconnector_connections_processing_seconds_count': {'min_value': 1},

            'acraconnector_version_major': {'min_value': 0},
            'acraconnector_version_minor': {'min_value': 0},
            'acraconnector_version_patch': {'min_value': 0},

            'acraconnector_build_info': {'min_value': 1},
        }
        self.checkMetrics('http://127.0.0.1:{}/metrics'.format(
            self.get_connector_prometheus_port(self.CONNECTOR_PORT_1)), labels)

    def testAcraTranslator(self):
        labels = {
            'acratranslator_connections_total': {'min_value': 1},

            # sometimes request processing so fast that it not rounded to 1 and we have flappy tests
            # so check only that output contains such metrics
            'acratranslator_connections_processing_seconds_bucket': {'min_value': 0},
            'acratranslator_connections_processing_seconds_sum': {'min_value': 0},
            'acratranslator_connections_processing_seconds_count': {'min_value': 0},

            'acratranslator_request_processing_seconds_bucket': {'min_value': 0},
            'acratranslator_request_processing_seconds_sum': {'min_value': TestPrometheusMetrics.MIN_EXECUTION_TIME},
            'acratranslator_request_processing_seconds_count': {'min_value': 1},

            'acratranslator_version_major': {'min_value': 0},
            'acratranslator_version_minor': {'min_value': 0},
            'acratranslator_version_patch': {'min_value': 0},

            'acra_acrastruct_decryptions_total': {'min_value': 1},

            'acratranslator_build_info': {'min_value': 1},
        }
        translator_port = 3456
        metrics_port = translator_port+1
        connector_port = 8000
        data = get_pregenerated_random_data().encode('ascii')
        client_id = 'keypair1'
        encryption_key = read_storage_public_key(
            client_id, keys_dir=KEYS_FOLDER.name)
        acrastruct = create_acrastruct(data, encryption_key)

        prometheus_metrics_address = 'tcp://127.0.0.1:{}'.format(metrics_port)
        connection_string = 'tcp://127.0.0.1:{}'.format(translator_port)
        translator_kwargs = {
            'incoming_connection_http_string': connection_string,
            'incoming_connection_prometheus_metrics_string': prometheus_metrics_address,
        }
        metrics_url = 'http://127.0.0.1:{}/metrics'.format(metrics_port)
        api_url = 'http://127.0.0.1:{}/v1/decrypt'.format(connector_port)
        with ProcessContextManager(self.fork_translator(translator_kwargs)):
            with ProcessContextManager(self.fork_connector_for_translator(connector_port, translator_port, client_id)):
                # test with correct acrastruct
                response = requests.post(api_url, data=acrastruct,
                                         timeout=REQUEST_TIMEOUT)
                self.assertEqual(response.status_code, http.HTTPStatus.OK)
                self.checkMetrics(metrics_url, labels)

        translator_kwargs = {
            'incoming_connection_grpc_string': connection_string,
            'incoming_connection_prometheus_metrics_string': prometheus_metrics_address,
        }
        with ProcessContextManager(self.fork_translator(translator_kwargs)):
            with ProcessContextManager(self.fork_connector_for_translator(connector_port, translator_port, client_id)):
                AcraTranslatorTest.grpc_decrypt_request(
                    self, connector_port, client_id, None, acrastruct)
                self.checkMetrics(metrics_url, labels)


class TestTransparentEncryption(BaseTestCase):
    WHOLECELL_MODE = True
    encryptor_table = sa.Table('test_transparent_encryption', metadata,
        sa.Column('id', sa.Integer, primary_key=True),
        sa.Column('specified_client_id',
                  sa.LargeBinary(length=COLUMN_DATA_SIZE)),
        sa.Column('default_client_id',
                  sa.LargeBinary(length=COLUMN_DATA_SIZE)),

        sa.Column('number', sa.Integer),
        sa.Column('zone_id', sa.LargeBinary(length=COLUMN_DATA_SIZE)),
        sa.Column('raw_data', sa.LargeBinary(length=COLUMN_DATA_SIZE)),
        sa.Column('nullable', sa.Text, nullable=True),
        sa.Column('empty', sa.LargeBinary(length=COLUMN_DATA_SIZE), nullable=False, default=b''),
    )
    ENCRYPTOR_CONFIG = get_encryptor_config('tests/encryptor_config.yaml')

    def checkSkip(self):
        return

    def setUp(self):
        prepare_encryptor_config(zones[0][ZONE_ID], self.ENCRYPTOR_CONFIG)
        super(TestTransparentEncryption, self).setUp()

    def tearDown(self):
        self.engine_raw.execute(self.encryptor_table.delete())
        super(TestTransparentEncryption, self).tearDown()
        try:
            os.remove(get_test_encryptor_config(self.ENCRYPTOR_CONFIG))
        except FileNotFoundError:
            pass

    def fork_acra(self, popen_kwargs: dict=None, **acra_kwargs: dict):
        acra_kwargs['encryptor_config_file'] = get_test_encryptor_config(
            self.ENCRYPTOR_CONFIG)
        return super(TestTransparentEncryption, self).fork_acra(
            popen_kwargs, **acra_kwargs)

    def get_context_data(self):
        context = {
            'id': get_random_id(),
            'default_client_id': get_pregenerated_random_data().encode('ascii'),
            'number': get_random_id(),
            'zone_id': get_pregenerated_random_data().encode('ascii'),
            'specified_client_id': get_pregenerated_random_data().encode('ascii'),
            'raw_data': get_pregenerated_random_data().encode('ascii'),
            'zone': zones[0],
            'empty': b'',
        }
        return context

    def checkDefaultIdEncryption(self, id, default_client_id,
                                 specified_client_id, number, zone_id, zone, raw_data,
                                 *args, **kwargs):
        result = self.engine2.execute(
            sa.select([self.encryptor_table])
            .where(self.encryptor_table.c.id == id))
        row = result.fetchone()
        self.assertIsNotNone(row)

        # should be decrypted
        self.assertEqual(row['default_client_id'], default_client_id)
        # should be as is
        self.assertEqual(row['number'], number)
        self.assertEqual(row['raw_data'], raw_data)
        # other data should be encrypted
        self.assertNotEqual(row['specified_client_id'], specified_client_id)
        self.assertNotEqual(row['zone_id'], zone_id)
        self.assertEqual(row['empty'], b'')

    def checkSpecifiedIdEncryption(
            self, id, default_client_id, specified_client_id, zone_id,
            zone, raw_data, *args, **kwargs):
        # fetch using another acra-connector that will authenticated as keypair1
        result = self.engine1.execute(
            sa.select([self.encryptor_table])
            .where(self.encryptor_table.c.id == id))
        row = result.fetchone()
        self.assertIsNotNone(row)

        # should be decrypted
        self.assertEqual(row['specified_client_id'], specified_client_id)
        # should be as is
        self.assertEqual(row['raw_data'], raw_data)
        # other data should be encrypted
        self.assertNotEqual(row['default_client_id'], default_client_id)
        self.assertNotEqual(row['zone_id'], zone_id)
        self.assertEqual(row['empty'], b'')

    def insertRow(self, data):
        # send through acra-connector that authenticates as client_id=keypair2
        self.engine2.execute(self.encryptor_table.insert(), data)

    def check_all_decryptions(self, **context):
        self.checkDefaultIdEncryption(**context)
        self.checkSpecifiedIdEncryption(**context)

    def testEncryptedInsert(self):
        context = self.get_context_data()
        self.insertRow(context)
        self.check_all_decryptions(**context)

        encrypted_data = self.fetch_raw_data(context)

        # update with acrastructs and AcraServer should not
        # re-encrypt
        data_fields = ['default_client_id', 'specified_client_id', 'zone_id',
                       'raw_data', 'empty']
        data = {k: encrypted_data[k] for k in data_fields}
        data['id'] = context['id']
        self.update_data(data)

        data = self.fetch_raw_data(context)
        for field in data_fields:
            # check that acrastructs the same
            self.assertEqual(data[field], encrypted_data[field])

        # generate new data
        new_context = self.get_context_data()
        # use same id and integer
        new_context['id'] = context['id']
        new_context['number'] = context['number']
        # update with not encrypted raw data
        self.update_data(new_context)

        # check that data re-encrypted
        new_data = self.fetch_raw_data(new_context)

        for field in ['default_client_id', 'specified_client_id', 'zone_id']:
            # not equal with previously encrypted
            self.assertNotEqual(new_data[field], encrypted_data[field])
            # not equal with raw data
            self.assertNotEqual(new_data[field], new_context[field])

        # check that can decrypt after re-encryption
        self.check_all_decryptions(**new_context)

    def update_data(self, context):
        self.engine2.execute(
            sa.update(self.encryptor_table)
            .where(self.encryptor_table.c.id == context['id'])
            .values(default_client_id=context['default_client_id'],
                    specified_client_id=context['specified_client_id'],
                    zone_id=context['zone_id'],
                    raw_data=context['raw_data'])
        )

    def fetch_raw_data(self, context):
        result = self.engine_raw.execute(
            sa.select([self.encryptor_table.c.default_client_id,
                       self.encryptor_table.c.specified_client_id,
                       sa.cast(context['zone'][ZONE_ID].encode('ascii'), BYTEA),
                       self.encryptor_table.c.number,
                       self.encryptor_table.c.zone_id,
                       self.encryptor_table.c.raw_data,
                       self.encryptor_table.c.nullable,
                       self.encryptor_table.c.empty])
            .where(self.encryptor_table.c.id == context['id']))
        data = result.fetchone()
        return data


class TestTransparentEncryptionWithZone(TestTransparentEncryption):
    ZONE = True

    def testSearch(self):
        self.skipTest("searching with encryption with zones not supported yet")

    def testSearchWithEncryptedData(self):
        self.skipTest("searching with encryption with zones not supported yet")

    def checkZoneIdEncryption(self, zone, id, default_client_id,
                              specified_client_id, number, zone_id, raw_data,
                              *args, **kwargs):
        result = self.engine1.execute(
            sa.select([self.encryptor_table.c.default_client_id,
                       self.encryptor_table.c.specified_client_id,
                       sa.cast(zone[ZONE_ID].encode('ascii'), BYTEA),
                       self.encryptor_table.c.number,
                       self.encryptor_table.c.zone_id,
                       self.encryptor_table.c.raw_data,
                       self.encryptor_table.c.nullable,
                       self.encryptor_table.c.empty])
            .where(self.encryptor_table.c.id == id))
        row = result.fetchone()
        self.assertIsNotNone(row)

        # should be decrypted
        self.assertEqual(row['zone_id'], zone_id)
        # should be as is
        self.assertEqual(row['number'], number)
        self.assertEqual(row['raw_data'], raw_data)
        # other data should be encrypted
        self.assertNotEqual(row['default_client_id'], default_client_id)
        self.assertNotEqual(row['specified_client_id'], specified_client_id)
        self.assertEqual(row['empty'], b'')

    def check_all_decryptions(self, **context):
        self.checkZoneIdEncryption(**context)


class TestPostgresqlBinaryPreparedTransparentEncryption(BaseBinaryPostgreSQLTestCase, TestTransparentEncryption):
    """Testing transparent encryption of prepared statements in PostgreSQL (binary format)."""
    FORMAT = AsyncpgExecutor.BinaryFormat

    def filterContext(self, context):
        # Context contains some extra fields which do not correspond
        # to table columns. Remove them for prepared queries.
        return {column: value for column, value in context.items()
                if column in self.encryptor_table.columns}

    def insertRow(self, context):
        context = self.filterContext(context)
        query, parameters = self.compileQuery(
            self.encryptor_table.insert(context),
            context,
        )
        self.executor2.execute_prepared_statement(query, parameters)

    def update_data(self, context):
        context = self.filterContext(context)
        # Exclude the "id" column which is a key.
        dataColumns = {column: value for column, value in context.items()
                       if column != 'id'}
        query, parameters = self.compileQuery(
            self.encryptor_table.update().
                where(self.encryptor_table.c.id == sa.bindparam('id')).
                values(dataColumns),
            context,
        )
        self.executor2.execute_prepared_statement(query, parameters)


class TestPostgresqlTextPreparedTransparentEncryption(TestPostgresqlBinaryPreparedTransparentEncryption):
    """Testing transparent encryption of prepared statements in PostgreSQL (text format)."""
    FORMAT = AsyncpgExecutor.TextFormat


class TestSetupCustomApiPort(BaseTestCase):
    def setUp(self):
        pass

    def tearDown(self):
        pass

    def get_acraserver_api_connection_string(self, port=None):
        # use tcp instead unix socket which set as default in tests
        return 'tcp://127.0.0.1:{}'.format(port)

    def testCustomPort(self):
        custom_port = 7373
        acra = self.fork_acra(
            None, incoming_connection_api_port=custom_port)
        try:
            wait_connection(custom_port)
        finally:
            stop_process(acra)

    def check_all_decryptions(self, **context):
        self.checkZoneIdEncryption(**context)


class TestSetupCustomApiPort(BaseTestCase):
    def setUp(self):
        pass

    def tearDown(self):
        pass

    def get_acraserver_api_connection_string(self, port=None):
        # use tcp instead unix socket which set as default in tests
        return 'tcp://127.0.0.1:{}'.format(port)

    def testCustomPort(self):
        custom_port = 7373
        acra = self.fork_acra(
            None, incoming_connection_api_port=custom_port)
        try:
            wait_connection(custom_port)
        finally:
            stop_process(acra)


class TestEmptyValues(BaseTestCase):
    temp_table = sa.Table('test_empty_values', metadata,
                          sa.Column('id', sa.Integer, primary_key=True),
                          sa.Column('binary', sa.LargeBinary(length=10), nullable=True),
                          sa.Column('text', sa.Text, nullable=True),
                          )

    def testEmptyValues(self):
        null_value_id = get_random_id()

        empty_value_id = get_random_id()
        # insert with NULL value
        self.engine1.execute(
            self.temp_table.insert(),
            {'id': null_value_id, 'text': None, 'binary': None})

        # insert with empty value
        self.engine1.execute(
            self.temp_table.insert(),
            {'id': empty_value_id, 'text': '', 'binary': b''})

        # check null values
        result = self.engine1.execute(sa.select([self.temp_table]).where(self.temp_table.c.id == null_value_id))
        row = result.fetchone()
        self.assertIsNone(row['text'])
        self.assertIsNone(row['binary'])

        # check empty values
        result = self.engine1.execute(sa.select([self.temp_table]).where(self.temp_table.c.id == empty_value_id))
        row = result.fetchone()
        self.assertEqual(row['text'], '')
        self.assertEqual(row['binary'], b'')


class TestEncryptionWithIntFields(BaseTestCase):
    temp_table = sa.Table('test_integer_data_fields', metadata,
                          sa.Column('id', sa.Integer, primary_key=True),
                          sa.Column('data', sa.LargeBinary(length=10), nullable=True),
                          sa.Column('number', sa.Integer),
                          sa.Column('binary', sa.LargeBinary(length=10), nullable=True),
                          )

    def testEncryptWithIntFields(self):
        value_id = get_random_id()
        data = b'42 is the answer'
        number = 8800
        binary = b'some\x00binary\x01data'

        data_encrypted = create_acrastruct(
            data,
            read_storage_public_key('keypair1', KEYS_FOLDER.name)
        )

        # insert some data
        self.engine1.execute(
            self.temp_table.insert(),
            {'id': value_id, 'data': data_encrypted, 'number': number, 'binary': binary})

        # check values (select all)
        result = self.engine1.execute(sa.select([self.temp_table]).where(self.temp_table.c.id == value_id))
        row = result.fetchone()
        self.assertEqual(row['id'], value_id)
        self.assertEqual(row['data'], data)
        self.assertEqual(row['number'], number)
        self.assertEqual(row['binary'], binary)

        # check values (select numbers only)
        result = self.engine1.execute(
            sa
                .select([self.temp_table.columns.id, self.temp_table.columns.number])
                .where(self.temp_table.c.id == value_id)
        )
        row = result.fetchone()
        self.assertEqual(row['id'], value_id)
        self.assertEqual(row['number'], number)

        # check values (select encrypted only)
        result = self.engine1.execute(
            sa
                .select([self.temp_table.columns.data])
                .where(self.temp_table.c.id == value_id)
        )
        row = result.fetchone()
        self.assertEqual(row['data'], data)

        # check values (select everything except encrypted)
        result = self.engine1.execute(
            sa
                .select([self.temp_table.columns.id, self.temp_table.columns.number, self.temp_table.columns.binary])
                .where(self.temp_table.c.id == value_id)
        )
        row = result.fetchone()
        self.assertEqual(row['id'], value_id)
        self.assertEqual(row['number'], number)
        self.assertEqual(row['binary'], binary)


class TestOutdatedServiceConfigs(BaseTestCase, FailedRunProcessMixin):
    def setUp(self):
        return

    def tearDown(self):
        return

    def remove_version_from_config(self, path):
        config = load_yaml_config(path)
        del config['version']
        dump_yaml_config(config, path)

    def replace_version_in_config(self, version, path):
        config = load_yaml_config(path)
        config['version'] = version
        dump_yaml_config(config, path)

    def testStartupWithoutVersionInConfig(self):
        files = os.listdir('cmd/')
        services = [i for i in files if os.path.isdir(os.path.join('cmd', i))]
        self.assertTrue(services)

        with tempfile.TemporaryDirectory() as tmp_dir:
            # generate configs for tests
            subprocess.check_output(['configs/regenerate.sh', tmp_dir])

            for service in services:
                self.remove_version_from_config(os.path.join(tmp_dir, service + '.yaml'))

            default_args = {
                'acra-server': ['-db_host=127.0.0.1'],
                'acra-connector': ['-user_check_disable', '-acraserver_connection_host=127.0.0.1', '-client_id=keypair1'],
                'acra-keys': [],
                'acra-heartbeat': ['--logging_format=plaintext'],
            }
            for service in services:
                config_param = '-config_file={}'.format(os.path.join(tmp_dir, '{}.yaml'.format(service)))
                args = ['./' + service, config_param] + default_args.get(service, [])
                stderr = self.getOutputFromProcess(args)
                self.assertIn('error="config hasn\'t version key"', stderr)

    def testStartupWithOutdatedConfigVersion(self):
        files = os.listdir('cmd/')
        services = [i for i in files if os.path.isdir(os.path.join('cmd', i))]
        self.assertTrue(services)

        with tempfile.TemporaryDirectory() as tmp_dir:
            # generate configs for tests
            subprocess.check_output(['configs/regenerate.sh', tmp_dir])

            for service in services:
                self.replace_version_in_config('0.0.0', os.path.join(tmp_dir, service + '.yaml'))

            default_args = {
                'acra-server': ['-db_host=127.0.0.1'],
                'acra-connector': ['-user_check_disable', '-acraserver_connection_host=127.0.0.1', '-client_id=keypair1'],
                'acra-keys': [],
                'acra-heartbeat': ['--logging_format=plaintext'],
            }
            for service in services:
                config_param = '-config_file={}'.format(os.path.join(tmp_dir, '{}.yaml'.format(service)))
                args = ['./' + service, config_param] + default_args.get(service, [])
                stderr = self.getOutputFromProcess(args)
                self.assertRegexpMatches(stderr, r'code=508 error="config version \\"0.0.0\\" is not supported, expects \\"[\d.]+\\" version')

    def testStartupWithDifferentConfigsPatchVersion(self):
        files = os.listdir('cmd/')
        services = [i for i in files if os.path.isdir(os.path.join('cmd/', i))]
        self.assertTrue(services)

        with tempfile.TemporaryDirectory() as tmp_dir:
            # generate configs for tests
            subprocess.check_output(['configs/regenerate.sh', tmp_dir])

            for service in services:
                config_path = os.path.join(tmp_dir, service + '.yaml')
                config = load_yaml_config(config_path)
                version = semver.parse(config['version'])
                version['patch'] = 100500
                config['version'] = semver.format_version(**version)
                dump_yaml_config(config, config_path)

            default_args = {
                'acra-addzone': ['-keys_output_dir={}'.format(KEYS_FOLDER.name)],
                'acra-authmanager': {'args': ['-keys_dir={}'.format(KEYS_FOLDER.name)],
                                     'status': 1},
                'acra-connector': {'connection': 'connection_string',
                                   'args': ['-keys_dir={}'.format(KEYS_FOLDER.name)],
                                   'status': 1},
                'acra-heartbeat': {'args': ['--logging_format=plaintext',
                                            '--connection_string=please-fail'],
                                   'status': 1},
                'acra-keymaker': ['-keys_output_dir={}'.format(tmp_dir),
                                  '-keys_public_output_dir={}'.format(tmp_dir),
                                  '--keystore={}'.format(KEYSTORE_VERSION)],
                'acra-keys': [],
                'acra-poisonrecordmaker': ['-keys_dir={}'.format(tmp_dir)],
                'acra-rollback': {'args': ['-keys_dir={}'.format(tmp_dir)],
                                  'status': 1},
                'acra-rotate': {'args': ['-keys_dir={}'.format(tmp_dir)],
                                'status': 0},
                'acra-translator': {'connection': 'connection_string',
                                   'args': ['-keys_dir={}'.format(KEYS_FOLDER.name),
                                            # empty id to raise error
                                            '--securesession_id=""'],
                                   'status': 1},
                'acra-server': {'args': ['-keys_dir={}'.format(KEYS_FOLDER.name)],
                                'status': 1},
                'acra-webconfig': {'args': ['-static_path={}'.format('/not/existed/path')],
                                   'status': 1},
            }

            for service in services:
                test_data = default_args.get(service, [])
                expected_status_code = 0
                if isinstance(test_data, dict):
                    expected_status_code = test_data['status']
                    service_args = test_data['args']
                else:
                    service_args = test_data

                config_param = '-config_file={}'.format(os.path.join(tmp_dir, '{}.yaml'.format(service)))
                args = ['./' + service, config_param] + service_args
                stderr = self.getOutputFromProcess(args)
                self.assertNotRegex(stderr, r'code=508 error="config version \\"[\d.+]\\" is not supported, expects \\"[\d.]+\\" version')

    def testStartupWithoutConfig(self):
        files = os.listdir('cmd/')
        services = [i for i in files if os.path.isdir(os.path.join('cmd/', i))]
        self.assertTrue(services)

        with tempfile.TemporaryDirectory() as tmp_dir:
            default_args = {
                'acra-addzone': ['-keys_output_dir={}'.format(KEYS_FOLDER.name)],
                'acra-authmanager': {'args': ['-keys_dir={}'.format(KEYS_FOLDER.name)],
                                     'status': 1},
                'acra-connector': {'connection': 'connection_string',
                                   'args': ['-keys_dir={}'.format(KEYS_FOLDER.name)],
                                   'status': 1},
                'acra-heartbeat': {'args': ['--logging_format=plaintext',
                                            '--connection_string=please-fail'],
                                   'status': 1},
                'acra-keymaker': ['-keys_output_dir={}'.format(tmp_dir),
                                  '-keys_public_output_dir={}'.format(tmp_dir),
                                  '--keystore={}'.format(KEYSTORE_VERSION)],
                'acra-keys': [],
                'acra-poisonrecordmaker': ['-keys_dir={}'.format(tmp_dir)],
                'acra-rollback': {'args': ['-keys_dir={}'.format(tmp_dir)],
                                  'status': 1},
                'acra-rotate': {'args': ['-keys_dir={}'.format(tmp_dir)],
                                'status': 0},
                'acra-translator': {'connection': 'connection_string',
                                    'args': ['-keys_dir={}'.format(KEYS_FOLDER.name),
                                             # empty id to raise error
                                             '--securesession_id=""'],
                                    'status': 1},
                'acra-server': {'args': ['-keys_dir={}'.format(KEYS_FOLDER.name)],
                                'status': 1},
                'acra-webconfig': {'args': ['-static_path={}'.format('/not/existed/path')],
                                   'status': 1},
            }

            for service in services:
                test_data = default_args.get(service, [])
                expected_status_code = 0
                if isinstance(test_data, dict):
                    expected_status_code = test_data['status']
                    service_args = test_data['args']
                else:
                    service_args = test_data

                args = ['./' + service, '-config_file=""'] + service_args
                stderr = self.getOutputFromProcess(args)
                self.assertNotRegex(stderr, r'code=508 error="config version \\"[\d.]\\" is not supported, expects \\"[\d.]+\\" version')


class TestPgPlaceholders(BaseTestCase):
    def checkSkip(self):
        if TEST_MYSQL or not TEST_POSTGRESQL:
            self.skipTest("test only for postgresql")

    def testPgPlaceholders(self):
        connection_args = ConnectionArgs(host=get_db_host(), port=self.CONNECTOR_PORT_1,
                                         user=DB_USER, password=DB_USER_PASSWORD,
                                         dbname=DB_NAME, ssl_ca=TEST_TLS_CA,
                                         ssl_key=TEST_TLS_CLIENT_KEY,
                                         ssl_cert=TEST_TLS_CLIENT_CERT)

        executor = AsyncpgExecutor(connection_args)

        # empty table will return 0 rows in first select and return our expected data from union
        # we test placeholders in SELECT and WHERE clause in such way
        query = "select $1::bytea from {table} where {column}=$1::bytea UNION select $1::bytea;".format(
            table=test_table.name, column=test_table.c.data.name)
        test_data = b'some data'

        data = executor.execute(query, [test_data])
        self.assertEqual(len(data), 1)
        self.assertEqual(data[0][0], test_data)

        executor.execute_prepared_statement(query, [test_data])
        self.assertEqual(len(data), 1)
        self.assertEqual(data[0][0], test_data)


class TLSAuthenticationByDistinguishedNameMixin(object):
    def get_acraserver_connection_string(self, port=None):
        """use similar to connector unix socket connection string to allow connect directory to acra by db driver"""
        if not port:
            port = self.ACRASERVER_PORT
        return self.get_connector_connection_string(port)

    def get_identifier_extractor_type(self):
        return "distinguished_name"

    def get_valid_certificate_identifier(self):
        # converted data from certificate "CN=Test leaf certificate (acra-writer),OU=IT,O=Global Security,L=London,ST=London,C=GB"
        with open('tests/ssl/acra-writer/acra-writer.crt', 'rb') as f:
            pem = f.read()
        cert = x509.load_pem_x509_certificate(pem, default_backend())
        sha512 = hashlib.sha512()
        sha512.update(cert.subject.rfc4514_string().encode('utf-8'))
        return sha512.hexdigest().lower()


class TLSAuthenticationBySerialNumberMixin(TLSAuthenticationByDistinguishedNameMixin):
    def get_identifier_extractor_type(self):
        return "serial_number"

    def get_valid_certificate_identifier(self):
        # converted data from certificate "CN=Test leaf certificate (acra-writer),OU=IT,O=Global Security,L=London,ST=London,C=GB"
        with open('tests/ssl/acra-writer/acra-writer.crt', 'rb') as f:
            pem = f.read()
        cert = x509.load_pem_x509_certificate(pem, default_backend())
        sha512 = hashlib.sha512()
        sha512.update(cert.serial_number.to_bytes(20, 'big'))
        return sha512.hexdigest().lower()


class TestTLSAuthenticationWithConnectorByDistinguishedName(TLSAuthenticationByDistinguishedNameMixin, BaseTestCase):
    """
    Tests environment when connector and acra connected with tls and acra-server extracts clientID from connector's certificate
    instead using from --clientID CLI param
    """
    CONNECTOR_TLS_TRANSPORT = True

    def setUp(self):
        if not TEST_WITH_TLS:
            self.skipTest("Test works only with TLS support on db side")
        self.key_folder = tempfile.TemporaryDirectory()
        self.acra_writer_id = self.get_valid_certificate_identifier()
        self.assertEqual(create_client_keypair(name=self.acra_writer_id, keys_dir=self.key_folder.name), 0)
        try:
            if not self.EXTERNAL_ACRA:
                self.acra = self.fork_acra(tls_client_id_from_cert=True,
                                           tls_key=abs_path(TEST_TLS_SERVER_KEY),
                                           tls_cert=abs_path(TEST_TLS_SERVER_CERT),
                                           tls_ca=TEST_TLS_CA,
                                           keys_dir=self.key_folder.name,
                                           tls_identifier_extractor_type=self.get_identifier_extractor_type())
            # use different tls key/certificate for connectors
            self.connector_1 = self.fork_connector(self.CONNECTOR_PORT_1, self.ACRASERVER_PORT, 'keypair1',
                                                   tls_cert=TEST_TLS_CLIENT_CERT, tls_key=TEST_TLS_CLIENT_KEY)
            self.connector_2 = self.fork_connector(self.CONNECTOR_PORT_2, self.ACRASERVER_PORT, 'keypair2',
                                                   tls_cert=TEST_TLS_CLIENT_2_CERT, tls_key=TEST_TLS_CLIENT_2_KEY)

            self.engine1 = sa.create_engine(
                get_engine_connection_string(self.get_connector_connection_string(self.CONNECTOR_PORT_1), DB_NAME),
                connect_args=get_connect_args(port=self.CONNECTOR_PORT_1))
            self.engine2 = sa.create_engine(
                get_engine_connection_string(
                    self.get_connector_connection_string(self.CONNECTOR_PORT_2), DB_NAME),
                connect_args=get_connect_args(port=self.CONNECTOR_PORT_2))
            self.engine_raw = sa.create_engine(
                '{}://{}:{}/{}'.format(DB_DRIVER, DB_HOST, DB_PORT, DB_NAME),
                connect_args=connect_args)

            self.engines = [self.engine1, self.engine2, self.engine_raw]

            metadata.create_all(self.engine_raw)
            self.engine_raw.execute('delete from test;')
            for engine in self.engines:
                count = 0
                # try with sleep if acra not up yet
                while True:
                    try:
                        if TEST_MYSQL:
                            engine.execute("select 1;")
                        else:
                            engine.execute(
                                "UPDATE pg_settings SET setting = '{}' "
                                "WHERE name = 'bytea_output'".format(self.DB_BYTEA))
                        break
                    except Exception as e:
                        time.sleep(SETUP_SQL_COMMAND_TIMEOUT)
                        count += 1
                        if count == SQL_EXECUTE_TRY_COUNT:
                            raise
        except:
            self.tearDown()
            raise

    def tearDown(self):
        try:
            self.log_prometheus_metrics()
            self.clear_prometheus_addresses()
        except:
            pass
        try:
            self.engine_raw.execute('delete from test;')
        except:
            pass
        shutil.rmtree(self.key_folder.name)
        for engine in getattr(self, 'engines', []):
            engine.dispose()
        processes = [getattr(self, 'connector_1', ProcessStub()),
                     getattr(self, 'connector_2', ProcessStub()),
                     getattr(self, 'acra', ProcessStub())]
        stop_process(processes)
        send_signal_by_process_name('acra-server', signal.SIGKILL)
        send_signal_by_process_name('acra-connector', signal.SIGKILL)

    def testConnectorRead(self):
        """test decrypting with correct acra-connector and not decrypting with
        incorrect acra-connector or using direct connection to db"""
        self.assertEqual(create_client_keypair(name=self.acra_writer_id, keys_dir=self.key_folder.name), 0)
        server_public1 = read_storage_public_key(self.acra_writer_id, self.key_folder.name)
        data = get_pregenerated_random_data()
        acra_struct = create_acrastruct(
            data.encode('ascii'), server_public1)
        row_id = get_random_id()

        self.log(storage_client_id=self.acra_writer_id,
                 data=acra_struct, expected=data.encode('ascii'))

        self.engine1.execute(
            test_table.insert(),
            {'id': row_id, 'data': acra_struct, 'raw_data': data})
        result = self.engine1.execute(
            sa.select([test_table])
                .where(test_table.c.id == row_id))
        row = result.fetchone()
        self.assertEqual(row['data'], row['raw_data'].encode('utf-8'))
        self.assertEqual(row['empty'], b'')

        result = self.engine2.execute(
            sa.select([test_table])
                .where(test_table.c.id == row_id))
        row = result.fetchone()
        self.assertNotEqual(row['data'].decode('ascii', errors='ignore'),
                            row['raw_data'])
        self.assertEqual(row['empty'], b'')

        result = self.engine_raw.execute(
            sa.select([test_table])
                .where(test_table.c.id == row_id))
        row = result.fetchone()
        self.assertNotEqual(row['data'].decode('ascii', errors='ignore'),
                            row['raw_data'])
        self.assertEqual(row['empty'], b'')


    def testReadAcrastructInAcrastruct(self):
        """test correct decrypting acrastruct when acrastruct concatenated to
        partial another acrastruct"""
        server_public1 = read_storage_public_key(self.acra_writer_id, self.key_folder.name)
        incorrect_data = get_pregenerated_random_data()
        correct_data = get_pregenerated_random_data()
        suffix_data = get_pregenerated_random_data()[:10]
        fake_offset = (3+45+84) - 4
        fake_acra_struct = create_acrastruct(
            incorrect_data.encode('ascii'), server_public1)[:fake_offset]
        inner_acra_struct = create_acrastruct(
            correct_data.encode('ascii'), server_public1)
        data = fake_acra_struct + inner_acra_struct + suffix_data.encode('ascii')
        correct_data = correct_data + suffix_data
        row_id = get_random_id()

        self.log(storage_client_id=self.acra_writer_id,
                 data=data,
                 expected=fake_acra_struct+correct_data.encode('ascii'))

        self.engine1.execute(
            test_table.insert(),
            {'id': row_id, 'data': data, 'raw_data': correct_data})
        result = self.engine1.execute(
            sa.select([test_table])
                .where(test_table.c.id == row_id))
        row = result.fetchone()
        try:
            self.assertEqual(row['data'][fake_offset:],
                             row['raw_data'].encode('utf-8'))
            self.assertEqual(row['data'][:fake_offset], fake_acra_struct[:fake_offset])
        except:
            print('incorrect data: {}\ncorrect data: {}\ndata: {}\n data len: {}'.format(
                incorrect_data, correct_data, row['data'], len(row['data'])))
            raise
        self.assertEqual(row['empty'], b'')

        result = self.engine2.execute(
            sa.select([test_table])
                .where(test_table.c.id == row_id))
        row = result.fetchone()
        self.assertNotEqual(row['data'][fake_offset:].decode('ascii', errors='ignore'),
                            row['raw_data'])
        self.assertEqual(row['empty'], b'')

        result = self.engine_raw.execute(
            sa.select([test_table])
                .where(test_table.c.id == row_id))
        row = result.fetchone()
        self.assertNotEqual(row['data'][fake_offset:].decode('ascii', errors='ignore'),
                            row['raw_data'])
        self.assertEqual(row['empty'], b'')


class TestTLSAuthenticationWithConnectorBySerialNumber(TLSAuthenticationBySerialNumberMixin,
                                                       TestTLSAuthenticationWithConnectorByDistinguishedName):
    pass


class TestTLSAuthenticationDirectlyToAcraByDistinguishedName(TestTLSAuthenticationWithConnectorByDistinguishedName):
    """
    Tests environment without connector, when client's app connect to db through acra-server with TLS and acra-server extracts clientID from client's certificate
    instead using from --clientID CLI param
    """
    CONNECTOR_TLS_TRANSPORT = False

    def setUp(self):
        if not TEST_WITH_TLS:
            self.skipTest("Test works only with TLS support on db side")
        self.key_folder = tempfile.TemporaryDirectory()
        self.acra_writer_id = self.get_valid_certificate_identifier()
        self.assertEqual(create_client_keypair(name=self.acra_writer_id, keys_dir=self.key_folder.name), 0)
        try:
            if not self.EXTERNAL_ACRA:
                # start acra without acra-connector with configured TLS
                self.acra = self.fork_acra(
                    tls_key=abs_path(TEST_TLS_SERVER_KEY),
                    tls_cert=abs_path(TEST_TLS_SERVER_CERT),
                    tls_ca=TEST_TLS_CA,
                    keys_dir=self.key_folder.name,
                    tls_client_id_from_cert=True,
                    acraconnector_transport_encryption_disable=True,
                    tls_identifier_extractor_type=self.get_identifier_extractor_type())

            # create two engines which should use different client's certificates for authentication
            base_args = get_connect_args(port=self.ACRASERVER_PORT, sslmode='require')
            tls_args_1 = base_args.copy()
            tls_args_1.update(get_tls_connection_args(TEST_TLS_CLIENT_KEY, TEST_TLS_CLIENT_CERT))
            self.engine1 = sa.create_engine(
                get_engine_connection_string(self.get_acraserver_connection_string(self.ACRASERVER_PORT), DB_NAME),
                connect_args=tls_args_1)

            tls_args_2 = base_args.copy()
            tls_args_2.update(get_tls_connection_args(TEST_TLS_CLIENT_2_KEY, TEST_TLS_CLIENT_2_CERT))
            self.engine2 = sa.create_engine(
                get_engine_connection_string(self.get_acraserver_connection_string(self.ACRASERVER_PORT), DB_NAME),
                connect_args=tls_args_2)

            self.engine_raw = sa.create_engine(
                '{}://{}:{}/{}'.format(DB_DRIVER, DB_HOST, DB_PORT, DB_NAME),
                connect_args=connect_args)

            self.engines = [self.engine1, self.engine2, self.engine_raw]

            metadata.create_all(self.engine_raw)
            self.engine_raw.execute('delete from test;')
            for engine in self.engines:
                count = 0
                # try with sleep if acra not up yet
                while True:
                    try:
                        if TEST_MYSQL:
                            engine.execute("select 1;")
                        else:
                            engine.execute(
                                "UPDATE pg_settings SET setting = '{}' "
                                "WHERE name = 'bytea_output'".format(self.DB_BYTEA))
                        break
                    except Exception as e:
                        time.sleep(SETUP_SQL_COMMAND_TIMEOUT)
                        count += 1
                        if count == SQL_EXECUTE_TRY_COUNT:
                            raise
        except:
            self.tearDown()
            raise

    def tearDown(self):
        try:
            self.log_prometheus_metrics()
            self.clear_prometheus_addresses()
        except:
            pass
        try:
            self.engine_raw.execute('delete from test;')
        except:
            pass
        shutil.rmtree(self.key_folder.name)
        for engine in getattr(self, 'engines', []):
            engine.dispose()
        processes = [getattr(self, 'connector_1', ProcessStub()),
                     getattr(self, 'connector_2', ProcessStub()),
                     getattr(self, 'acra', ProcessStub())]
        stop_process(processes)
        send_signal_by_process_name('acra-server', signal.SIGKILL)
        send_signal_by_process_name('acra-connector', signal.SIGKILL)


class TestTLSAuthenticationDirectlyToAcraBySerialNumber(TLSAuthenticationBySerialNumberMixin,
                                                        TestTLSAuthenticationDirectlyToAcraByDistinguishedName):
    pass


if __name__ == '__main__':
    import xmlrunner
    output_path = os.environ.get('TEST_XMLOUTPUT', '')
    if output_path:
        with open(output_path, 'wb') as output:
            unittest.main(testRunner=xmlrunner.XMLTestRunner(output=output))
    else:
        unittest.main()<|MERGE_RESOLUTION|>--- conflicted
+++ resolved
@@ -100,16 +100,13 @@
 # db drivers prevent usage of keys with global rights
 TEST_TLS_CLIENT_CERT = abs_path(os.environ.get('TEST_TLS_CLIENT_CERT', 'tests/ssl/acra-writer/acra-writer.crt'))
 TEST_TLS_CLIENT_KEY = abs_path(os.environ.get('TEST_TLS_CLIENT_KEY', 'tests/ssl/acra-writer/acra-writer.key'))
-<<<<<<< HEAD
+TEST_TLS_CLIENT_2_CERT = abs_path(os.environ.get('TEST_TLS_CLIENT_CERT', 'tests/ssl/acra-writer-2/acra-writer-2.crt'))
+TEST_TLS_CLIENT_2_KEY = abs_path(os.environ.get('TEST_TLS_CLIENT_KEY', 'tests/ssl/acra-writer-2/acra-writer-2.key'))
 TEST_TLS_OCSP_CA = abs_path(os.environ.get('TEST_TLS_OCSP_CA', 'tests/ssl/ca/ca.crt'))
 TEST_TLS_OCSP_CERT = abs_path(os.environ.get('TEST_TLS_OCSP_CERT', 'tests/ssl/ocsp-responder/ocsp-responder.crt'))
 TEST_TLS_OCSP_KEY = abs_path(os.environ.get('TEST_TLS_OCSP_KEY', 'tests/ssl/ocsp-responder/ocsp-responder.key'))
 TEST_TLS_OCSP_INDEX = abs_path(os.environ.get('TEST_TLS_OCSP_INDEX', 'tests/ssl/ca/index.txt'))
 TEST_TLS_CRL_PATH = abs_path(os.environ.get('TEST_TLS_CRL_PATH', 'tests/ssl/ca'))
-=======
-TEST_TLS_CLIENT_2_CERT = abs_path(os.environ.get('TEST_TLS_CLIENT_CERT', 'tests/ssl/acra-writer-2/acra-writer-2.crt'))
-TEST_TLS_CLIENT_2_KEY = abs_path(os.environ.get('TEST_TLS_CLIENT_KEY', 'tests/ssl/acra-writer-2/acra-writer-2.key'))
->>>>>>> d35c6dc4
 TEST_WITH_TLS = os.environ.get('TEST_TLS', 'off').lower() == 'on'
 
 TEST_WITH_TRACING = os.environ.get('TEST_TRACE', 'off').lower() == 'on'
@@ -1030,18 +1027,14 @@
     def get_connector_tls_params(self):
         return {
             'acraserver_tls_transport_enable': True,
-<<<<<<< HEAD
-            'tls_acraserver_sni': 'acraserver',
+            'tls_acraserver_sni': 'localhost',
+            'tls_ca': TEST_TLS_CA,
+            'tls_key': TEST_TLS_CLIENT_KEY,
+            'tls_cert': TEST_TLS_CLIENT_CERT,
             'tls_ocsp_url': 'http://127.0.0.1:{}'.format(self.OCSP_SERVER_PORT),
             'tls_ocsp_from_cert': 'use',
             'tls_crl_url': 'http://127.0.0.1:{}/crl.pem'.format(self.CRL_HTTP_SERVER_PORT),
             'tls_crl_from_cert': 'use',
-=======
-            'tls_acraserver_sni': 'localhost',
-            'tls_ca': TEST_TLS_CA,
-            'tls_key': TEST_TLS_CLIENT_KEY,
-            'tls_cert': TEST_TLS_CLIENT_CERT,
->>>>>>> d35c6dc4
         }
 
     def get_connector_prometheus_port(self, port):
