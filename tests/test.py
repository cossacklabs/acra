--- conflicted
+++ resolved
@@ -2407,14 +2407,9 @@
         default_config = load_default_config("acra-translator")
         default_args = {
             'incoming_connection_close_timeout': 0,
-<<<<<<< HEAD
-            'incoming_connection_grpc_string': default_config['incoming_connection_grpc_string'].replace('0.0.0.0', '127.0.0.1'),
-            'incoming_connection_http_string': default_config['incoming_connection_http_string'].replace('0.0.0.0', '127.0.0.1'),
-            'keys_dir': KEYS_FOLDER.name,
-=======
             'incoming_connection_grpc_string': 'grpc://127.0.0.1:9696',
             'incoming_connection_http_string': 'http://127.0.0.1:9595',
->>>>>>> ec2cc222
+            'keys_dir': KEYS_FOLDER.name,
         }
         default_config.update(default_args)
         default_config.update(translator_kwargs)
