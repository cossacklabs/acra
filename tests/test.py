--- conflicted
+++ resolved
@@ -852,14 +852,6 @@
             raise
 
     def get_connection(self):
-<<<<<<< HEAD
-        if TEST_MYSQL:
-            return TestConnectionClosing.mysql_closing(
-                pymysql.connect(**get_connect_args(port=self.PROXY_PORT_1)))
-        else:
-            return TestConnectionClosing.mysql_closing(psycopg2.connect(
-                host=PG_UNIX_HOST, **get_connect_args(port=self.PROXY_PORT_1)))
-=======
         count = CONNECT_TRY_COUNT
         while True:
             try:
@@ -867,13 +859,13 @@
                     return TestConnectionClosing.mysql_closing(
                         pymysql.connect(**get_connect_args(port=self.PROXY_PORT_1)))
                 else:
-                    return psycopg2.connect(host=PG_UNIX_HOST, **get_connect_args(port=self.PROXY_PORT_1))
+                return TestConnectionClosing.mysql_closing(psycopg2.connect(
+                    host=PG_UNIX_HOST, **get_connect_args(port=self.PROXY_PORT_1)))
             except:
                 count -= 1
                 if count == 0:
                     raise
                 time.sleep(CONNECTION_FAIL_SLEEP)
->>>>>>> aadae57d
 
     def tearDown(self):
         procs = []
@@ -1286,12 +1278,6 @@
             {'id': row_id, 'data': get_poison_record(), 'raw_data': 'poison_record'})
         result = self.engine1.execute(test_table.select())
         result.fetchall()
-<<<<<<< HEAD
-=======
-        # super() tearDown without killing acra
-        super(TestNoCheckPoisonRecord, self).tearDown()
-
->>>>>>> aadae57d
         try:
             out, er_ = self.acra.communicate(timeout=1)
         except subprocess.TimeoutExpired:
@@ -1333,18 +1319,9 @@
         self.engine1.execute(
             test_table.insert(),
             {'id': row_id, 'data': get_poison_record(), 'raw_data': 'poison_record'})
-<<<<<<< HEAD
 
         with self.assertRaises(DatabaseError):
             self.engine1.execute(test_table.select())
-=======
-        try:
-            with self.assertRaises(DatabaseError):
-                self.engine1.execute(test_table.select())
-        finally:
-            # super() tearDown without killing acra
-            super(TestCheckLogPoisonRecord, self).tearDown()
->>>>>>> aadae57d
 
         try:
             out, _ = self.acra.communicate(timeout=1)
@@ -1644,10 +1621,10 @@
     ACRA2_PORT = BaseTestCase.ACRA_PORT+1000
     DEBUG_LOG = True
 
-<<<<<<< HEAD
-    def get_acra_connection_string(self, port=None):
-        return get_tcp_connection_string(port if port else self.ACRA_PORT)
-=======
+
+def get_acra_connection_string(self, port=None):
+    return get_tcp_connection_string(port if port else self.ACRA_PORT)
+
 class TestAcraConfigUIGenAuth(unittest.TestCase):
     def testUIGenAuth(self):
         self.assertEqual(manage_basic_auth_user('set', 'test', 'test'), 0)
@@ -1722,10 +1699,6 @@
         req.close()
 
 
-class SSLPostgresqlConnectionTest(HexFormatTest):
-    def get_acra_connection_string(self):
-        return get_tcp_connection_string(self.ACRA_PORT)
->>>>>>> aadae57d
 
     def wait_acra_connection(self, *args, **kwargs):
         wait_connection(self.ACRA_PORT)
