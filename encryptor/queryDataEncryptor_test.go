--- conflicted
+++ resolved
@@ -775,27 +775,16 @@
 func TestOnReturning(t *testing.T) {
 	clientIDStr := "specified_client_id"
 	defaultClientID := []byte("default_client_id")
-<<<<<<< HEAD
-	columns := []string{"other_column", "default_client_id", "specified_client_id", "zone_id", "common_field"}
-=======
-	columns := []string{"other_column", "default_client_id", "specified_client_id"}
->>>>>>> 0b47fcae
+	columns := []string{"other_column", "default_client_id", "specified_client_id", "common_field"}
 
 	configStr := fmt.Sprintf(`
 schemas:
   - table: tablewithcolumnschema
-<<<<<<< HEAD
     columns: ["other_column", "default_client_id", "specified_client_id", "zone_id", "common_field"]
-=======
-    columns: ["other_column", "default_client_id", "specified_client_id"]
->>>>>>> 0b47fcae
     encrypted: 
       - column: "default_client_id"
       - column: specified_client_id
         client_id: %s
-<<<<<<< HEAD
-      - column: zone_id
-        zone_id: %s
       - column: common_field
 
   - table: tablewithcolumnschema_2
@@ -804,13 +793,8 @@
       - column: "default_client_id_2"
       - column: specified_client_id_2
         client_id: %s
-      - column: zone_id_2
-        zone_id: %s
       - column: common_field
-`, clientIDStr, zoneIDStr, clientIDStr, zoneIDStr)
-=======
-`, clientIDStr)
->>>>>>> 0b47fcae
+`, clientIDStr, clientIDStr)
 	schemaStore, err := config.MapTableSchemaStoreFromConfig([]byte(configStr), config.UseMySQL)
 	if err != nil {
 		t.Fatalf("Can't parse config: %s", err.Error())
@@ -891,7 +875,6 @@
 	})
 
 	t.Run("RETURNING columns with sql literals", func(t *testing.T) {
-<<<<<<< HEAD
 		sqlparser.SetDefaultDialect(postgresql.NewPostgreSQLDialect())
 
 		returning := "1, 0 as literal, zone_id, specified_client_id, other_column, default_client_id, NULL"
@@ -900,11 +883,6 @@
 			"UPDATE TableWithColumnSchema SET price = price * 1.10 WHERE price <= 99.99 RETURNING %s",
 			"DELETE FROM TableWithColumnSchema WHERE price <= 99.99 RETURNING %s",
 		}
-=======
-		returning := "1, 0 as literal, specified_client_id, other_column, default_client_id, NULL"
-		query := fmt.Sprintf(`INSERT INTO TableWithColumnSchema 
-('specified_client_id', 'other_column', 'default_client_id') VALUES (1, 1, 1) RETURNING %s`, returning)
->>>>>>> 0b47fcae
 
 		for _, template := range queryTemplates {
 			query := fmt.Sprintf(template, returning)
@@ -922,8 +900,8 @@
 			expectedNilColumns := map[int]struct{}{
 				0: {},
 				1: {},
-				4: {},
-				6: {},
+				3: {},
+				5: {},
 			}
 
 			for i := range returningColumns {
@@ -996,7 +974,6 @@
 			},
 		}
 
-<<<<<<< HEAD
 		for _, tcase := range testCases {
 			query := fmt.Sprintf(tcase.template, tcase.returning)
 
@@ -1020,13 +997,6 @@
 					t.Fatalf("Unexpected setting.tableName, expected %s but got %s", tcase.expectedTables[i], setting.tableName)
 				}
 			}
-=======
-		expectedNilColumns := map[int]struct{}{
-			0: {},
-			1: {},
-			3: {},
-			5: {},
->>>>>>> 0b47fcae
 		}
 	})
 
