--- conflicted
+++ resolved
@@ -81,14 +81,15 @@
 
 type emptyEncryptionSetting struct{}
 
-<<<<<<< HEAD
 func (s *emptyEncryptionSetting) GetSearchablePrefix() uint8 {
 	//TODO implement me
-=======
+	panic("implement me")
+}
+
 func (s *emptyEncryptionSetting) GetDBDataTypeID() uint32 {
->>>>>>> 0e278a42
-	panic("implement me")
-}
+	panic("implement me")
+}
+
 
 func (s *emptyEncryptionSetting) GetEncryptedDataType() common2.EncryptedType {
 	panic("implement me")
