/*
 * Copyright 2021, Cossack Labs Limited
 *
 * Licensed under the Apache License, Version 2.0 (the "License");
 * you may not use this file except in compliance with the License.
 * You may obtain a copy of the License at
 *
 * http://www.apache.org/licenses/LICENSE-2.0
 *
 * Unless required by applicable law or agreed to in writing, software
 * distributed under the License is distributed on an "AS IS" BASIS,
 * WITHOUT WARRANTIES OR CONDITIONS OF ANY KIND, either express or implied.
 * See the License for the specific language governing permissions and
 * limitations under the License.
 */

package config

import (
	"errors"
	"fmt"

	"github.com/cossacklabs/acra/decryptor/base/type_awareness"
	"github.com/cossacklabs/acra/encryptor/config/common"
	maskingCommon "github.com/cossacklabs/acra/masking/common"
	tokenizationCommon "github.com/cossacklabs/acra/pseudonymization/common"
	log "github.com/sirupsen/logrus"
)

// SettingMask bitmask used to store info about encryptor configuration
type SettingMask int32

// set of flags according to BasicColumnEncryptionSetting public fields except Name which is required
const (
	SettingReEncryptionFlag SettingMask = 1 << iota
	SettingMaskingFlag
	SettingMaskingPlaintextLengthFlag
	SettingMaskingPlaintextSideFlag
	SettingTokenizationFlag
	SettingConsistentTokenizationFlag
	SettingTokenTypeFlag
	SettingSearchFlag
	SettingClientIDFlag
	SettingAcraBlockEncryptionFlag
	SettingAcraStructEncryptionFlag
	SettingDataTypeFlag
	SettingDefaultDataValueFlag
	SettingOnFailFlag
	SettingDataTypeIDFlag
)

// validSettings store all valid combinations of encryption settings
var validSettings = map[SettingMask]struct{}{
	// JUST ENCRYPTION
	// reencrypt to acrablock

	// ClientID
	SettingClientIDFlag | SettingAcraStructEncryptionFlag: {},
	SettingClientIDFlag | SettingAcraBlockEncryptionFlag:  {},

	SettingClientIDFlag | SettingReEncryptionFlag | SettingAcraStructEncryptionFlag: {},
	SettingClientIDFlag | SettingReEncryptionFlag | SettingAcraBlockEncryptionFlag:  {},

	/////////////
	// DataType tampering
	/////////////

	// AcraBlock

	// ClientID
	SettingDataTypeFlag | SettingReEncryptionFlag | SettingClientIDFlag | SettingAcraBlockEncryptionFlag:                                                   {},
	SettingDataTypeFlag | SettingOnFailFlag | SettingReEncryptionFlag | SettingClientIDFlag | SettingAcraBlockEncryptionFlag:                               {},
	SettingDataTypeFlag | SettingDefaultDataValueFlag | SettingReEncryptionFlag | SettingClientIDFlag | SettingAcraBlockEncryptionFlag:                     {},
	SettingDataTypeFlag | SettingOnFailFlag | SettingDefaultDataValueFlag | SettingReEncryptionFlag | SettingClientIDFlag | SettingAcraBlockEncryptionFlag: {},

	SettingDataTypeIDFlag | SettingReEncryptionFlag | SettingClientIDFlag | SettingAcraBlockEncryptionFlag:                                                   {},
	SettingDataTypeIDFlag | SettingOnFailFlag | SettingReEncryptionFlag | SettingClientIDFlag | SettingAcraBlockEncryptionFlag:                               {},
	SettingDataTypeIDFlag | SettingDefaultDataValueFlag | SettingReEncryptionFlag | SettingClientIDFlag | SettingAcraBlockEncryptionFlag:                     {},
	SettingDataTypeIDFlag | SettingOnFailFlag | SettingDefaultDataValueFlag | SettingReEncryptionFlag | SettingClientIDFlag | SettingAcraBlockEncryptionFlag: {},

	SettingDataTypeFlag | SettingReEncryptionFlag | SettingClientIDFlag | SettingAcraBlockEncryptionFlag | SettingMaskingFlag | SettingMaskingPlaintextLengthFlag | SettingMaskingPlaintextSideFlag:   {},
	SettingDataTypeIDFlag | SettingReEncryptionFlag | SettingClientIDFlag | SettingAcraBlockEncryptionFlag | SettingMaskingFlag | SettingMaskingPlaintextLengthFlag | SettingMaskingPlaintextSideFlag: {},

<<<<<<< HEAD
=======
	// ZoneID

	SettingDataTypeFlag | SettingReEncryptionFlag | SettingAcraBlockEncryptionFlag | SettingZoneIDFlag:                                                   {},
	SettingDataTypeFlag | SettingOnFailFlag | SettingReEncryptionFlag | SettingAcraBlockEncryptionFlag | SettingZoneIDFlag:                               {},
	SettingDataTypeFlag | SettingDefaultDataValueFlag | SettingReEncryptionFlag | SettingAcraBlockEncryptionFlag | SettingZoneIDFlag:                     {},
	SettingDataTypeFlag | SettingOnFailFlag | SettingDefaultDataValueFlag | SettingReEncryptionFlag | SettingAcraBlockEncryptionFlag | SettingZoneIDFlag: {},

	SettingDataTypeIDFlag | SettingReEncryptionFlag | SettingAcraBlockEncryptionFlag | SettingZoneIDFlag:                                                   {},
	SettingDataTypeIDFlag | SettingOnFailFlag | SettingReEncryptionFlag | SettingAcraBlockEncryptionFlag | SettingZoneIDFlag:                               {},
	SettingDataTypeIDFlag | SettingDefaultDataValueFlag | SettingReEncryptionFlag | SettingAcraBlockEncryptionFlag | SettingZoneIDFlag:                     {},
	SettingDataTypeIDFlag | SettingOnFailFlag | SettingDefaultDataValueFlag | SettingReEncryptionFlag | SettingAcraBlockEncryptionFlag | SettingZoneIDFlag: {},

>>>>>>> 9457860d
	// AcraStruct
	// ClientID
	SettingDataTypeFlag | SettingReEncryptionFlag | SettingClientIDFlag | SettingAcraStructEncryptionFlag:                                                   {},
	SettingDataTypeFlag | SettingOnFailFlag | SettingReEncryptionFlag | SettingClientIDFlag | SettingAcraStructEncryptionFlag:                               {},
	SettingDataTypeFlag | SettingDefaultDataValueFlag | SettingReEncryptionFlag | SettingClientIDFlag | SettingAcraStructEncryptionFlag:                     {},
	SettingDataTypeFlag | SettingOnFailFlag | SettingDefaultDataValueFlag | SettingReEncryptionFlag | SettingClientIDFlag | SettingAcraStructEncryptionFlag: {},

<<<<<<< HEAD
=======
	SettingDataTypeIDFlag | SettingReEncryptionFlag | SettingClientIDFlag | SettingAcraStructEncryptionFlag:                                                   {},
	SettingDataTypeIDFlag | SettingOnFailFlag | SettingReEncryptionFlag | SettingClientIDFlag | SettingAcraStructEncryptionFlag:                               {},
	SettingDataTypeIDFlag | SettingDefaultDataValueFlag | SettingReEncryptionFlag | SettingClientIDFlag | SettingAcraStructEncryptionFlag:                     {},
	SettingDataTypeIDFlag | SettingOnFailFlag | SettingDefaultDataValueFlag | SettingReEncryptionFlag | SettingClientIDFlag | SettingAcraStructEncryptionFlag: {},

	// ZoneID

	SettingDataTypeFlag | SettingReEncryptionFlag | SettingAcraStructEncryptionFlag | SettingZoneIDFlag:                                                   {},
	SettingDataTypeFlag | SettingOnFailFlag | SettingReEncryptionFlag | SettingAcraStructEncryptionFlag | SettingZoneIDFlag:                               {},
	SettingDataTypeFlag | SettingDefaultDataValueFlag | SettingReEncryptionFlag | SettingAcraStructEncryptionFlag | SettingZoneIDFlag:                     {},
	SettingDataTypeFlag | SettingOnFailFlag | SettingDefaultDataValueFlag | SettingReEncryptionFlag | SettingAcraStructEncryptionFlag | SettingZoneIDFlag: {},

	SettingDataTypeIDFlag | SettingReEncryptionFlag | SettingAcraStructEncryptionFlag | SettingZoneIDFlag:                                                   {},
	SettingDataTypeIDFlag | SettingOnFailFlag | SettingReEncryptionFlag | SettingAcraStructEncryptionFlag | SettingZoneIDFlag:                               {},
	SettingDataTypeIDFlag | SettingDefaultDataValueFlag | SettingReEncryptionFlag | SettingAcraStructEncryptionFlag | SettingZoneIDFlag:                     {},
	SettingDataTypeIDFlag | SettingOnFailFlag | SettingDefaultDataValueFlag | SettingReEncryptionFlag | SettingAcraStructEncryptionFlag | SettingZoneIDFlag: {},

>>>>>>> 9457860d
	/////////////
	// SEARCHABLE
	// default ClientID
	SettingSearchFlag | SettingAcraStructEncryptionFlag | SettingReEncryptionFlag: {},
	SettingSearchFlag | SettingAcraBlockEncryptionFlag | SettingReEncryptionFlag:  {},
	// default ClientID with data type flag
	SettingDataTypeFlag | SettingSearchFlag | SettingAcraStructEncryptionFlag | SettingReEncryptionFlag: {},
	SettingDataTypeFlag | SettingSearchFlag | SettingAcraBlockEncryptionFlag | SettingReEncryptionFlag:  {},

	SettingDataTypeIDFlag | SettingSearchFlag | SettingAcraStructEncryptionFlag | SettingReEncryptionFlag: {},
	SettingDataTypeIDFlag | SettingSearchFlag | SettingAcraBlockEncryptionFlag | SettingReEncryptionFlag:  {},

	// default ClientID with data type default
	SettingDefaultDataValueFlag | SettingDataTypeFlag | SettingSearchFlag | SettingAcraStructEncryptionFlag | SettingReEncryptionFlag: {},
	SettingDefaultDataValueFlag | SettingDataTypeFlag | SettingSearchFlag | SettingAcraBlockEncryptionFlag | SettingReEncryptionFlag:  {},

	SettingDefaultDataValueFlag | SettingDataTypeIDFlag | SettingSearchFlag | SettingAcraStructEncryptionFlag | SettingReEncryptionFlag: {},
	SettingDefaultDataValueFlag | SettingDataTypeIDFlag | SettingSearchFlag | SettingAcraBlockEncryptionFlag | SettingReEncryptionFlag:  {},

	// specified ClientID
	SettingSearchFlag | SettingClientIDFlag | SettingAcraStructEncryptionFlag | SettingReEncryptionFlag: {},
	SettingSearchFlag | SettingClientIDFlag | SettingAcraBlockEncryptionFlag | SettingReEncryptionFlag:  {},
	// specified ClientID with data type flag
	SettingDataTypeFlag | SettingSearchFlag | SettingClientIDFlag | SettingAcraStructEncryptionFlag | SettingReEncryptionFlag: {},
	SettingDataTypeFlag | SettingSearchFlag | SettingClientIDFlag | SettingAcraBlockEncryptionFlag | SettingReEncryptionFlag:  {},

	SettingDataTypeIDFlag | SettingSearchFlag | SettingClientIDFlag | SettingAcraStructEncryptionFlag | SettingReEncryptionFlag: {},
	SettingDataTypeIDFlag | SettingSearchFlag | SettingClientIDFlag | SettingAcraBlockEncryptionFlag | SettingReEncryptionFlag:  {},

	// specified ClientID with data type default
	SettingDefaultDataValueFlag | SettingDataTypeFlag | SettingSearchFlag | SettingClientIDFlag | SettingAcraStructEncryptionFlag | SettingReEncryptionFlag: {},
	SettingDefaultDataValueFlag | SettingDataTypeFlag | SettingSearchFlag | SettingClientIDFlag | SettingAcraBlockEncryptionFlag | SettingReEncryptionFlag:  {},

	SettingDefaultDataValueFlag | SettingDataTypeIDFlag | SettingSearchFlag | SettingClientIDFlag | SettingAcraStructEncryptionFlag | SettingReEncryptionFlag: {},
	SettingDefaultDataValueFlag | SettingDataTypeIDFlag | SettingSearchFlag | SettingClientIDFlag | SettingAcraBlockEncryptionFlag | SettingReEncryptionFlag:  {},

	/////////////
	// MASKING (should be specified all 3 parameters)
	// default ClientID
	SettingAcraStructEncryptionFlag | SettingMaskingFlag | SettingMaskingPlaintextSideFlag | SettingMaskingPlaintextLengthFlag | SettingReEncryptionFlag: {},
	SettingAcraBlockEncryptionFlag | SettingMaskingFlag | SettingMaskingPlaintextSideFlag | SettingMaskingPlaintextLengthFlag | SettingReEncryptionFlag:  {},
	// specified ClientID
	SettingAcraStructEncryptionFlag | SettingMaskingFlag | SettingMaskingPlaintextSideFlag | SettingMaskingPlaintextLengthFlag | SettingClientIDFlag | SettingReEncryptionFlag: {},
	SettingAcraBlockEncryptionFlag | SettingMaskingFlag | SettingMaskingPlaintextSideFlag | SettingMaskingPlaintextLengthFlag | SettingClientIDFlag | SettingReEncryptionFlag:  {},
	/////////////
	// TOKENIZATION
	// default clientID
	SettingTokenizationFlag | SettingTokenTypeFlag | SettingReEncryptionFlag | SettingAcraBlockEncryptionFlag: {},
	SettingTokenTypeFlag | SettingReEncryptionFlag | SettingAcraBlockEncryptionFlag:                           {},

	SettingTokenizationFlag | SettingTokenTypeFlag | SettingConsistentTokenizationFlag | SettingReEncryptionFlag:                                  {},
	SettingTokenizationFlag | SettingTokenTypeFlag | SettingConsistentTokenizationFlag | SettingReEncryptionFlag | SettingAcraBlockEncryptionFlag: {},
	SettingTokenTypeFlag | SettingConsistentTokenizationFlag | SettingReEncryptionFlag:                                                            {},
	SettingTokenTypeFlag | SettingConsistentTokenizationFlag | SettingReEncryptionFlag | SettingAcraBlockEncryptionFlag:                           {},
	// specified clientID
	SettingTokenizationFlag | SettingTokenTypeFlag | SettingClientIDFlag | SettingReEncryptionFlag | SettingAcraBlockEncryptionFlag:                                     {},
	SettingTokenizationFlag | SettingTokenTypeFlag | SettingConsistentTokenizationFlag | SettingClientIDFlag | SettingReEncryptionFlag | SettingAcraBlockEncryptionFlag: {},
	SettingTokenTypeFlag | SettingClientIDFlag | SettingReEncryptionFlag | SettingAcraBlockEncryptionFlag:                                                               {},
	SettingTokenTypeFlag | SettingConsistentTokenizationFlag | SettingClientIDFlag | SettingReEncryptionFlag | SettingAcraBlockEncryptionFlag:                           {},
}

// Token type names as expected in the configuration file.
var tokenTypeNames = map[string]tokenizationCommon.TokenType{
	"int32": tokenizationCommon.TokenType_Int32,
	"int64": tokenizationCommon.TokenType_Int64,
	"str":   tokenizationCommon.TokenType_String,
	"bytes": tokenizationCommon.TokenType_Bytes,
	"email": tokenizationCommon.TokenType_Email,
}

// CryptoEnvelopeType type of crypto envelope for encryptors
type CryptoEnvelopeType string

// Supported CryptoEnvelopeTypes
const (
	CryptoEnvelopeTypeAcraStruct CryptoEnvelopeType = "acrastruct"
	CryptoEnvelopeTypeAcraBlock  CryptoEnvelopeType = "acrablock"
)

// ErrInvalidCryptoEnvelopeType used for invalid values of CryptoEnvelopeType
var ErrInvalidCryptoEnvelopeType = errors.New("invalid CryptoEnvelopeType")

// ErrInvalidEncryptorConfig has invalid configuration
var ErrInvalidEncryptorConfig = errors.New("invalid encryptor config")

// ValidateCryptoEnvelopeType return error if value is unsupported CryptoEnvelopeType
func ValidateCryptoEnvelopeType(value CryptoEnvelopeType) error {
	switch value {
	case CryptoEnvelopeTypeAcraStruct, CryptoEnvelopeTypeAcraBlock:
		return nil
	default:
		return ErrInvalidCryptoEnvelopeType
	}
}

// BasicColumnEncryptionSetting is a basic set of column encryption settings.
type BasicColumnEncryptionSetting struct {
	Name         string `yaml:"column"`
	UsedClientID string `yaml:"client_id"`

	// same as TokenType but related for encryption operations
	DataType string `yaml:"data_type"`
	// same as DataType but expect exact ID type
	DataTypeID uint32 `yaml:"data_type_db_identifier"`
	// string for str/email/int32/int64 ans base64 string for binary data
	DefaultDataValue *string `yaml:"default_data_value"`
	// an action that should be performed on failure
	// possible actions are "ciphertext", "error" or "default"
	ResponseOnFail common.ResponseOnFail `yaml:"response_on_fail"`

	// Data pseudonymization (tokenization)

	// Tokenized is DEPRECATED, but left to provide backwards compatibility.
	// Was used to enable tokenization. Right now the `TokenType` serves that
	// purpose: if it's not empty, tokenization is enabled.
	Tokenized              *bool  `yaml:"tokenized"`
	ConsistentTokenization bool   `yaml:"consistent_tokenization"`
	TokenType              string `yaml:"token_type"`

	// Searchable encryption
	Searchable bool `yaml:"searchable"`
	// Data masking
	MaskingPattern           string                      `yaml:"masking"`
	PartialPlaintextLenBytes int                         `yaml:"plaintext_length"`
	PlaintextSide            maskingCommon.PlainTextSide `yaml:"plaintext_side"`
	CryptoEnvelope           *CryptoEnvelopeType         `yaml:"crypto_envelope"`
	ReEncryptToAcraBlock     *bool                       `yaml:"reencrypting_to_acrablocks"`
	settingMask              SettingMask
}

// IsBinaryDataOperation return true if setting related to operation over binary data
func IsBinaryDataOperation(setting ColumnEncryptionSetting) bool {
	// tokenization for binary data or encryption/masking of binary data (not text)
	hasBinaryOperation := setting.GetTokenType() == tokenizationCommon.TokenType_Bytes
	hasBinaryOperation = hasBinaryOperation || setting.OnlyEncryption() || setting.IsSearchable()
	hasBinaryOperation = hasBinaryOperation || len(setting.GetMaskingPattern()) != 0
	return hasBinaryOperation
}

// Init validate and initialize SettingMask
func (s *BasicColumnEncryptionSetting) Init(useMySQL bool) (err error) {
	if len(s.Name) == 0 {
		return ErrInvalidEncryptorConfig
	}

	s.settingMask = 0
	if len(s.ClientID()) > 0 {
		s.settingMask |= SettingClientIDFlag
	} else {
		// will be used default ClientID
		s.settingMask |= SettingClientIDFlag
	}
	if s.CryptoEnvelope != nil {
		if err = ValidateCryptoEnvelopeType(*s.CryptoEnvelope); err != nil {
			return err
		}
		switch *s.CryptoEnvelope {
		case CryptoEnvelopeTypeAcraStruct:
			s.settingMask |= SettingAcraStructEncryptionFlag
			break
		case CryptoEnvelopeTypeAcraBlock:
			s.settingMask |= SettingAcraBlockEncryptionFlag
			break
		}
	}
	if s.ReEncryptToAcraBlock != nil && *s.ReEncryptToAcraBlock {
		s.settingMask |= SettingReEncryptionFlag
	}

	if s.Tokenized != nil {
		tokenized := *s.Tokenized
		if tokenized && s.TokenType == "" {
			return errors.New("`tokenized` is provided without `token_type`")
		} else if !tokenized && s.TokenType != "" {
			return errors.New("`tokenized` is disabled, but `token_type` is provided")
		}
		log.Warnln("Setting `tokenized` flag is not necessary anymore and will be ignored")
	}

	var tokenType tokenizationCommon.TokenType
	var ok bool
	if s.TokenType != "" {
		tokenType, ok = tokenTypeNames[s.TokenType]
		if !ok {
			return fmt.Errorf("%s: %w", s.TokenType, tokenizationCommon.ErrUnknownTokenType)
		}
		if err = tokenizationCommon.ValidateTokenType(tokenType); err != nil {
			return err
		}
	}

	if s.ResponseOnFail != common.ResponseOnFailEmpty {
		s.settingMask |= SettingOnFailFlag
	} else if s.DefaultDataValue != nil {
		// if `response_on_fail` is not defined, but `default_data_value` is,
		// then we automatically set `response_on_fail` to default value
		// to simplify configuration for the user
		s.ResponseOnFail = common.ResponseOnFailDefault
	} else {
		// Otherwise, default action is to return ciphertext
		s.ResponseOnFail = common.ResponseOnFailCiphertext
	}

	if err := common.ValidateOnFail(s.ResponseOnFail); err != nil {
		return err
	}

	dataType := common.EncryptedType_Unknown
	if s.DataType == "" {
		// if DataType empty but configured for tokenization then map TokenType to appropriate DataType
		if s.TokenType != "" {
			s.DataType, err = common.TokenTypeToEncryptedDataType(tokenType).ToConfigString()
			if err != nil {
				return err
			}
		}
	} else {
		// set mask only if it set explicitly, not via token_type
		s.settingMask |= SettingDataTypeFlag
	}

	if s.DataType != "" {
		if s.DataTypeID != 0 {
			return common.ErrDataTypeWithDataTypeID
		}

		dataType, err = common.ParseStringEncryptedType(s.DataType)
		if err != nil {
			return fmt.Errorf("%s: %w", s.DataType, common.ErrUnknownEncryptedType)
		}
		if err = common.ValidateEncryptedType(dataType); err != nil {
			return err
		}
	}

	if s.DataTypeID != 0 {
		s.settingMask |= SettingDataTypeIDFlag

		dataTypeIDEncoders := type_awareness.GetPostgreSQLDataTypeIDEncoders()
		if useMySQL {
			dataTypeIDEncoders = type_awareness.GetMySQLDataTypeIDEncoders()
		}

		_, ok := dataTypeIDEncoders[s.DataTypeID]
		if !ok {
			return common.ErrUnsupportedDataTypeID
		}

		if useMySQL {
			s.DataType = common.MySQLDataTypeIDEncryptedType[s.DataTypeID]
		} else {
			s.DataType = common.PostgreSQLDataTypeIDEncryptedType[s.DataTypeID]
		}
		dataType, _ = common.ParseStringEncryptedType(s.DataType)
	}

	if s.DataTypeID == 0 && s.DataType != "" {
		if useMySQL {
			s.DataTypeID = common.MySQLEncryptedTypeDataTypeIDs[dataType]
		} else {
			s.DataTypeID = common.PostgreSQLEncryptedTypeDataTypeIDs[dataType]
		}
	}

	if s.DefaultDataValue != nil {
		if s.DataTypeID == 0 {
			return errors.New("default_data_value used without data_type_id")
		}
		s.settingMask |= SettingDefaultDataValueFlag
		if s.ResponseOnFail != common.ResponseOnFailDefault {
			return fmt.Errorf("default data value is defined, but `response_on_fail` operation is not \"default\" (%s)", s.ResponseOnFail)
		}

		dataTypeIDEncoders := type_awareness.GetPostgreSQLDataTypeIDEncoders()
		if useMySQL {
			dataTypeIDEncoders = type_awareness.GetMySQLDataTypeIDEncoders()
		}

		dataTypeEncoder := dataTypeIDEncoders[s.DataTypeID]
		if err = dataTypeEncoder.ValidateDefaultValue(s.DefaultDataValue); err != nil {
			return fmt.Errorf("invalid default value: %w", err)
		}
	}

	if s.TokenType != "" {
		s.settingMask |= SettingTokenizationFlag
		s.settingMask |= SettingTokenTypeFlag
		if s.ConsistentTokenization {
			s.settingMask |= SettingConsistentTokenizationFlag
		}
		// due to tokenization supports only AcraBlock and for backward compatibility, we reconfigure CryptoEnvelope always for AcraBlock
		// to leave Defaults support
		s.settingMask &= ^SettingAcraStructEncryptionFlag
		s.settingMask |= SettingAcraBlockEncryptionFlag
	}

	if s.MaskingPattern != "" || s.PlaintextSide != "" {
		if err = maskingCommon.ValidateMaskingParams(s.MaskingPattern, s.PartialPlaintextLenBytes, s.PlaintextSide, s.GetEncryptedDataType()); err != nil {
			return err
		}
		s.settingMask |= SettingMaskingFlag | SettingMaskingPlaintextLengthFlag | SettingMaskingPlaintextSideFlag
	}
	if s.Searchable {
		s.settingMask |= SettingSearchFlag
	}
	_, ok = validSettings[s.settingMask]
	if !ok {
		return ErrInvalidEncryptorConfig
	}
	return nil
}

// OnlyEncryption return true if should be applied only AcraStruct/AcraBlock encryption without tokenization/masking/etc
func (s *BasicColumnEncryptionSetting) OnlyEncryption() bool {
	return s.settingMask&(SettingMaskingFlag|SettingTokenizationFlag|SettingSearchFlag) == 0
}

// GetSettingMask return SettingMask
func (s *BasicColumnEncryptionSetting) GetSettingMask() SettingMask {
	return s.settingMask
}

// ColumnName returns name of the column for which these settings are for.
func (s *BasicColumnEncryptionSetting) ColumnName() string {
	return s.Name
}

// GetCryptoEnvelope returns type of crypto envelope
func (s *BasicColumnEncryptionSetting) GetCryptoEnvelope() CryptoEnvelopeType {
	if s.CryptoEnvelope == nil {
		return CryptoEnvelopeTypeAcraStruct
	}
	return *s.CryptoEnvelope
}

// ShouldReEncryptAcraStructToAcraBlock return true if should  re-encrypt data with AcraBlock
func (s *BasicColumnEncryptionSetting) ShouldReEncryptAcraStructToAcraBlock() bool {
	if s.ReEncryptToAcraBlock == nil {
		return false
	}
	return *s.ReEncryptToAcraBlock
}

// ClientID returns client ID to use when encrypting this column.
func (s *BasicColumnEncryptionSetting) ClientID() []byte {
	return []byte(s.UsedClientID)
}

// IsTokenized returns true if the column should be tokenized.
func (s *BasicColumnEncryptionSetting) IsTokenized() bool {
	return s.TokenType != ""
}

// IsConsistentTokenization returns true if column tokens should be consistent.
func (s *BasicColumnEncryptionSetting) IsConsistentTokenization() bool {
	return s.ConsistentTokenization
}

// GetTokenType return the type of tokenization to apply to the column.
func (s *BasicColumnEncryptionSetting) GetTokenType() tokenizationCommon.TokenType {
	// If the configuration file contains some unknown or unsupported token type,
	// return some safe default.
	const defaultTokenType = tokenizationCommon.TokenType_Unknown
	tokenType, ok := tokenTypeNames[s.TokenType]
	if !ok {
		return defaultTokenType
	}
	return tokenizationCommon.NormalizeTokenType(tokenType, defaultTokenType)
}

// IsSearchable returns true if column should be searchable.
func (s *BasicColumnEncryptionSetting) IsSearchable() bool {
	return s.Searchable
}

// GetMaskingPattern returns string which should be used to mask AcraStruct data.
func (s *BasicColumnEncryptionSetting) GetMaskingPattern() string {
	return s.MaskingPattern
}

// GetPartialPlaintextLen returns number of bytes to be left untouched in masked value.
func (s *BasicColumnEncryptionSetting) GetPartialPlaintextLen() int {
	return s.PartialPlaintextLenBytes
}

// IsEndMasking returns true if the right part of the value should be masked.
func (s *BasicColumnEncryptionSetting) IsEndMasking() bool {
	return s.PlaintextSide == maskingCommon.PlainTextSideLeft
}

// GetEncryptedDataType returns data type for encrypted data
func (s *BasicColumnEncryptionSetting) GetEncryptedDataType() common.EncryptedType {
	// If the configuration file contains some unknown or unsupported token type,
	// return some safe default.
	const defaultDataType = common.EncryptedType_Unknown
	dataType, err := common.ParseStringEncryptedType(s.DataType)
	if err != nil {
		return defaultDataType
	}
	return dataType
}

// GetDefaultDataValue returns default data value for encrypted data
func (s *BasicColumnEncryptionSetting) GetDefaultDataValue() *string {
	return s.DefaultDataValue
}

func (s *BasicColumnEncryptionSetting) applyDefaults(defaults defaultValues) {
	if s.CryptoEnvelope == nil {
		v := defaults.GetCryptoEnvelope()
		// not applicable to masking, tokenization and searchable encryption
		if s.settingMask&(SettingTokenizationFlag|SettingMaskingFlag) == 0 {
			s.CryptoEnvelope = &v
		}
	}
	if s.ReEncryptToAcraBlock == nil {
		v := defaults.ShouldReEncryptAcraStructToAcraBlock()
		// not applicable to masking, tokenization and searchable encryption
		if s.settingMask&(SettingTokenizationFlag|SettingMaskingFlag) == 0 {
			s.ReEncryptToAcraBlock = &v
		}
	}
}

// GetResponseOnFail returns the action that should be performed on failure
// Valid values are "", "ciphertext", "error" and "default"
func (s *BasicColumnEncryptionSetting) GetResponseOnFail() common.ResponseOnFail {
	return s.ResponseOnFail
}

// HasTypeAwareSupport return true if setting configured for decryption with type awareness
func HasTypeAwareSupport(setting ColumnEncryptionSetting) bool {
	maskingSupport := setting.GetMaskingPattern() != ""
	if setting.GetDBDataTypeID() == 0 {
		// intX not supported masking with type awareness
		maskingSupport = false
	}
	return setting.OnlyEncryption() || setting.IsSearchable() || maskingSupport
}

// GetDBDataTypeID returns the DataTypeID of corresponded DB got from `data_type_db_identifier` encryptor config option
func (s *BasicColumnEncryptionSetting) GetDBDataTypeID() uint32 {
	return s.DataTypeID
}<|MERGE_RESOLUTION|>--- conflicted
+++ resolved
@@ -81,21 +81,6 @@
 	SettingDataTypeFlag | SettingReEncryptionFlag | SettingClientIDFlag | SettingAcraBlockEncryptionFlag | SettingMaskingFlag | SettingMaskingPlaintextLengthFlag | SettingMaskingPlaintextSideFlag:   {},
 	SettingDataTypeIDFlag | SettingReEncryptionFlag | SettingClientIDFlag | SettingAcraBlockEncryptionFlag | SettingMaskingFlag | SettingMaskingPlaintextLengthFlag | SettingMaskingPlaintextSideFlag: {},
 
-<<<<<<< HEAD
-=======
-	// ZoneID
-
-	SettingDataTypeFlag | SettingReEncryptionFlag | SettingAcraBlockEncryptionFlag | SettingZoneIDFlag:                                                   {},
-	SettingDataTypeFlag | SettingOnFailFlag | SettingReEncryptionFlag | SettingAcraBlockEncryptionFlag | SettingZoneIDFlag:                               {},
-	SettingDataTypeFlag | SettingDefaultDataValueFlag | SettingReEncryptionFlag | SettingAcraBlockEncryptionFlag | SettingZoneIDFlag:                     {},
-	SettingDataTypeFlag | SettingOnFailFlag | SettingDefaultDataValueFlag | SettingReEncryptionFlag | SettingAcraBlockEncryptionFlag | SettingZoneIDFlag: {},
-
-	SettingDataTypeIDFlag | SettingReEncryptionFlag | SettingAcraBlockEncryptionFlag | SettingZoneIDFlag:                                                   {},
-	SettingDataTypeIDFlag | SettingOnFailFlag | SettingReEncryptionFlag | SettingAcraBlockEncryptionFlag | SettingZoneIDFlag:                               {},
-	SettingDataTypeIDFlag | SettingDefaultDataValueFlag | SettingReEncryptionFlag | SettingAcraBlockEncryptionFlag | SettingZoneIDFlag:                     {},
-	SettingDataTypeIDFlag | SettingOnFailFlag | SettingDefaultDataValueFlag | SettingReEncryptionFlag | SettingAcraBlockEncryptionFlag | SettingZoneIDFlag: {},
-
->>>>>>> 9457860d
 	// AcraStruct
 	// ClientID
 	SettingDataTypeFlag | SettingReEncryptionFlag | SettingClientIDFlag | SettingAcraStructEncryptionFlag:                                                   {},
@@ -103,26 +88,11 @@
 	SettingDataTypeFlag | SettingDefaultDataValueFlag | SettingReEncryptionFlag | SettingClientIDFlag | SettingAcraStructEncryptionFlag:                     {},
 	SettingDataTypeFlag | SettingOnFailFlag | SettingDefaultDataValueFlag | SettingReEncryptionFlag | SettingClientIDFlag | SettingAcraStructEncryptionFlag: {},
 
-<<<<<<< HEAD
-=======
 	SettingDataTypeIDFlag | SettingReEncryptionFlag | SettingClientIDFlag | SettingAcraStructEncryptionFlag:                                                   {},
 	SettingDataTypeIDFlag | SettingOnFailFlag | SettingReEncryptionFlag | SettingClientIDFlag | SettingAcraStructEncryptionFlag:                               {},
 	SettingDataTypeIDFlag | SettingDefaultDataValueFlag | SettingReEncryptionFlag | SettingClientIDFlag | SettingAcraStructEncryptionFlag:                     {},
 	SettingDataTypeIDFlag | SettingOnFailFlag | SettingDefaultDataValueFlag | SettingReEncryptionFlag | SettingClientIDFlag | SettingAcraStructEncryptionFlag: {},
 
-	// ZoneID
-
-	SettingDataTypeFlag | SettingReEncryptionFlag | SettingAcraStructEncryptionFlag | SettingZoneIDFlag:                                                   {},
-	SettingDataTypeFlag | SettingOnFailFlag | SettingReEncryptionFlag | SettingAcraStructEncryptionFlag | SettingZoneIDFlag:                               {},
-	SettingDataTypeFlag | SettingDefaultDataValueFlag | SettingReEncryptionFlag | SettingAcraStructEncryptionFlag | SettingZoneIDFlag:                     {},
-	SettingDataTypeFlag | SettingOnFailFlag | SettingDefaultDataValueFlag | SettingReEncryptionFlag | SettingAcraStructEncryptionFlag | SettingZoneIDFlag: {},
-
-	SettingDataTypeIDFlag | SettingReEncryptionFlag | SettingAcraStructEncryptionFlag | SettingZoneIDFlag:                                                   {},
-	SettingDataTypeIDFlag | SettingOnFailFlag | SettingReEncryptionFlag | SettingAcraStructEncryptionFlag | SettingZoneIDFlag:                               {},
-	SettingDataTypeIDFlag | SettingDefaultDataValueFlag | SettingReEncryptionFlag | SettingAcraStructEncryptionFlag | SettingZoneIDFlag:                     {},
-	SettingDataTypeIDFlag | SettingOnFailFlag | SettingDefaultDataValueFlag | SettingReEncryptionFlag | SettingAcraStructEncryptionFlag | SettingZoneIDFlag: {},
-
->>>>>>> 9457860d
 	/////////////
 	// SEARCHABLE
 	// default ClientID
