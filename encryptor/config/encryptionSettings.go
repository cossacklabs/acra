--- conflicted
+++ resolved
@@ -243,19 +243,6 @@
 	}
 	dataType := common2.EncryptedType_Unknown
 	if s.DataType == "" {
-<<<<<<< HEAD
-		// by default all encrypted data is binary
-		s.DataType = common2.EncryptedType_Unknown.String()
-		// if DataType empty but configured for tokenization then map TokenType to appropriate DataType
-		//if s.TokenType != "" {
-		//	// we don't validate because it's already validated above
-		//	tokenType, _ := tokenTypeNames[s.TokenType]
-		//	s.DataType, err = tokenType.ToEncryptedDataType().ToConfigString()
-		//	if err != nil {
-		//		return err
-		//	}
-		//}
-=======
 		// if DataType empty but configured for tokenization then map TokenType to appropriate DataType
 		if s.TokenType != "" {
 			s.DataType, err = common2.TokenTypeToEncryptedDataType(tokenType).ToConfigString()
@@ -263,7 +250,6 @@
 				return err
 			}
 		}
->>>>>>> 6b57ad13
 	} else {
 		// set mask only if it set explicitly, not via token_type
 		s.settingMask |= SettingDataTypeFlag
