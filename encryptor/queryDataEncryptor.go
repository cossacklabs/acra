--- conflicted
+++ resolved
@@ -108,15 +108,11 @@
 		case sqlparser.StrVal, sqlparser.HexVal, sqlparser.PgEscapeString:
 			rawData, err := coder.Decode(val)
 			if err != nil {
-<<<<<<< HEAD
 				if err == utils.ErrDecodeEscapedString || err == errUnsupportedExpression {
-					logrus.WithError(err).
+					logrus.WithField(logging.FieldKeyEventCode, logging.EventCodeErrorCodingCantDecodeSQLValue).
+						WithError(err).
 						Warningln("Can't decode data with unsupported coding format or unsupported expression")
 					return ErrUpdateLeaveDataUnchanged
-=======
-				if err != errUnsupportedExpression {
-					logrus.WithField(logging.FieldKeyEventCode, logging.EventCodeErrorCodingCantDecodeSQLValue).WithError(err).Errorln("Can't decode data")
->>>>>>> 47c33ac8
 				}
 				return err
 			}
