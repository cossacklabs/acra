/*
Copyright 2018, Cossack Labs Limited

Licensed under the Apache License, Version 2.0 (the "License");
you may not use this file except in compliance with the License.
You may obtain a copy of the License at

http://www.apache.org/licenses/LICENSE-2.0

Unless required by applicable law or agreed to in writing, software
distributed under the License is distributed on an "AS IS" BASIS,
WITHOUT WARRANTIES OR CONDITIONS OF ANY KIND, either express or implied.
See the License for the specific language governing permissions and
limitations under the License.
*/

package encryptor

import (
	"encoding/hex"
	"errors"
	"github.com/cossacklabs/acra/logging"
	"github.com/cossacklabs/acra/sqlparser"
	"github.com/cossacklabs/acra/utils"
	"github.com/sirupsen/logrus"
	"strconv"
<<<<<<< HEAD
	"unicode/utf8"
=======
>>>>>>> e522e236
)

var pgHexStringPrefix = []byte{'\\', 'x'}

// DBDataCoder encode/decode binary data to correct string form for specific db
type DBDataCoder interface {
	Decode(sqlparser.Expr) ([]byte, error)
	Encode(sqlparser.Expr, []byte) ([]byte, error)
}

// errUnsupportedExpression unsupported type of literal to binary encode/decode
var errUnsupportedExpression = errors.New("unsupported expression")

// MysqlDBDataCoder implement DBDataCoder for MySQL
type MysqlDBDataCoder struct{}

// Decode decode literals from string to byte slice
func (*MysqlDBDataCoder) Decode(expr sqlparser.Expr) ([]byte, error) {
	switch val := expr.(type) {
	case *sqlparser.SQLVal:
		switch val.Type {
		case sqlparser.IntVal, sqlparser.StrVal:
			return val.Val, nil
		case sqlparser.HexVal:
			binValue := make([]byte, hex.DecodedLen(len(val.Val)))
			_, err := hex.Decode(binValue, val.Val)
			if err != nil {
				logrus.WithField(logging.FieldKeyEventCode, logging.EventCodeErrorCodingCantDecodeHexData).WithError(err).Errorln("Can't decode hex string literal")
				return nil, err
			}
			return binValue, nil
		}
	}
	return nil, errUnsupportedExpression
}

// Encode data to correct literal from binary data for this expression
func (*MysqlDBDataCoder) Encode(expr sqlparser.Expr, data []byte) ([]byte, error) {
	switch val := expr.(type) {
	case *sqlparser.SQLVal:
		switch val.Type {
		case sqlparser.IntVal, sqlparser.StrVal:
			return data, nil
		case sqlparser.HexVal:
			output := make([]byte, hex.EncodedLen(len(data)))
			hex.Encode(output, data)
			return output, nil
		}
	}
	return nil, errUnsupportedExpression
}

// PgEncodeToHexString return data as is if it's valid UTF string otherwise encode to hex with \x prefix
func PgEncodeToHexString(data []byte) []byte {
<<<<<<< HEAD
	if utf8.Valid(data) {
=======
	if utils.IsPrintablePostgresqlString(data) {
>>>>>>> e522e236
		return data
	}
	newVal := make([]byte, len(pgHexStringPrefix)+hex.EncodedLen(len(data)))
	copy(newVal, pgHexStringPrefix)
	hex.Encode(newVal[len(pgHexStringPrefix):], data)
	return newVal
}

<<<<<<< HEAD
// PostgresqlDBDataCoder implement DBDataCoder for PostgreSQL
=======
// PostgresqlDBDataCoder responsible to handle decoding/encoding SQL literals before/after QueryEncryptor handlers
//
// Acra captures SQL queries like `INSERT INTO users (age, username, email, photo) VALUES (123, 'john_wick', 'johnwick@mail.com', '\xaabbcc');`
// and manipulates with SQL values `123`, `'john_wick'`, `'johnwick@mail.com'`, `'\xaabbcc'`. On first stage Acra
// decodes with Decode method values from SQL literals into binary or leave as is. For example hex encoded values decoded into binary"
// `'\xaabbcc'` decoded into []byte{170,187,204} and passed to QueryEncryptor's callbacks `EncryptWith[Client|Zone]ID`
// After that it should be encoded with Encode method from binary form into SQL to replace values in the query.
>>>>>>> e522e236
type PostgresqlDBDataCoder struct{}

// Decode hex/escaped literals to raw binary values for encryption/decryption. String values left as is because it
// doesn't need any decoding. Historically Int values had support only for tokenization and operated over string SQL
// literals.
func (*PostgresqlDBDataCoder) Decode(expr sqlparser.Expr) ([]byte, error) {
	switch val := expr.(type) {
	case *sqlparser.SQLVal:
		switch val.Type {
		case sqlparser.IntVal:
			return val.Val, nil
		case sqlparser.HexVal:
			binValue := make([]byte, hex.DecodedLen(len(val.Val)))
			_, err := hex.Decode(binValue, val.Val)
			if err != nil {
				logrus.WithField(logging.FieldKeyEventCode, logging.EventCodeErrorCodingCantDecodeHexData).WithError(err).Errorln("Can't decode hex string literal")
				return nil, err
			}
			return binValue, err
		case sqlparser.PgEscapeString, sqlparser.StrVal:
			// try to decode hex/octal encoding
			binValue, err := utils.DecodeEscaped(val.Val)
			if err != nil && err != utils.ErrDecodeOctalString {
				// return error on hex decode
				if _, ok := err.(hex.InvalidByteError); err == hex.ErrLength || ok {
					return nil, err
				} else if err == utils.ErrDecodeOctalString {
					return nil, err
				}

				logrus.WithError(err).WithField(logging.FieldKeyEventCode, logging.EventCodeErrorCodingCantDecodeSQLValue).Warningln("Can't decode value, process as unescaped string")
				// return value as is because it may be string with printable characters that wasn't encoded on client
				return val.Val, nil
			}
			return binValue, nil
		}
	}
	return nil, errUnsupportedExpression
}

// Encode data to correct literal from binary data for this expression
func (*PostgresqlDBDataCoder) Encode(expr sqlparser.Expr, data []byte) ([]byte, error) {
	switch val := expr.(type) {
	case *sqlparser.SQLVal:
		switch val.Type {
		case sqlparser.HexVal:
			output := make([]byte, hex.EncodedLen(len(data)))
			hex.Encode(output, data)
			return output, nil
		case sqlparser.IntVal:
<<<<<<< HEAD
			// if data was just tokenized, so we return it as is because it is valid int literal
			if _, err := strconv.Atoi(string(data)); err == nil {
				return data, nil
			}
			// otherwise here we work with encrypted int literal and took binary data that we should pass forward
			// as encoded into hex. So change type to StrVal and pass flow below to encode as it was binary data encoded
			// with hex
			val.Type = sqlparser.StrVal
			fallthrough
		case sqlparser.PgEscapeString, sqlparser.StrVal:
			if utils.IsPrintablePostgresqlString(data) {
=======
			// QueryDataEncryptor can tokenize INT SQL literal and we should not do anything because it is still valid
			// INT literal. Also, handler can encrypt data and replace SQL literal with encrypted data as []byte result.
			// Due to invalid format for INT literals, we should encode it as valid hex encoded binary value and change
			// type of SQL token for sqlparser that encoded into final SQL string

			// if data was just tokenized, so we return it as is because it is valid int literal
			if _, err := strconv.Atoi(string(data)); err == nil {
>>>>>>> e522e236
				return data, nil
			}
			// otherwise change type and pass it below for hex encoding
			val.Type = sqlparser.StrVal
			fallthrough
		case sqlparser.PgEscapeString, sqlparser.StrVal:
			return PgEncodeToHexString(data), nil
		}
	}
	return nil, errUnsupportedExpression
}<|MERGE_RESOLUTION|>--- conflicted
+++ resolved
@@ -24,10 +24,6 @@
 	"github.com/cossacklabs/acra/utils"
 	"github.com/sirupsen/logrus"
 	"strconv"
-<<<<<<< HEAD
-	"unicode/utf8"
-=======
->>>>>>> e522e236
 )
 
 var pgHexStringPrefix = []byte{'\\', 'x'}
@@ -82,11 +78,7 @@
 
 // PgEncodeToHexString return data as is if it's valid UTF string otherwise encode to hex with \x prefix
 func PgEncodeToHexString(data []byte) []byte {
-<<<<<<< HEAD
-	if utf8.Valid(data) {
-=======
 	if utils.IsPrintablePostgresqlString(data) {
->>>>>>> e522e236
 		return data
 	}
 	newVal := make([]byte, len(pgHexStringPrefix)+hex.EncodedLen(len(data)))
@@ -95,9 +87,6 @@
 	return newVal
 }
 
-<<<<<<< HEAD
-// PostgresqlDBDataCoder implement DBDataCoder for PostgreSQL
-=======
 // PostgresqlDBDataCoder responsible to handle decoding/encoding SQL literals before/after QueryEncryptor handlers
 //
 // Acra captures SQL queries like `INSERT INTO users (age, username, email, photo) VALUES (123, 'john_wick', 'johnwick@mail.com', '\xaabbcc');`
@@ -105,7 +94,6 @@
 // decodes with Decode method values from SQL literals into binary or leave as is. For example hex encoded values decoded into binary"
 // `'\xaabbcc'` decoded into []byte{170,187,204} and passed to QueryEncryptor's callbacks `EncryptWith[Client|Zone]ID`
 // After that it should be encoded with Encode method from binary form into SQL to replace values in the query.
->>>>>>> e522e236
 type PostgresqlDBDataCoder struct{}
 
 // Decode hex/escaped literals to raw binary values for encryption/decryption. String values left as is because it
@@ -156,19 +144,6 @@
 			hex.Encode(output, data)
 			return output, nil
 		case sqlparser.IntVal:
-<<<<<<< HEAD
-			// if data was just tokenized, so we return it as is because it is valid int literal
-			if _, err := strconv.Atoi(string(data)); err == nil {
-				return data, nil
-			}
-			// otherwise here we work with encrypted int literal and took binary data that we should pass forward
-			// as encoded into hex. So change type to StrVal and pass flow below to encode as it was binary data encoded
-			// with hex
-			val.Type = sqlparser.StrVal
-			fallthrough
-		case sqlparser.PgEscapeString, sqlparser.StrVal:
-			if utils.IsPrintablePostgresqlString(data) {
-=======
 			// QueryDataEncryptor can tokenize INT SQL literal and we should not do anything because it is still valid
 			// INT literal. Also, handler can encrypt data and replace SQL literal with encrypted data as []byte result.
 			// Due to invalid format for INT literals, we should encode it as valid hex encoded binary value and change
@@ -176,7 +151,6 @@
 
 			// if data was just tokenized, so we return it as is because it is valid int literal
 			if _, err := strconv.Atoi(string(data)); err == nil {
->>>>>>> e522e236
 				return data, nil
 			}
 			// otherwise change type and pass it below for hex encoding
