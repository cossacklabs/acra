package keystore

import (
	"errors"
	"fmt"
	"github.com/cossacklabs/acra/utils"
	"github.com/cossacklabs/acra/zone"
	"github.com/cossacklabs/themis/gothemis/keys"
	log "github.com/sirupsen/logrus"
	"io/ioutil"
	"os"
	"path/filepath"
	"runtime"
	"crypto/rand"
	"sync"
)

type FilesystemKeyStore struct {
	keys                map[string][]byte
	privateKeyDirectory string
	publicKeyDirectory  string
	directory           string
	lock                *sync.RWMutex
	encryptor           KeyEncryptor
}

func NewFilesystemKeyStore(directory string, encryptor KeyEncryptor) (*FilesystemKeyStore, error) {
	return NewFilesystemKeyStoreTwoPath(directory, directory, encryptor)
}

func NewFilesystemKeyStoreTwoPath(privateKeyFolder, publicKeyFolder string, encryptor KeyEncryptor) (*FilesystemKeyStore, error) {
	// check folder for private key
	directory, err := utils.AbsPath(privateKeyFolder)
	if err != nil {
		return nil, err
	}
	fi, err := os.Stat(directory)
	if nil == err && runtime.GOOS == "linux" && fi.Mode().Perm().String() != "-rwx------" {
		log.Errorln(" key store folder has an incorrect permissions")
		return nil, errors.New("key store folder has an incorrect permissions")
	}
	if privateKeyFolder != publicKeyFolder {
		// check folder for public key
		directory, err = utils.AbsPath(privateKeyFolder)
		if err != nil {
			return nil, err
		}
		fi, err = os.Stat(directory)
		if nil != err && !os.IsNotExist(err) {
			return nil, err
		}
	}
	return &FilesystemKeyStore{privateKeyDirectory: privateKeyFolder, publicKeyDirectory: publicKeyFolder,
		keys: make(map[string][]byte), lock: &sync.RWMutex{}, encryptor: encryptor}, nil
}

func (store *FilesystemKeyStore) generateKeyPair(filename string, clientId []byte) (*keys.Keypair, error) {
	keypair, err := keys.New(keys.KEYTYPE_EC)
	if err != nil {
		return nil, err
	}
	dirpath := filepath.Dir(store.getPrivateKeyFilePath(filename))
	err = os.MkdirAll(dirpath, 0700)
	if err != nil {
		return nil, err
	}

	encryptedPrivate, err := store.encryptor.Encrypt(keypair.Private.Value, clientId)
	if err != nil {
		return nil, err
	}
	err = ioutil.WriteFile(store.getPrivateKeyFilePath(filename), encryptedPrivate, 0600)
	if err != nil {
		return nil, err
	}
	err = ioutil.WriteFile(store.getPublicKeyFilePath(fmt.Sprintf("%s.pub", filename)), keypair.Public.Value, 0644)
	if err != nil {
		return nil, err
	}
	return keypair, nil
}

func (store *FilesystemKeyStore) generateKey(filename string, length uint8) ([]byte, error) {
	randomBytes := make([]byte, length)
	_, err := rand.Read(randomBytes)
	// Note that err == nil only if we read len(b) bytes.
	if err != nil {
		log.Error(err)
		return nil, err
	}
	dirpath := filepath.Dir(store.getPrivateKeyFilePath(filename))
	err = os.MkdirAll(dirpath, 0700)
	if err != nil {
		log.Error(err)
		return nil, err
	}
	err = ioutil.WriteFile(store.getPrivateKeyFilePath(filename), randomBytes, 0600)
	if err != nil {
		log.Error(err)
		return nil, err
	}
	return randomBytes, nil
}

func (store *FilesystemKeyStore) GenerateZoneKey() ([]byte, []byte, error) {
	/* save private key in fs, return id and public key*/
	var id []byte
	for {
		// generate until key not exists
		id = zone.GenerateZoneId()
		if !store.HasZonePrivateKey(id) {
			break
		}
	}

	keypair, err := store.generateKeyPair(getZoneKeyFilename(id), id)
	if err != nil {
		return []byte{}, []byte{}, err
	}
	store.lock.Lock()
	defer store.lock.Unlock()
	// cache key
	store.keys[getZoneKeyFilename(id)] = keypair.Private.Value
	return id, keypair.Public.Value, nil
}

func (store *FilesystemKeyStore) getPrivateKeyFilePath(filename string) string {
	return fmt.Sprintf("%s%s%s", store.privateKeyDirectory, string(os.PathSeparator), filename)
}

func (store *FilesystemKeyStore) getPublicKeyFilePath(filename string) string {
	return fmt.Sprintf("%s%s%s", store.publicKeyDirectory, string(os.PathSeparator), filename)
}

func (store *FilesystemKeyStore) GetZonePrivateKey(id []byte) (*keys.PrivateKey, error) {
	if !ValidateId(id) {
		return nil, ErrInvalidClientId
	}
	fname := getZoneKeyFilename(id)
	store.lock.Lock()
	defer store.lock.Unlock()
	key, ok := store.keys[fname]
	if ok {
		log.Debugf("load cached key: %s", fname)
		return &keys.PrivateKey{Value: key}, nil
	}
	privateKey, err := utils.LoadPrivateKey(store.getPrivateKeyFilePath(fname))
	if err != nil {
		return nil, err
	}
	if privateKey.Value, err = store.encryptor.Decrypt(privateKey.Value, id); err != nil {
		return nil, err
	}
	log.Debugf("load key from fs: %s", fname)
	store.keys[fname] = privateKey.Value
	return privateKey, nil
}

func (store *FilesystemKeyStore) HasZonePrivateKey(id []byte) bool {
	if !ValidateId(id) {
		return false
	}
	// add caching false answers. now if key doesn't exists than always checks on fs
	// it's system call and slow.
	if len(id) == 0 {
		return false
	}
	fname := getZoneKeyFilename(id)
	store.lock.RLock()
	defer store.lock.RUnlock()
	_, ok := store.keys[fname]
	if ok {
		return true
	}
	exists, _ := utils.FileExists(store.getPrivateKeyFilePath(fname))
	return exists
}

func (store *FilesystemKeyStore) GetPeerPublicKey(id []byte) (*keys.PublicKey, error) {
	if !ValidateId(id) {
		return nil, ErrInvalidClientId
	}
	fname := getPublicKeyFilename(id)
	store.lock.Lock()
	defer store.lock.Unlock()
	key, ok := store.keys[fname]
	if ok {
		log.Debugf("load cached key: %s", fname)
		return &keys.PublicKey{Value: key}, nil
	}
	publicKey, err := utils.LoadPublicKey(store.getPublicKeyFilePath(fname))
	if err != nil {
		return nil, err
	}
	log.Debugf("load key from fs: %s", fname)
	store.keys[fname] = publicKey.Value
	return publicKey, nil
}

func (store *FilesystemKeyStore) GetPrivateKey(id []byte) (*keys.PrivateKey, error) {
	if !ValidateId(id) {
		return nil, ErrInvalidClientId
	}
	fname := getServerKeyFilename(id)
	lock.Lock()
	defer lock.Unlock()
	key, ok := store.keys[fname]
	if ok {
		log.Debugf("load cached key: %s", fname)
		return &keys.PrivateKey{Value: key}, nil
	}
	privateKey, err := utils.LoadPrivateKey(store.getPrivateKeyFilePath(fname))
	if err != nil {
		return nil, err
	}
	if privateKey.Value, err = store.encryptor.Decrypt(privateKey.Value, id); err != nil {
		return nil, err
	}
	log.Debugf("load key from fs: %s", fname)
	store.keys[fname] = privateKey.Value
	return privateKey, nil
}

func (store *FilesystemKeyStore) GetServerDecryptionPrivateKey(id []byte) (*keys.PrivateKey, error) {
	if !ValidateId(id) {
		return nil, ErrInvalidClientId
	}
	fname := getServerDecryptionKeyFilename(id)
	store.lock.Lock()
	defer store.lock.Unlock()
	key, ok := store.keys[fname]
	if ok {
		log.Debugf("load cached key: %s", fname)
		return &keys.PrivateKey{Value: key}, nil
	}
	privateKey, err := utils.LoadPrivateKey(store.getPrivateKeyFilePath(fname))
	if err != nil {
		return nil, err
	}
	if privateKey.Value, err = store.encryptor.Decrypt(privateKey.Value, id); err != nil {
		return nil, err
	}
	log.Debugf("load key from fs: %s", fname)
	store.keys[fname] = privateKey.Value
	return privateKey, nil
}

func (store *FilesystemKeyStore) GenerateProxyKeys(id []byte) error {
	if !ValidateId(id) {
		return ErrInvalidClientId
	}
	filename := getProxyKeyFilename(id)

	_, err := store.generateKeyPair(filename, id)
	if err != nil {
		return err
	}
	return nil
}
func (store *FilesystemKeyStore) GenerateServerKeys(id []byte) error {
	if !ValidateId(id) {
		return ErrInvalidClientId
	}
	filename := getServerKeyFilename(id)
	_, err := store.generateKeyPair(filename, id)
	if err != nil {
		return err
	}
	return nil
}

// generate key pair for data encryption/decryption
func (store *FilesystemKeyStore) GenerateDataEncryptionKeys(id []byte) error {
	if !ValidateId(id) {
		return ErrInvalidClientId
	}
	_, err := store.generateKeyPair(getServerDecryptionKeyFilename(id), id)
	if err != nil {
		return err
	}
	return nil
}

// clear all cached keys
func (store *FilesystemKeyStore) Reset() {
	store.keys = make(map[string][]byte)
}

func (store *FilesystemKeyStore) GetPoisonKeyPair() (*keys.Keypair, error) {
	privatePath := store.getPrivateKeyFilePath(POISON_KEY_FILENAME)
	publicPath := store.getPublicKeyFilePath(fmt.Sprintf("%s.pub", POISON_KEY_FILENAME))
	privateExists, err := utils.FileExists(privatePath)
	if err != nil {
		return nil, err
	}
	publicExists, err := utils.FileExists(publicPath)
	if err != nil {
		return nil, err
	}
	if privateExists && publicExists {
		private, err := utils.LoadPrivateKey(privatePath)
		if err != nil {
			return nil, err
		}
		if private.Value, err = store.encryptor.Decrypt(private.Value, []byte(POISON_KEY_FILENAME)); err != nil {
			return nil, err
		}
		public, err := utils.LoadPublicKey(publicPath)
		if err != nil {
			return nil, err
		}
		return &keys.Keypair{Public: public, Private: private}, nil
	}
	log.Infoln("Generate poison key pair")
<<<<<<< HEAD
	return store.generateKeyPair(POISON_KEY_FILENAME, []byte(POISON_KEY_FILENAME))
=======
	return store.generateKeyPair(POISON_KEY_FILENAME)
}

func (store *FilesystemKeyStore) GetAuthKey(remove bool) ([]byte, error) {
	keyPath := store.getPrivateKeyFilePath(BASIC_AUTH_KEY_FILENAME)
	keyExists, err := utils.FileExists(keyPath)
	if err != nil {
		log.Error(err)
		return nil, err
	}
	if keyExists && !remove {
		key, err := utils.ReadFile(keyPath)
		if err != nil {
			log.Error(err)
			return nil, err
		}
		return key, nil
	}
	log.Infof("Generate basic auth key for AcraConfigUI to %v", keyPath)
	return store.generateKey(BASIC_AUTH_KEY_FILENAME, BASIC_AUTH_KEY_LENGTH)
>>>>>>> 945d64e1
}<|MERGE_RESOLUTION|>--- conflicted
+++ resolved
@@ -312,10 +312,7 @@
 		return &keys.Keypair{Public: public, Private: private}, nil
 	}
 	log.Infoln("Generate poison key pair")
-<<<<<<< HEAD
 	return store.generateKeyPair(POISON_KEY_FILENAME, []byte(POISON_KEY_FILENAME))
-=======
-	return store.generateKeyPair(POISON_KEY_FILENAME)
 }
 
 func (store *FilesystemKeyStore) GetAuthKey(remove bool) ([]byte, error) {
@@ -335,5 +332,4 @@
 	}
 	log.Infof("Generate basic auth key for AcraConfigUI to %v", keyPath)
 	return store.generateKey(BASIC_AUTH_KEY_FILENAME, BASIC_AUTH_KEY_LENGTH)
->>>>>>> 945d64e1
 }