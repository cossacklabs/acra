--- conflicted
+++ resolved
@@ -30,11 +30,7 @@
 	historyDirSuffix     = ".old"
 )
 
-<<<<<<< HEAD
-// GetZoneKeyFilename
-=======
 // GetZoneKeyFilename return filename for zone keys
->>>>>>> 22cd58b2
 func GetZoneKeyFilename(id []byte) string {
 	return fmt.Sprintf("%s_zone", string(id))
 }
@@ -74,10 +70,7 @@
 	return filename + historyDirSuffix
 }
 
-<<<<<<< HEAD
-=======
 // HistoricalFileNameTimeFormat format used as filename for rotated keys
->>>>>>> 22cd58b2
 const HistoricalFileNameTimeFormat = "2006-01-02T15:04:05.999999999"
 
 // getNewHistoricalFileName returns a name of the file that can be used to store current content
