--- conflicted
+++ resolved
@@ -27,14 +27,11 @@
 	encryptor           keystore.KeyEncryptor
 }
 
-<<<<<<< HEAD
+// FilesystemKeyStore represents keystore that reads keys from key folders, and stores them in memory.
 func NewFileSystemKeyStoreWithCacheSize(directory string, encryptor keystore.KeyEncryptor, cacheSize int) (*FilesystemKeyStore, error) {
 	return newFilesystemKeyStore(directory, directory, encryptor, cacheSize)
 }
 
-=======
-// NewFilesystemKeyStore creates new FilesystemKeyStore using same key folder for private and public keys.
->>>>>>> 6ba76f90
 func NewFilesystemKeyStore(directory string, encryptor keystore.KeyEncryptor) (*FilesystemKeyStore, error) {
 	return newFilesystemKeyStore(directory, directory, encryptor, keystore.INFINITE_CACHE_SIZE)
 }
