--- conflicted
+++ resolved
@@ -25,11 +25,9 @@
 package filesystem
 
 import (
-	"context"
 	"crypto/rand"
 	"errors"
 	"fmt"
-	"github.com/cossacklabs/acra/network"
 	"os"
 	"path/filepath"
 	"runtime"
@@ -73,11 +71,8 @@
 	fs                  Storage
 	lock                *sync.RWMutex
 	encryptor           keystore.KeyEncryptor
-<<<<<<< HEAD
+	cacheEncryptor      keystore.KeyEncryptor
 	encryptorCtx        context.Context
-=======
-	cacheEncryptor      keystore.KeyEncryptor
->>>>>>> f1800ba0
 }
 
 // NewFileSystemKeyStoreWithCacheSize represents keystore that reads keys from key folders, and stores them in cache.
@@ -248,11 +243,7 @@
 
 	ctx, _ := context.WithTimeout(context.Background(), network.DefaultNetworkTimeout)
 	store := &KeyStore{privateKeyDirectory: privateKeyFolder, publicKeyDirectory: publicKeyFolder,
-<<<<<<< HEAD
-		cache: cache, lock: &sync.RWMutex{}, encryptor: encryptor, fs: storage, encryptorCtx: ctx}
-=======
-		cache: cache, lock: &sync.RWMutex{}, encryptor: encryptor, cacheEncryptor: cacheEncryptor, fs: storage}
->>>>>>> f1800ba0
+		cache: cache, lock: &sync.RWMutex{}, encryptor: encryptor, cacheEncryptor: cacheEncryptor, fs: storage, encryptorCtx: ctx}
 	// set callback on cache value removing
 
 	return store, nil
@@ -456,12 +447,7 @@
 	}
 	store.lock.Lock()
 	defer store.lock.Unlock()
-<<<<<<< HEAD
-
-	encryptedKey, err := store.encryptor.Encrypt(store.encryptorCtx, keypair.Private.Value, *keyContext)
-=======
 	cacheEncryptedKey, err := store.cacheEncryptor.Encrypt(keypair.Private.Value, id)
->>>>>>> f1800ba0
 	if err != nil {
 		return nil, nil, nil
 	}
@@ -610,11 +596,7 @@
 		return &keys.PrivateKey{Value: loadedKey}, nil
 	}
 
-<<<<<<< HEAD
-	decryptedKey, err := store.encryptor.Decrypt(store.encryptorCtx, encryptedKey, keyContext)
-=======
 	decryptedKey, err := store.cacheEncryptor.Decrypt(encryptedKey, id)
->>>>>>> f1800ba0
 	if err != nil {
 		return nil, err
 	}
@@ -705,9 +687,7 @@
 	if err != nil {
 		return nil, err
 	}
-
-	keyContext := keystore.NewKeyContext(keystore.PurposeStorageZonePrivateKey).WithZoneID(id).WithContext(id)
-	return store.getPrivateKeysByFilenames(filenames, *keyContext)
+	return store.getPrivateKeysByFilenames(id, filenames)
 }
 
 // GetPeerPublicKey returns public key for this clientID, gets it from cache or reads from fs.
@@ -990,14 +970,14 @@
 	if penultimateKeyPart == "log" && lastKeyPart == "key" {
 		return &keystore.KeyDescription{
 			ID:      fileInfo.Name(),
-			Purpose: keystore.PurposeAuditLog,
+			Purpose: PurposeAuditLog,
 		}, nil
 	}
 
 	if lastKeyPart == "server" || lastKeyPart == "server.pub" || lastKeyPart == "translator" || lastKeyPart == "translator.pub" {
 		return &keystore.KeyDescription{
 			ID:       fileInfo.Name(),
-			Purpose:  keystore.PurposeLegacy,
+			Purpose:  PurposeLegacy,
 			ClientID: []byte(components[0]),
 		}, nil
 	}
@@ -1019,11 +999,7 @@
 	privateKey, privateOk := store.cache.Get(PoisonKeyFilename)
 	publicKey, publicOk := store.cache.Get(poisonKeyFilenamePublic)
 	if privateOk && publicOk {
-<<<<<<< HEAD
-		decryptedPrivate, err := store.encryptor.Decrypt(store.encryptorCtx, privateKey, *keyContext)
-=======
-		decryptedPrivate, err := store.cacheEncryptor.Decrypt(privateKey, []byte(PoisonKeyFilename))
->>>>>>> f1800ba0
+		decryptedPrivate, err := store.cacheEncryptor.Decrypt(privateKey, *keyContext)
 		if err != nil {
 			return nil, err
 		}
@@ -1037,12 +1013,7 @@
 		}
 		return nil, err
 	}
-<<<<<<< HEAD
-	encryptedPrivate := private.Value
-	if private.Value, err = store.encryptor.Decrypt(store.encryptorCtx, private.Value, *keyContext); err != nil {
-=======
-	if private.Value, err = store.encryptor.Decrypt(private.Value, []byte(PoisonKeyFilename)); err != nil {
->>>>>>> f1800ba0
+	if private.Value, err = store.encryptor.Decrypt(private.Value, *keyContext); err != nil {
 		return nil, err
 	}
 
@@ -1211,24 +1182,20 @@
 	filename := getHmacKeyFilename(id)
 	encryptedKey, ok := store.Get(filename)
 	if !ok {
-<<<<<<< HEAD
-		encryptedKey, err = store.ReadKeyFile(store.GetPrivateKeyFilePath(filename))
-		if err != nil {
-			return nil, err
-		}
-	}
-
-	keyContext := keystore.NewKeyContext(keystore.PurposeSearchHMAC).WithClientID(id).WithContext(id)
-	decryptedKey, err := store.encryptor.Decrypt(store.encryptorCtx, encryptedKey, *keyContext)
-	if err != nil {
-		return nil, err
-=======
 		return store.loadKeyAndCache(id, filename, func() ([]byte, error) {
 			return store.ReadKeyFile(store.GetPrivateKeyFilePath(filename))
 		})
->>>>>>> f1800ba0
 	}
 	return store.cacheEncryptor.Decrypt(encryptedKey, id)
+
+	keyContext := keystore.NewKeyContext(keystore.PurposeSearchHMAC).WithClientID(id).WithContext(id)
+	decryptedKey, err := store.encryptor.Decrypt(store.encryptorCtx, encryptedKey, *keyContext)
+	if err != nil {
+		return nil, err
+	}
+	log.Debugf("Load key from fs: %s", filename)
+	store.Add(filename, encryptedKey)
+	return decryptedKey, nil
 }
 
 // GenerateHmacKey key for hmac calculation in in folder for private keys
@@ -1300,21 +1267,9 @@
 	filename := getLogKeyFilename()
 	encryptedKey, ok := store.Get(filename)
 	if !ok {
-<<<<<<< HEAD
-		encryptedKey, err = store.ReadKeyFile(store.GetPrivateKeyFilePath(filename))
-		if err != nil {
-			return nil, err
-		}
-	}
-	keyContext := keystore.NewKeyContext(keystore.PurposeAuditLog).WithContext([]byte(SecureLogKeyFilename))
-	decryptedKey, err := store.encryptor.Decrypt(store.encryptorCtx, encryptedKey, *keyContext)
-	if err != nil {
-		return nil, err
-=======
 		return store.loadKeyAndCache([]byte(SecureLogKeyFilename), filename, func() ([]byte, error) {
 			return store.ReadKeyFile(store.GetPrivateKeyFilePath(filename))
 		})
->>>>>>> f1800ba0
 	}
 
 	return store.cacheEncryptor.Decrypt(encryptedKey, []byte(SecureLogKeyFilename))
@@ -1342,9 +1297,6 @@
 			return store.ReadKeyFile(store.GetPrivateKeyFilePath(filename))
 		})
 	}
-<<<<<<< HEAD
-	return store.encryptor.Decrypt(store.encryptorCtx, encryptedSymKey, keyContext)
-=======
 	return store.cacheEncryptor.Decrypt(encryptedSymKey, id)
 }
 
@@ -1367,15 +1319,12 @@
 	log.Debugf("Load key from fs: %s", filename)
 	store.Add(filename, cacheEncrypted)
 	return decrypted, nil
->>>>>>> f1800ba0
 }
 
 // GenerateClientIDSymmetricKey generate symmetric key for specified client id
 func (store *KeyStore) GenerateClientIDSymmetricKey(id []byte) error {
 	keyName := getClientIDSymmetricKeyName(id)
-
-	keyContext := keystore.NewKeyContext(keystore.PurposeStorageClientSymmetricKey).WithClientID(id).WithContext(id)
-	return store.generateAndSaveSymmetricKey(store.GetPrivateKeyFilePath(keyName), *keyContext)
+	return store.generateAndSaveSymmetricKey(id, store.GetPrivateKeyFilePath(keyName))
 }
 
 // GenerateZoneIDSymmetricKey generate symmetric key for specified zone id
