--- conflicted
+++ resolved
@@ -28,13 +28,13 @@
 	"crypto/rand"
 	"errors"
 	"fmt"
-	"github.com/cossacklabs/acra/logging"
 	"os"
 	"path/filepath"
 	"runtime"
 	"strings"
 	"sync"
 
+	"github.com/cossacklabs/acra/logging"
 	"github.com/cossacklabs/acra/cmd"
 	"github.com/cossacklabs/acra/keystore"
 	keystore2 "github.com/cossacklabs/acra/keystore"
@@ -921,51 +921,10 @@
 // encrypting private key or reads existing keypair from fs.
 // Returns keypair or error if generation/decryption failed.
 func (store *KeyStore) GetPoisonKeyPair() (*keys.Keypair, error) {
-<<<<<<< HEAD
-	privatePath := store.GetPrivateKeyFilePath(PoisonKeyFilename)
-	publicPath := store.GetPublicKeyFilePath(poisonKeyFilenamePublic)
-	privateExists, err := store.fs.Exists(privatePath)
-	if err != nil {
-		return nil, err
-	}
-	publicExists, err := store.fs.Exists(publicPath)
-	if err != nil {
-		return nil, err
-	}
-	if privateExists && publicExists {
-		encryptedKey, ok := store.cache.Get(privatePath)
-		if !ok {
-			private, err := store.loadPrivateKey(privatePath)
-			if err != nil {
-				return nil, err
-			}
-			encryptedKey = private.Value
-			store.Add(privatePath, private.Value)
-		}
-
-		private := &keys.PrivateKey{}
-		private.Value, err = store.encryptor.Decrypt(encryptedKey, []byte(PoisonKeyFilename))
-		if err != nil {
-			return nil, err
-		}
-
-		public := &keys.PublicKey{}
-		public.Value, ok = store.cache.Get(publicPath)
-		if !ok {
-			public, err = store.loadPublicKey(publicPath)
-			if err != nil {
-				return nil, err
-			}
-			store.Add(publicPath, public.Value)
-		}
-
-		return &keys.Keypair{Public: public, Private: private}, nil
-=======
 	privateKey, privateOk := store.cache.Get(PoisonKeyFilename)
 	publicKey, publicOk := store.cache.Get(poisonKeyFilenamePublic)
 	if privateOk && publicOk {
 		return &keys.Keypair{Public: &keys.PublicKey{Value: publicKey}, Private: &keys.PrivateKey{Value: privateKey}}, nil
->>>>>>> 0ee0df15
 	}
 	log.Debug("Generate poison key pair")
 	return store.generateKeyPair(PoisonKeyFilename, []byte(PoisonKeyFilename))
