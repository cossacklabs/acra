--- conflicted
+++ resolved
@@ -33,12 +33,7 @@
 	_ "github.com/go-sql-driver/mysql"
 	_ "github.com/lib/pq"
 	log "github.com/sirupsen/logrus"
-<<<<<<< HEAD
-=======
-	"os"
-	"strings"
 	"github.com/cossacklabs/acra/logging"
->>>>>>> c1b2a524
 )
 
 // DEFAULT_CONFIG_PATH relative path to config which will be parsed as default
