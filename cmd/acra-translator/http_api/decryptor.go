package http_api

import (
	"bytes"
	"fmt"
	"github.com/cossacklabs/acra/decryptor/base"
	"github.com/cossacklabs/acra/keystore"
	"github.com/cossacklabs/acra/logging"
	"github.com/cossacklabs/acra/utils"
	"github.com/cossacklabs/themis/gothemis/keys"
	log "github.com/sirupsen/logrus"
	"io/ioutil"
	"net"
	"net/http"
	"os"
	"strings"
)

type HTTPConnectionsDecryptor struct {
	keystorage keystore.KeyStore
	poisonCallbacks *base.PoisonCallbackStorage
}

func NewHTTPConnectionsDecryptor(keystorage keystore.KeyStore, poisonRecordCallbacks *base.PoisonCallbackStorage) (*HTTPConnectionsDecryptor, error) {
	return &HTTPConnectionsDecryptor{keystorage: keystorage, poisonCallbacks: poisonRecordCallbacks}, nil
}

func (decryptor *HTTPConnectionsDecryptor) SendResponse(logger *log.Entry, response *http.Response, connection net.Conn) {
<<<<<<< HEAD
	outBuffer := bytes.NewBuffer(make([]byte, response.ContentLength))
=======
	outBuffer  := &bytes.Buffer{}
>>>>>>> 0f3ccab3
	err := response.Write(outBuffer)
	if err != nil {
		logger.WithError(err).WithField(logging.FieldKeyEventCode, logging.EventCodeErrorTranslatorCantReturnResponse).
			Warningln("Can't write response to buffer")
	}
<<<<<<< HEAD
	err = response.Write(connection)
=======
	_, err = outBuffer.WriteTo(connection)
>>>>>>> 0f3ccab3
	if err != nil {
		logger.WithError(err).WithField(logging.FieldKeyEventCode, logging.EventCodeErrorTranslatorCantReturnResponse).
			Warningln("Can't write response to buffer")
	}
}

func (decryptor *HTTPConnectionsDecryptor) ParseRequestPrepareResponse(logger *log.Entry, request *http.Request, clientId []byte) *http.Response {
	if request == nil || request.URL == nil {
		return emptyResponseWithStatus(request, http.StatusBadRequest)
	}

	log.Debugf("Incoming API request to %v", request.URL.Path)

	if request.Method != http.MethodPost {
		msg := fmt.Sprintf("HTTP method is not allowed, expected POST, got %s", request.Method)
		logger.WithField(logging.FieldKeyEventCode, logging.EventCodeErrorTranslatorMethodNotAllowed).Warningf(msg)
		return responseWithMessage(request, http.StatusMethodNotAllowed, msg)
	}

	// /v1/decrypt
	// /, v1, decrypt
	pathParts := strings.Split(request.URL.Path, string(os.PathSeparator))
	if len(pathParts) != 3 {
		msg := fmt.Sprintf("Malformed URL, expected /<version>/<endpoint>, got %s", request.URL.Path)
		logger.WithField(logging.FieldKeyEventCode, logging.EventCodeErrorTranslatorMalformedURL).Warningf(msg)
		return responseWithMessage(request, http.StatusBadRequest, msg)
	}

	version := pathParts[1] // v1
	if version != "v1" {
		msg := fmt.Sprintf("HTTP request version is not supported: expected v1, got %s", version)
		logger.WithField(logging.FieldKeyEventCode, logging.EventCodeErrorTranslatorVersionNotSupported).
			Warningf(msg)
		return responseWithMessage(request, http.StatusBadRequest, msg)
	}

	endpoint := pathParts[2] // decrypt

	switch endpoint {
	case "decrypt":
		var zoneId []byte = nil

		// optional zone_id
		query, ok := request.URL.Query()["zone_id"]
		if ok && len(query) == 1 {
			zoneId = []byte(query[0])
		}

		if zoneId == nil && clientId == nil {
			msg := fmt.Sprintf("HTTP request doesn't have a ZoneId, connection doesn't have a ClientId, expected to get one of them. Send ZoneId in request URL")
			logger.WithField(logging.FieldKeyEventCode, logging.EventCodeErrorTranslatorCantZoneIdMissing).Warningln(msg)
			return responseWithMessage(request, http.StatusBadRequest, msg)
		}

		if request.Body == nil {
			msg := fmt.Sprintf("HTTP request doesn't have a body, expected to get AcraStruct")
			logger.WithField(logging.FieldKeyEventCode, logging.EventCodeErrorTranslatorCantParseRequestBody).Warningln(msg)
			return responseWithMessage(request, http.StatusBadRequest, msg)
		}

		acraStruct, err := ioutil.ReadAll(request.Body)
		defer request.Body.Close()

		if acraStruct == nil || err != nil {
			msg := fmt.Sprintf("Can't parse body from HTTP request, expected to get AcraStruct")
			logger.WithError(err).WithField(logging.FieldKeyEventCode, logging.EventCodeErrorTranslatorCantParseRequestBody).Warningln(msg)
			return responseWithMessage(request, http.StatusBadRequest, msg)
		}

		decryptedStruct, err := decryptor.decryptAcraStruct(logger, acraStruct, zoneId, clientId)

		if err != nil {
			msg := fmt.Sprintf("Can't decrypt AcraStruct")
			logger.WithError(err).WithField(logging.FieldKeyEventCode, logging.EventCodeErrorTranslatorCantDecryptAcraStruct).Warningln(msg)
			response := responseWithMessage(request, http.StatusUnprocessableEntity, msg)
			// check poison records
			poisoned, err := base.CheckPoisonRecord(acraStruct, decryptor.keystorage)
			if err != nil {
				logger.WithError(err).Errorln("Can't check is it poison record")
				return response
			}
			if poisoned {
				logger.Errorln("Recognized poison record")
				if decryptor.poisonCallbacks.HasCallbacks() {
					if err := decryptor.poisonCallbacks.Call(); err != nil {
						logger.WithError(err).Errorln("Unexpected error on poison record's callbacks")
					}
				}
				return response
			}
			return response
		}

		logger.Infof("Decrypted AcraStruct for client_id=%s zone_id=%s", clientId, zoneId)

		response := emptyResponseWithStatus(request, http.StatusOK)
		response.Header.Set("Content-Type", "application/octet-stream")
		response.Body = ioutil.NopCloser(bytes.NewReader(decryptedStruct))
		response.ContentLength = int64(len(decryptedStruct))
		return response
	default:
		msg := "HTTP endpoint not supported"
		logger.WithField(logging.FieldKeyEventCode, logging.EventCodeErrorTranslatorEndpointNotSupported).
			Warningln(msg)
		return responseWithMessage(request, http.StatusBadRequest, msg)
	}

	msg := "Unexpected parsing end during HTTP request parsing"
	logger.WithField(logging.FieldKeyEventCode, logging.EventCodeErrorTranslatorEndpointNotSupported).
		Warningln(msg)
	return responseWithMessage(request, http.StatusBadRequest, msg)
}

func (decryptor *HTTPConnectionsDecryptor) decryptAcraStruct(logger *log.Entry, acraStruct []byte, zoneId []byte, clientId []byte) ([]byte, error) {
	var err error
	var privateKey *keys.PrivateKey
	var decryptionContext []byte = nil

	if len(zoneId) != 0 {
		privateKey, err = decryptor.keystorage.GetZonePrivateKey(zoneId)
		decryptionContext = zoneId
	} else {
		privateKey, err = decryptor.keystorage.GetServerDecryptionPrivateKey(clientId)
	}

	if err != nil {
		logger.Errorln("Can't load private key to decrypt AcraStruct")
		return nil, err
	}

	// decrypt
	decryptedStruct, err := base.DecryptAcrastruct(acraStruct, privateKey, decryptionContext)
	// zeroing private key
	utils.FillSlice(byte(0), privateKey.Value)

	if err != nil {
		return nil, err
	}

	return decryptedStruct, nil
}

func emptyResponseWithStatus(request *http.Request, status int) *http.Response {
	response := &http.Response{
		Status:        http.StatusText(status),
		StatusCode:    status,
		Proto:         "HTTP/1.1",
		ProtoMajor:    1,
		ProtoMinor:    1,
		Request:       request,
		ContentLength: -1,
		Header:        http.Header{},
	}
	response.Header.Set("Connection", "close")
	return response
}

func responseWithMessage(request *http.Request, status int, body string) *http.Response {
	response := emptyResponseWithStatus(request, status)
	response.Header.Set("Content-Type", "text/plain")
	response.Body = ioutil.NopCloser(bytes.NewReader([]byte(body)))
	response.ContentLength = int64(len([]byte(body)))
	return response
}

func (decryptor *HTTPConnectionsDecryptor) EmptyResponseWithStatus(request *http.Request, status int) *http.Response {
	return emptyResponseWithStatus(request, status)
}<|MERGE_RESOLUTION|>--- conflicted
+++ resolved
@@ -26,21 +26,13 @@
 }
 
 func (decryptor *HTTPConnectionsDecryptor) SendResponse(logger *log.Entry, response *http.Response, connection net.Conn) {
-<<<<<<< HEAD
-	outBuffer := bytes.NewBuffer(make([]byte, response.ContentLength))
-=======
 	outBuffer  := &bytes.Buffer{}
->>>>>>> 0f3ccab3
 	err := response.Write(outBuffer)
 	if err != nil {
 		logger.WithError(err).WithField(logging.FieldKeyEventCode, logging.EventCodeErrorTranslatorCantReturnResponse).
 			Warningln("Can't write response to buffer")
 	}
-<<<<<<< HEAD
-	err = response.Write(connection)
-=======
 	_, err = outBuffer.WriteTo(connection)
->>>>>>> 0f3ccab3
 	if err != nil {
 		logger.WithError(err).WithField(logging.FieldKeyEventCode, logging.EventCodeErrorTranslatorCantReturnResponse).
 			Warningln("Can't write response to buffer")
