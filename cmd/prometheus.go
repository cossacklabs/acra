/*
Copyright 2018, Cossack Labs Limited

Licensed under the Apache License, Version 2.0 (the "License");
you may not use this file except in compliance with the License.
You may obtain a copy of the License at

http://www.apache.org/licenses/LICENSE-2.0

Unless required by applicable law or agreed to in writing, software
distributed under the License is distributed on an "AS IS" BASIS,
WITHOUT WARRANTIES OR CONDITIONS OF ANY KIND, either express or implied.
See the License for the specific language governing permissions and
limitations under the License.
*/

package cmd

import (
	"github.com/cossacklabs/acra/network"
	"github.com/prometheus/client_golang/prometheus/promhttp"
	"github.com/sirupsen/logrus"
	"net"
	"net/http"
)

// RunPrometheusHTTPHandler run in goroutine http server that process with connectionString address and export
// prometheus metrics
func RunPrometheusHTTPHandler(connectionString string) (net.Listener, *http.Server, error) {
	listener, err := network.Listen(connectionString)
	if err != nil {
		return nil, nil, err
	}
	server := &http.Server{}
	http.Handle("/metrics", promhttp.Handler())
	go func() {
		logrus.WithField("connection_string", connectionString).Infoln("Start prometheus http handler")
<<<<<<< HEAD
=======
		server := &http.Server{ReadTimeout: network.DefaultNetworkTimeout, WriteTimeout: network.DefaultNetworkTimeout}
>>>>>>> 449bfb80
		err := server.Serve(listener)
		if err != nil {
			logrus.WithError(err).Errorln("Error from http server that process prometheus metrics")
		}
	}()
	return listener, server, nil
}<|MERGE_RESOLUTION|>--- conflicted
+++ resolved
@@ -31,14 +31,10 @@
 	if err != nil {
 		return nil, nil, err
 	}
-	server := &http.Server{}
 	http.Handle("/metrics", promhttp.Handler())
 	go func() {
 		logrus.WithField("connection_string", connectionString).Infoln("Start prometheus http handler")
-<<<<<<< HEAD
-=======
 		server := &http.Server{ReadTimeout: network.DefaultNetworkTimeout, WriteTimeout: network.DefaultNetworkTimeout}
->>>>>>> 449bfb80
 		err := server.Serve(listener)
 		if err != nil {
 			logrus.WithError(err).Errorln("Error from http server that process prometheus metrics")
