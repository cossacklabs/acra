// Copyright 2018, Cossack Labs Limited
//
// Licensed under the Apache License, Version 2.0 (the "License");
// you may not use this file except in compliance with the License.
// You may obtain a copy of the License at
//
// http://www.apache.org/licenses/LICENSE-2.0
//
// Unless required by applicable law or agreed to in writing, software
// distributed under the License is distributed on an "AS IS" BASIS,
// WITHOUT WARRANTIES OR CONDITIONS OF ANY KIND, either express or implied.
// See the License for the specific language governing permissions and
// limitations under the License.

package main

import (
	"bytes"
	"encoding/json"
	"flag"
	"fmt"
	"github.com/cossacklabs/acra/cmd"
	"github.com/cossacklabs/acra/logging"
<<<<<<< HEAD
	"strings"
	"crypto/subtle"
	"encoding/base64"
=======
	"github.com/cossacklabs/acra/utils"
	log "github.com/sirupsen/logrus"
	"gopkg.in/yaml.v2"
	"html/template"
	"io/ioutil"
	"net/http"
	"os"
	"path/filepath"
	"strconv"
	"time"
>>>>>>> 18c8482d
)

var host *string
var port *int
var acraHost *string
var acraPort *int
var debug *bool
var staticPath *string
var authMode *string
var parsedTemplate *template.Template
var err error
var configParamsBytes []byte

var SERVICE_NAME = "acra_configui"
var DEFAULT_CONFIG_PATH = utils.GetConfigPathByName(SERVICE_NAME)

const (
	HTTP_TIMEOUT = 5
)

var authUsers = make(map[string]cmd.UserAuth)

func check(e error) {
	if e != nil {
		log.Error(e)
		panic(e)
	}
}

type paramItem struct {
	Name      string   `yaml:"name" json:"name"`
	Title     string   `yaml:"title" json:"title"`
	ValueType string   `yaml:"value_type" json:"value_type"`
	InputType string   `yaml:"input_type" json:"input_type"`
	Values    []string `yaml:"values,flow" json:"values,flow"`
	Labels    []string `yaml:"labels,flow" json:"labels,flow"`
}

type configParamsYAML struct {
	Config []paramItem
}

var outConfigParams configParamsYAML

type ConfigAcraServer struct {
	ProxyHost         string `json:"host"`
	ProxyPort         int    `json:"port"`
	DbHost            string `json:"db_host"`
	DbPort            int    `json:"db_port"`
	ProxyCommandsPort int    `json:"commands_port"`
	Debug             bool   `json:"debug"`
	ScriptOnPoison    string `json:"poisonscript"`
	StopOnPoison      bool   `json:"poisonshutdown"`
	WithZone          bool   `json:"zonemode"`
}

func SubmitSettings(w http.ResponseWriter, r *http.Request) {
	log.Debugf("SubmitSettings request %v", r)
	if r.Method != "POST" {
		log.WithField(logging.FieldKeyEventCode, logging.EventCodeErrorRequestMethodNotAllowed).
			Errorln("Invalid request method")
		http.Error(w, "Invalid request method", http.StatusMethodNotAllowed)
		return
	}

	err := r.ParseForm()
	if err != nil {
		log.WithError(err).WithField(logging.FieldKeyEventCode, logging.EventCodeErrorCantParseRequestData).
			Errorln("Request parsing failed")
		http.Error(w, "Bad request", http.StatusBadRequest)
		return
	}
	var db_port, _ = strconv.Atoi(r.Form.Get("db_port"))
	var commands_port, _ = strconv.Atoi(r.Form.Get("commands_port"))
	var debug, _ = strconv.ParseBool(r.Form.Get("debug"))
	var zonemode, _ = strconv.ParseBool(r.Form.Get("zonemode"))
	var poisonshutdown, _ = strconv.ParseBool(r.Form.Get("poisonshutdown"))
	config := ConfigAcraServer{
		DbHost:            r.Form.Get("db_host"),
		DbPort:            db_port,
		ProxyCommandsPort: commands_port,
		Debug:             debug,
		ScriptOnPoison:    r.Form.Get("poisonscript"),
		StopOnPoison:      poisonshutdown,
		WithZone:          zonemode,
	}
	jsonToServer, err := json.Marshal(config)
	if err != nil {
		log.WithError(err).WithField(logging.FieldKeyEventCode, logging.EventCodeErrorCantSetNewConfig).
			Errorln("/setConfig json.Marshal failed")
		http.Error(w, err.Error(), http.StatusInternalServerError)
		return
	}
	req, err := http.NewRequest("POST", fmt.Sprintf("http://%v:%v/setConfig", *acraHost, *acraPort), bytes.NewBuffer(jsonToServer))
	if err != nil {
		log.WithError(err).WithField(logging.FieldKeyEventCode, logging.EventCodeErrorCantSetNewConfig).
			Errorln("/setConfig http.NewRequest failed")
		http.Error(w, err.Error(), http.StatusInternalServerError)
		return
	}
	req.Header.Set("Content-Type", "application/json")
	client := &http.Client{}
	resp, err := client.Do(req)
	if err != nil {
		log.WithError(err).WithField(logging.FieldKeyEventCode, logging.EventCodeErrorCantSetNewConfig).
			Errorln("/setConfig client.Do failed")
		http.Error(w, err.Error(), http.StatusInternalServerError)
		return
	}
	resp.Body.Close()

	w.Header().Set("Content-Type", "application/json")
	w.Write(jsonToServer)
}

func parseTemplate(staticPath string) (err error) {
	tplPath := filepath.Join(staticPath, "index.html")
	tplPath, err = utils.AbsPath(tplPath)
	if err != nil {
		log.WithError(err).WithField(logging.FieldKeyEventCode, logging.EventCodeErrorCantReadTemplate).
			Errorf("No template file[%v]", tplPath)
		return err
	}

	parsedTemplate, err = template.ParseFiles(tplPath)
	if err != nil {
		log.WithError(err).WithField(logging.FieldKeyEventCode, logging.EventCodeErrorCantReadTemplate).
			Errorf("Error while parsing template - %v", tplPath)
		return err
	}

	return nil
}

func index(w http.ResponseWriter, r *http.Request) {
	log.Debugf("Index request %v", r)
	w.Header().Set("Content-Security-Policy", "require-sri-for script style")

	// get current config
	var netClient = &http.Client{
		Timeout: time.Second * HTTP_TIMEOUT,
	}
	serverResponse, err := netClient.Get(fmt.Sprintf("http://%v:%v/getConfig", *acraHost, *acraPort))
	if err != nil {
		log.WithError(err).WithField(logging.FieldKeyEventCode, logging.EventCodeErrorCantGetCurrentConfig).
			Errorln("AcraServer API error")
		http.Error(w, err.Error(), http.StatusInternalServerError)
		return
	}
	serverConfigDataJsonString, err := ioutil.ReadAll(serverResponse.Body)
	if err != nil {
		log.WithError(err).WithField(logging.FieldKeyEventCode, logging.EventCodeErrorCantGetCurrentConfig).
			Errorln("Can't read configuration")
		http.Error(w, err.Error(), http.StatusInternalServerError)
		return
	}
	var serverConfigData ConfigAcraServer
	err = json.Unmarshal(serverConfigDataJsonString, &serverConfigData)
	if err != nil {
		log.WithError(err).WithField(logging.FieldKeyEventCode, logging.EventCodeErrorCantGetCurrentConfig).
			Errorln("Can't unmarshal server config params")
		http.Error(w, err.Error(), http.StatusInternalServerError)
		return
	}
	// end get current config

	err = yaml.Unmarshal(configParamsBytes, &outConfigParams)
	if err != nil {
		log.WithError(err).WithField(logging.FieldKeyEventCode, logging.EventCodeErrorCantGetCurrentConfig).
			Errorln("Can't unmarshal config params")
		http.Error(w, err.Error(), http.StatusInternalServerError)
		return
	}

	res, err := json.Marshal(outConfigParams)
	if err != nil {
		log.WithError(err).WithField(logging.FieldKeyEventCode, logging.EventCodeErrorCantGetCurrentConfig).
			Errorln("Can't marshal config params")
		http.Error(w, err.Error(), http.StatusInternalServerError)
		return
	}

	parsedTemplate.Execute(w, struct {
		ConfigParams string
		ConfigAcraServer
	}{
		string(res),
		serverConfigData,
	})
}

func BasicAuthHandler(handler http.HandlerFunc) http.HandlerFunc {
	var realm = "AcraConfigUI"

	return func(w http.ResponseWriter, r *http.Request) {
		if *authMode == "auth_on" ||
			(*authMode == "auth_off_local" && *host != "127.0.0.1" && *host != "localhost") {

			user, pass, basicOk := r.BasicAuth()

			if _, ok := authUsers[user]; !ok {
				log.Warningf("No user[%v] found for auth", user)
				basicOk = false
			}

			var newHash []byte
			var authUserData cmd.UserAuth
			var err error
			if basicOk {
				authUserData = authUsers[user]
				newHash, err = cmd.HashArgon2(pass, authUserData.Salt, authUserData.Argon2Params)
				if err != nil {
					log.WithError(err).Errorln("hashArgon2")
					basicOk = false
				}
			}
			if !basicOk || subtle.ConstantTimeCompare(newHash, authUserData.Hash) != 1 {
				w.Header().Set("WWW-Authenticate", fmt.Sprintf(`Basic realm="%v"`, realm))
				w.WriteHeader(401)
				w.Write([]byte("Unauthorised.\n"))
				return
			}
		}
		handler(w, r)
	}
}

func getAuthData() (err error) {
	authFieldsCount := 4
	argon2FieldsCount := 4
	var netClient = &http.Client{
		Timeout: time.Second * HTTP_TIMEOUT,
	}
	serverResponse, err := netClient.Get(fmt.Sprintf("http://%v:%v/getAuthData", *acraHost, *acraPort))
	if err != nil {
		log.WithError(err).Errorln("AcraServer api error")
		return err
	}
	if serverResponse.StatusCode != 200 {
		log.WithError(err).Errorf("AcraServer status: %v", serverResponse.Status)
		return err
	}
	authDataSting, err := ioutil.ReadAll(serverResponse.Body)
	line := 0
	for _, authString := range strings.Split(string(authDataSting), "\n") {
		authItem := strings.Split(authString, ":")
		line += 1
		if len(authItem) == authFieldsCount {
			decoded, err := base64.StdEncoding.DecodeString(string(authItem[3]))
			if err != nil {
				log.WithError(err).Errorf("line[%v] DecodeString, user: %v", line, authItem[0])
				continue
			}
			argon2P := strings.Split(authItem[2], ",")
			if len(authItem) != argon2FieldsCount {
				log.WithError(err).Errorln("line[%v] wrong number of argon2 params: got %v, expected %v", line, len(authItem), argon2FieldsCount)
				continue
			}
			Time, err := strconv.ParseUint(argon2P[0], 10, 32)
			if err != nil {
				log.WithError(err).Errorf("line[%v] argon2 strconv.ParseUint(%v), user: %v", line, "Time", authItem[0])
				continue
			}
			Memory, err := strconv.ParseUint(argon2P[1], 10, 32)
			if err != nil {
				log.WithError(err).Errorf("line[%v] argon2 strconv.ParseUint(%v), user: %v", line, "Memory", authItem[0])
				continue
			}
			Threads, err := strconv.ParseUint(argon2P[2], 10, 8)
			if err != nil {
				log.WithError(err).Errorf("line[%v] argon2 strconv.ParseUint(%v), user: %v", line, "Threads", authItem[0])
				continue
			}
			Length, err := strconv.ParseUint(argon2P[3], 10, 32)
			if err != nil {
				log.WithError(err).Errorf("line[%v] argon2 strconv.ParseUint(%v), user: %v", line, "Length", authItem[0])
				continue
			}
			authUsers[authItem[0]] = cmd.UserAuth{Salt: authItem[1], Hash: decoded, Argon2Params: cmd.Argon2Params{
				Time:    uint32(Time),
				Memory:  uint32(Memory),
				Threads: uint8(Threads),
				Length:  uint32(Length),
			}}
		}
	}
	return
}

func main() {
	host = flag.String("host", cmd.DEFAULT_ACRA_CONFIGUI_HOST, "Host for configUI HTTP endpoint")
	port = flag.Int("port", cmd.DEFAULT_ACRA_CONFIGUI_PORT, "Port for configUI HTTP endpoint")
	loggingFormat := flag.String("logging_format", "plaintext", "Logging format: plaintext, json or CEF")
	logging.CustomizeLogging(*loggingFormat, SERVICE_NAME)
	log.Infof("Starting service")
	acraHost = flag.String("acra_host", "localhost", "Host for Acraserver HTTP endpoint or proxy")
	acraPort = flag.Int("acra_port", cmd.DEFAULT_PROXY_API_PORT, "Port for Acraserver HTTP endpoint or proxy")
	staticPath = flag.String("static_path", cmd.DEFAULT_ACRA_CONFIGUI_STATIC, "Path to static content")
	debug = flag.Bool("d", false, "Turn on debug logging")
	authMode = flag.String("auth_mode", cmd.DEFAULT_ACRA_CONFIGUI_AUTH_MODE, "Mode for basic auth. Possible values: auth_on|auth_off_local|auth_off")

	err = cmd.Parse(DEFAULT_CONFIG_PATH)
	if err != nil {
		log.WithError(err).WithField(logging.FieldKeyEventCode, logging.EventCodeErrorCantReadServiceConfig).
			Errorln("Can't parse args")
		os.Exit(1)
	}

	// if log format was overridden
	logging.CustomizeLogging(*loggingFormat, SERVICE_NAME)

	log.Infof("Validating service configuration")

	if *debug {
		logging.SetLogLevel(logging.LOG_DEBUG)
	} else {
		logging.SetLogLevel(logging.LOG_VERBOSE)
	}

	err = parseTemplate(*staticPath)
	if err != nil {
		os.Exit(1)
	}

	err = getAuthData()
	if err != nil {
		os.Exit(1)
	}

	configParamsBytes = []byte(AcraServerCofig)
	http.HandleFunc("/index.html", BasicAuthHandler(index))
	http.HandleFunc("/", BasicAuthHandler(index))
	http.Handle("/static/", http.StripPrefix("/static/", http.FileServer(http.Dir(*staticPath))))
	http.HandleFunc("/acraserver/submit_setting", BasicAuthHandler(SubmitSettings))
	log.Infof("AcraConfigUI is listening @ %s:%d with PID %d", *host, *port, os.Getpid())
	err = http.ListenAndServe(fmt.Sprintf("%s:%d", *host, *port), nil)
	check(err)
}<|MERGE_RESOLUTION|>--- conflicted
+++ resolved
@@ -21,11 +21,9 @@
 	"fmt"
 	"github.com/cossacklabs/acra/cmd"
 	"github.com/cossacklabs/acra/logging"
-<<<<<<< HEAD
 	"strings"
 	"crypto/subtle"
 	"encoding/base64"
-=======
 	"github.com/cossacklabs/acra/utils"
 	log "github.com/sirupsen/logrus"
 	"gopkg.in/yaml.v2"
@@ -36,7 +34,6 @@
 	"path/filepath"
 	"strconv"
 	"time"
->>>>>>> 18c8482d
 )
 
 var host *string
