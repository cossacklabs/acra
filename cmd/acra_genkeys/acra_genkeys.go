// Copyright 2016, Cossack Labs Limited
//
// Licensed under the Apache License, Version 2.0 (the "License");
// you may not use this file except in compliance with the License.
// You may obtain a copy of the License at
//
// http://www.apache.org/licenses/LICENSE-2.0
//
// Unless required by applicable law or agreed to in writing, software
// distributed under the License is distributed on an "AS IS" BASIS,
// WITHOUT WARRANTIES OR CONDITIONS OF ANY KIND, either express or implied.
// See the License for the specific language governing permissions and
// limitations under the License.
package main

import (
	"flag"
	"github.com/cossacklabs/acra/cmd"
	"github.com/cossacklabs/acra/keystore"
	"github.com/cossacklabs/acra/logging"
	"github.com/cossacklabs/acra/utils"
	log "github.com/sirupsen/logrus"
	"os"
)

// DEFAULT_CONFIG_PATH relative path to config which will be parsed as default
var DEFAULT_CONFIG_PATH = utils.GetConfigPathByName("acra_genkeys")

func main() {
	clientId := flag.String("client_id", "client", "Client id")
	acraproxy := flag.Bool("acraproxy", false, "Create keypair only for acraproxy")
	acraserver := flag.Bool("acraserver", false, "Create keypair only for acraserver")
	dataKeys := flag.Bool("storage", false, "Create keypair for data encryption/decryption")
	outputDir := flag.String("output", keystore.DEFAULT_KEY_DIR_SHORT, "Folder where will be saved keys")
	outputPublicKey := flag.String("output_public", keystore.DEFAULT_KEY_DIR_SHORT, "Folder where will be saved public key")

	logging.SetLogLevel(logging.LOG_VERBOSE)

	err := cmd.Parse(DEFAULT_CONFIG_PATH)
	if err != nil {
		log.WithError(err).Errorln("can't parse args")
		os.Exit(1)
	}

	cmd.ValidateClientId(*clientId)

<<<<<<< HEAD
	masterKey, err := keystore.GetMasterKeyFromEnvironment()
	if err != nil {
		log.WithError(err).Errorln("can't load master key")
		os.Exit(1)
	}
	scellEncryptor, err := keystore.NewSCellKeyEncryptor(masterKey)
	if err != nil {
		log.WithError(err).Errorln("can't init scell encryptor")
		os.Exit(1)
	}
	store, err := keystore.NewFilesystemKeyStore(*outputDir, scellEncryptor)
	if err != nil {
		panic(err)
=======
	var store keystore.KeyStore
	if *outputPublicKey != *outputDir {
		store, err = keystore.NewFilesystemKeyStoreTwoPath(*outputDir, *outputPublicKey)
		if err != nil {
			panic(err)
		}
	} else {
		store, err = keystore.NewFilesystemKeyStore(*outputDir)
		if err != nil {
			panic(err)
		}
>>>>>>> a7ef692d
	}

	if *acraproxy {
		err = store.GenerateProxyKeys([]byte(*clientId))
		if err != nil {
			panic(err)
		}
	} else if *acraserver {
		err = store.GenerateServerKeys([]byte(*clientId))
		if err != nil {
			panic(err)
		}
	} else if *dataKeys {
		err = store.GenerateDataEncryptionKeys([]byte(*clientId))
		if err != nil {
			panic(err)
		}
	} else {
		err = store.GenerateProxyKeys([]byte(*clientId))
		if err != nil {
			panic(err)
		}

		err = store.GenerateServerKeys([]byte(*clientId))
		if err != nil {
			panic(err)
		}

		err = store.GenerateDataEncryptionKeys([]byte(*clientId))
		if err != nil {
			panic(err)
		}
	}
}<|MERGE_RESOLUTION|>--- conflicted
+++ resolved
@@ -44,7 +44,6 @@
 
 	cmd.ValidateClientId(*clientId)
 
-<<<<<<< HEAD
 	masterKey, err := keystore.GetMasterKeyFromEnvironment()
 	if err != nil {
 		log.WithError(err).Errorln("can't load master key")
@@ -55,22 +54,14 @@
 		log.WithError(err).Errorln("can't init scell encryptor")
 		os.Exit(1)
 	}
-	store, err := keystore.NewFilesystemKeyStore(*outputDir, scellEncryptor)
+	var store keystore.KeyStore
+	if *outputPublicKey != *outputDir {
+		store, err = keystore.NewFilesystemKeyStoreTwoPath(*outputDir, *outputPublicKey, scellEncryptor)
+	} else {
+		store, err = keystore.NewFilesystemKeyStore(*outputDir, scellEncryptor)
+	}
 	if err != nil {
 		panic(err)
-=======
-	var store keystore.KeyStore
-	if *outputPublicKey != *outputDir {
-		store, err = keystore.NewFilesystemKeyStoreTwoPath(*outputDir, *outputPublicKey)
-		if err != nil {
-			panic(err)
-		}
-	} else {
-		store, err = keystore.NewFilesystemKeyStore(*outputDir)
-		if err != nil {
-			panic(err)
-		}
->>>>>>> a7ef692d
 	}
 
 	if *acraproxy {
