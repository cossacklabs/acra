package main

import (
	"context"
	"net"
	"time"

	"bufio"
	"bytes"
	"encoding/binary"
	"github.com/cossacklabs/acra/cmd/acra-reader/grpc_api"
	"github.com/cossacklabs/acra/decryptor/base"
	"github.com/cossacklabs/acra/keystore"
	"github.com/cossacklabs/acra/logging"
	"github.com/cossacklabs/acra/network"
	"github.com/cossacklabs/acra/utils"
	"github.com/cossacklabs/themis/gothemis/keys"
	log "github.com/sirupsen/logrus"
<<<<<<< HEAD
	"google.golang.org/grpc"
	"google.golang.org/grpc/reflection"
	"io/ioutil"
	"net/http"
	"os"
	"strings"
=======
	"net/http"
	"bufio"
	"github.com/cossacklabs/acra/cmd/acra-reader/http-api"
>>>>>>> 438a4c2e
)

type ReaderServer struct {
	config            *AcraReaderConfig
	keystorage        keystore.KeyStore
	connectionManager *network.ConnectionManager
	grpcServer        *grpc.Server

	httpDecryptor *http_api.HTTPConnectionsDecryptor

	waitTimeout time.Duration

	listenersContextCancel []context.CancelFunc
}

func NewReaderServer(config *AcraReaderConfig, keystorage keystore.KeyStore, waitTimeout time.Duration) (server *ReaderServer, err error) {
	return &ReaderServer{
		waitTimeout:       waitTimeout,
		config:            config,
		keystorage:        keystorage,
		connectionManager: network.NewConnectionManager(),
	}, nil
}

func (server *ReaderServer) Stop() {
	log.Infoln("Stop accepting new connections")
	// stop all listeners
	for _, cancelFunc := range server.listenersContextCancel {
		cancelFunc()
	}
	// non block stop
	go server.grpcServer.GracefulStop()
	if server.connectionManager.Counter != 0 {
		log.Infof("Wait ending current connections (%v)", server.connectionManager.Counter)
		// wait existing connections to end request
		<-time.NewTimer(server.waitTimeout).C
	}

	log.Infof("Stop all connections that not closed (%v)", server.connectionManager.Counter)
	// force stop of grpc server
	server.grpcServer.Stop()
	// force close all connections
	if err := server.connectionManager.CloseConnections(); err != nil {
		log.WithError(err).Errorln("Took error on closing available connections")
	}
}

func (server *ReaderServer) listenerContext(parentContext context.Context) context.Context {
	ctx, cancel := context.WithCancel(parentContext)
	server.listenersContextCancel = append(server.listenersContextCancel, cancel)
	return ctx
}

func (server *ReaderServer) HandleConnectionString(parentContext context.Context, connectionString string, processingFunc ProcessingFunc) error {
	logger := logging.GetLoggerFromContext(parentContext)
	if logger == nil {
		logger = log.NewEntry(log.StandardLogger())
	}
	logger = log.WithField("connection_string", connectionString)

	errCh := make(chan error)

	listenerContext := server.listenerContext(parentContext)

	// start accept new connections from connectionString
	connectionChannel, err := AcceptConnections(listenerContext, connectionString, errCh)
	if err != nil {
		logger.WithError(err).Errorf("Can't start to handle connection string %v", connectionString)
		return err
	}
	// use to send close packets to all unclosed connections at end
	go func() {
		logger.WithField("connection_string", connectionString).Debugln("Start wrap new connections")
		for {
			var connection net.Conn
			select {
			case connection = <-connectionChannel:
				break
			case <-parentContext.Done():
				logger.WithError(parentContext.Err()).Debugln("Stop wrapping new connections")
				return
			}

			wrappedConnection, clientId, err := server.config.ConnectionWrapper.WrapServer(connection)
			if err != nil {
				logger.WithError(err).Errorln("Can't wrap new connection")
				if err := connection.Close(); err != nil {
					logger.WithError(err).Errorln("Can't close connection")
				}
				continue
			}
			logger = logger.WithField("client_id", clientId)
			logger.Debugln("Pass wrapped connection to processing function")
			logging.SetLoggerToContext(parentContext, logger)

			go func() {
				if err := server.connectionManager.AddConnection(wrappedConnection); err != nil {
					logger.WithError(err).Errorln("can't add connection to connection manager")
					return
				}
				processingFunc(parentContext, clientId, wrappedConnection)
				if err := server.connectionManager.RemoveConnection(wrappedConnection); err != nil {
					logger.WithError(err).Errorln("can't remove connection from connection manager")
				}
			}()
		}
	}()
	var outErr error = nil
	select {
	case <-parentContext.Done():
		log.WithError(parentContext.Err()).Debugln("Exit from handling connection string. Close all connections")
	case outErr = <-errCh:
		log.WithError(err).Errorln("error on accepting new connections")

	}
	return outErr
}

const (
	CONNECTION_TYPE_KEY  = "connection_type"
	HTTP_CONNECTION_TYPE = "http"
	GRPC_CONNECTION_TYPE = "grpc"
)

func (server *ReaderServer) Start(parentContext context.Context) {
	logger := logging.GetLoggerFromContext(parentContext)
	if server.config.incomingConnectionHTTPString != "" {
		go func() {
			httpContext := logging.SetLoggerToContext(parentContext, logger.WithField(CONNECTION_TYPE_KEY, HTTP_CONNECTION_TYPE))
			httpDecryptor, err := http_api.NewHTTPConnectionsDecryptor(server.keystorage)
			if err != nil {
				log.WithError(err).Errorln("Can't create http decryptor")
			}
			server.httpDecryptor = httpDecryptor
			err = server.HandleConnectionString(httpContext, server.config.incomingConnectionHTTPString, server.processHTTPConnection)
			if err != nil {
				log.WithError(err).Errorln("Took error on handling http requests")
			}
		}()
	}
	if server.config.incomingConnectionGRPCString != "" {
		go func() {
			grpcLogger := logger.WithField(CONNECTION_TYPE_KEY, GRPC_CONNECTION_TYPE)
			secureSessionListener, err := network.NewSecureSessionListener(server.config.incomingConnectionGRPCString, server.keystorage)
			if err != nil {
				grpcLogger.WithError(err).Errorln("Can't create secure sesson listener")
				return
			}
			grpcServer := grpc.NewServer()
			service, err := grpc_api.NewDecryptGRPCService(server.keystorage)
			if err != nil {
				grpcLogger.WithError(err).Errorln("Can't create grpc service")
				return
			}
			grpc_api.RegisterReaderServer(grpcServer, service)
			server.grpcServer = grpcServer
			// Register reflection service on gRPC server.
			reflection.Register(grpcServer)
			if err := grpcServer.Serve(secureSessionListener); err != nil {
				grpcLogger.Errorf("failed to serve: %v", err)
				return
			}
		}()
	}
	<-parentContext.Done()
}

type ProcessingFunc func(context.Context, []byte, net.Conn)

func (server *ReaderServer) processHTTPConnection(parentContext context.Context, clientId []byte, connection net.Conn) {
	// processing HTTP connection
	logger := logging.GetLoggerFromContext(parentContext)
	httpLogger := logger.WithField(CONNECTION_TYPE_KEY, HTTP_CONNECTION_TYPE)
	httpLogger.Debugln("HTTP handler")

	reader := bufio.NewReader(connection)
	request, err := http.ReadRequest(reader)

	// TODO: handle keep alive

	if err != nil {
		logger.WithError(err).WithField(logging.FieldKeyEventCode, logging.EventCodeErrorReaderCantHandleHTTPRequest).
			Warningln("Got new HTTP request, but can't read it")
		server.httpDecryptor.SendResponseAndCloseConnection(logger,
			server.httpDecryptor.EmptyResponseWithStatus(request, http.StatusBadRequest), connection)
		return
	}

<<<<<<< HEAD
	version := pathParts[1] // v1
	if version != "v1" || err != nil {
		logger.WithError(err).WithField(logging.FieldKeyEventCode, logging.EventCodeErrorReaderVersionNotSupported).
			Warningf("HTTP request version is not supported: expected v1, got %s", version)
		response.StatusCode = http.StatusBadRequest
		closeConnectionAndSendResponse(logger, response, connection)
		return
	}

	endpoint := pathParts[2] // decrypt

	switch endpoint {
	case "decrypt":
		var zoneId []byte = nil

		// optional zone_id
		query, ok := request.URL.Query()["zone_id"]
		if ok && len(query) == 1 {
			zoneId = []byte(query[0])
		}

		acraStruct, err := ioutil.ReadAll(request.Body)
		defer request.Body.Close()

		if err != nil {
			logger.WithError(err).WithField(logging.FieldKeyEventCode, logging.EventCodeErrorReaderCantParseRequestBody).
				Warningln("HTTP request doesn't have a body, expected to get AcraStruct")
			response.StatusCode = http.StatusBadRequest
			closeConnectionAndSendResponse(logger, response, connection)
			return
		}

		var privateKey *keys.PrivateKey
		if zoneId != nil {
			privateKey, err = server.keystorage.GetZonePrivateKey(zoneId)
		} else {
			privateKey, err = server.keystorage.GetZonePrivateKey(clientId)
		}

		if err != nil {
			logger.WithError(err).WithField(logging.FieldKeyEventCode, logging.EventCodeErrorReaderCantReadPrivateKeyForDecryption).
				Warningln("Can't read Private Key for ZoneId")
			response.StatusCode = http.StatusUnprocessableEntity
			closeConnectionAndSendResponse(logger, response, connection)
			return
		}

		// decrypt
		decryptedStruct, err := base.DecryptAcrastruct(acraStruct, privateKey, zoneId)
		utils.FillSlice(byte(0), privateKey.Value)

		if err != nil {
			logger.WithError(err).WithField(logging.FieldKeyEventCode, logging.EventCodeErrorReaderCantDecryptAcraStruct).
				Warningf("Can't decrypt AcraStruct")
			response.StatusCode = http.StatusUnprocessableEntity
			closeConnectionAndSendResponse(logger, response, connection)
			return
		}

		response.Header.Set("Content-Type", "application/octet-stream")
		response.Body = ioutil.NopCloser(bytes.NewBuffer(decryptedStruct))
		response.ContentLength = int64(len(decryptedStruct))

	default:
		logger.WithError(err).WithField(logging.FieldKeyEventCode, logging.EventCodeErrorReaderEndpointNotSupported).
			Warningln("HTTP endpoint not supported")
		response.StatusCode = http.StatusBadRequest
	}

	closeConnectionAndSendResponse(logger, response, connection)
}

func closeConnectionAndSendResponse(logger *log.Entry, response http.Response, connection net.Conn) {
	response.Status = http.StatusText(response.StatusCode)

	buf := new(bytes.Buffer)
	err := binary.Write(buf, binary.BigEndian, response)

	if err != nil {
		logger.WithError(err).WithField(logging.FieldKeyEventCode, logging.EventCodeErrorReaderCantReturnResponse).
			Warningln("Can't write response to HTTP request")
	} else {
		connection.Write(buf.Bytes())
	}

	connection.Close()
=======
	response := server.httpDecryptor.ParseRequestPrepareResponse(logger, request, clientId)
	server.httpDecryptor.SendResponseAndCloseConnection(logger, response, connection)
>>>>>>> 438a4c2e
}<|MERGE_RESOLUTION|>--- conflicted
+++ resolved
@@ -6,28 +6,16 @@
 	"time"
 
 	"bufio"
-	"bytes"
-	"encoding/binary"
+	"net/http"
+
 	"github.com/cossacklabs/acra/cmd/acra-reader/grpc_api"
-	"github.com/cossacklabs/acra/decryptor/base"
+	"github.com/cossacklabs/acra/cmd/acra-reader/http-api"
 	"github.com/cossacklabs/acra/keystore"
 	"github.com/cossacklabs/acra/logging"
 	"github.com/cossacklabs/acra/network"
-	"github.com/cossacklabs/acra/utils"
-	"github.com/cossacklabs/themis/gothemis/keys"
 	log "github.com/sirupsen/logrus"
-<<<<<<< HEAD
 	"google.golang.org/grpc"
 	"google.golang.org/grpc/reflection"
-	"io/ioutil"
-	"net/http"
-	"os"
-	"strings"
-=======
-	"net/http"
-	"bufio"
-	"github.com/cossacklabs/acra/cmd/acra-reader/http-api"
->>>>>>> 438a4c2e
 )
 
 type ReaderServer struct {
@@ -216,95 +204,6 @@
 		return
 	}
 
-<<<<<<< HEAD
-	version := pathParts[1] // v1
-	if version != "v1" || err != nil {
-		logger.WithError(err).WithField(logging.FieldKeyEventCode, logging.EventCodeErrorReaderVersionNotSupported).
-			Warningf("HTTP request version is not supported: expected v1, got %s", version)
-		response.StatusCode = http.StatusBadRequest
-		closeConnectionAndSendResponse(logger, response, connection)
-		return
-	}
-
-	endpoint := pathParts[2] // decrypt
-
-	switch endpoint {
-	case "decrypt":
-		var zoneId []byte = nil
-
-		// optional zone_id
-		query, ok := request.URL.Query()["zone_id"]
-		if ok && len(query) == 1 {
-			zoneId = []byte(query[0])
-		}
-
-		acraStruct, err := ioutil.ReadAll(request.Body)
-		defer request.Body.Close()
-
-		if err != nil {
-			logger.WithError(err).WithField(logging.FieldKeyEventCode, logging.EventCodeErrorReaderCantParseRequestBody).
-				Warningln("HTTP request doesn't have a body, expected to get AcraStruct")
-			response.StatusCode = http.StatusBadRequest
-			closeConnectionAndSendResponse(logger, response, connection)
-			return
-		}
-
-		var privateKey *keys.PrivateKey
-		if zoneId != nil {
-			privateKey, err = server.keystorage.GetZonePrivateKey(zoneId)
-		} else {
-			privateKey, err = server.keystorage.GetZonePrivateKey(clientId)
-		}
-
-		if err != nil {
-			logger.WithError(err).WithField(logging.FieldKeyEventCode, logging.EventCodeErrorReaderCantReadPrivateKeyForDecryption).
-				Warningln("Can't read Private Key for ZoneId")
-			response.StatusCode = http.StatusUnprocessableEntity
-			closeConnectionAndSendResponse(logger, response, connection)
-			return
-		}
-
-		// decrypt
-		decryptedStruct, err := base.DecryptAcrastruct(acraStruct, privateKey, zoneId)
-		utils.FillSlice(byte(0), privateKey.Value)
-
-		if err != nil {
-			logger.WithError(err).WithField(logging.FieldKeyEventCode, logging.EventCodeErrorReaderCantDecryptAcraStruct).
-				Warningf("Can't decrypt AcraStruct")
-			response.StatusCode = http.StatusUnprocessableEntity
-			closeConnectionAndSendResponse(logger, response, connection)
-			return
-		}
-
-		response.Header.Set("Content-Type", "application/octet-stream")
-		response.Body = ioutil.NopCloser(bytes.NewBuffer(decryptedStruct))
-		response.ContentLength = int64(len(decryptedStruct))
-
-	default:
-		logger.WithError(err).WithField(logging.FieldKeyEventCode, logging.EventCodeErrorReaderEndpointNotSupported).
-			Warningln("HTTP endpoint not supported")
-		response.StatusCode = http.StatusBadRequest
-	}
-
-	closeConnectionAndSendResponse(logger, response, connection)
-}
-
-func closeConnectionAndSendResponse(logger *log.Entry, response http.Response, connection net.Conn) {
-	response.Status = http.StatusText(response.StatusCode)
-
-	buf := new(bytes.Buffer)
-	err := binary.Write(buf, binary.BigEndian, response)
-
-	if err != nil {
-		logger.WithError(err).WithField(logging.FieldKeyEventCode, logging.EventCodeErrorReaderCantReturnResponse).
-			Warningln("Can't write response to HTTP request")
-	} else {
-		connection.Write(buf.Bytes())
-	}
-
-	connection.Close()
-=======
 	response := server.httpDecryptor.ParseRequestPrepareResponse(logger, request, clientId)
 	server.httpDecryptor.SendResponseAndCloseConnection(logger, response, connection)
->>>>>>> 438a4c2e
 }