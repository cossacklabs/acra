package http_api

import (
	"bytes"
<<<<<<< HEAD
=======
	"encoding/binary"
	"fmt"
	"github.com/cossacklabs/acra/decryptor/base"
	"github.com/cossacklabs/acra/keystore"
>>>>>>> 9e17d9e0
	"github.com/cossacklabs/acra/logging"
	"github.com/cossacklabs/acra/utils"
	"github.com/cossacklabs/themis/gothemis/keys"
	log "github.com/sirupsen/logrus"
<<<<<<< HEAD
	"fmt"
	"io"
=======
	"io/ioutil"
	"net"
	"net/http"
	"os"
	"strings"
>>>>>>> 9e17d9e0
)

type HTTPConnectionsDecryptor struct {
	keystorage keystore.KeyStore
}

func NewHTTPConnectionsDecryptor(keystorage keystore.KeyStore) (*HTTPConnectionsDecryptor, error) {
	return &HTTPConnectionsDecryptor{keystorage: keystorage}, nil
}

func (decryptor *HTTPConnectionsDecryptor) SendResponseAndCloseConnection(logger *log.Entry, response *http.Response, connection net.Conn) {
	r, err := ioutil.ReadAll(response.Body)
	io.Copy(ioutil.Discard, response.Body)
	response.Body.Close()

	if err != nil {
		logger.WithError(err).WithField(logging.FieldKeyEventCode, logging.EventCodeErrorReaderCantReturnResponse).
			Warningln("Can't convert response to binary %s", response)
	} else {
		_, err = connection.Write(r)
		if err != nil {
			logger.WithError(err).WithField(logging.FieldKeyEventCode, logging.EventCodeErrorReaderCantReturnResponse).
				Warningln("Can't write response to HTTP request")
		}
	}

	//err = connection.Close()
	//if err != nil {
	//	logger.WithError(err).WithField(logging.FieldKeyEventCode, logging.EventCodeErrorReaderCantCloseConnection).
	//		Warningln("Can't close connection of HTTP request")
	//}
	//logger.Infoln("Closed connection")
}

func (decryptor *HTTPConnectionsDecryptor) ParseRequestPrepareResponse(logger *log.Entry, request *http.Request, clientId []byte) *http.Response {
	if request == nil || request.URL == nil {
		return emptyResponseWithStatus(request, http.StatusBadRequest)
	}

	log.Debugf("Incoming API request to %v", request.URL.Path)

	if request.Method != http.MethodPost {
		msg := fmt.Sprintf("HTTP method is not allowed, expected POST, got %s", request.Method)
		logger.WithField(logging.FieldKeyEventCode, logging.EventCodeErrorReaderMethodNotAllowed).Warningf(msg)
		return responseWithMessage(request, http.StatusMethodNotAllowed, msg)
	}

	// /v1/decrypt
	// /, v1, decrypt
	pathParts := strings.Split(request.URL.Path, string(os.PathSeparator))
	if len(pathParts) != 3 {
		msg := fmt.Sprintf("Malformed URL, expected /<version>/<endpoint>, got %s", request.URL.Path)
		logger.WithField(logging.FieldKeyEventCode, logging.EventCodeErrorReaderMalformedURL).Warningf(msg)
		return responseWithMessage(request, http.StatusBadRequest, msg)
	}

	version := pathParts[1] // v1
	if version != "v1" {
		msg := fmt.Sprintf("HTTP request version is not supported: expected v1, got %s", version)
		logger.WithField(logging.FieldKeyEventCode, logging.EventCodeErrorReaderVersionNotSupported).
			Warningf(msg)
		return responseWithMessage(request, http.StatusBadRequest, msg)
	}

	endpoint := pathParts[2] // decrypt

	switch endpoint {
	case "decrypt":
		var zoneId []byte = nil

		// optional zone_id
		query, ok := request.URL.Query()["zone_id"]
		if ok && len(query) == 1 {
			zoneId = []byte(query[0])
		}

		if zoneId == nil && clientId == nil {
			msg := fmt.Sprintf("HTTP request doesn't have a ZoneId, connection doesn't have a ClientId, expected to get one of them. Send ZoneId in request URL")
			logger.WithField(logging.FieldKeyEventCode, logging.EventCodeErrorReaderCantZoneIdMissing).Warningln(msg)
			return responseWithMessage(request, http.StatusBadRequest, msg)
		}

		if request.Body == nil {
			msg := fmt.Sprintf("HTTP request doesn't have a body, expected to get AcraStruct")
			logger.WithField(logging.FieldKeyEventCode, logging.EventCodeErrorReaderCantParseRequestBody).Warningln(msg)
			return responseWithMessage(request, http.StatusBadRequest, msg)
		}

		acraStruct, err := ioutil.ReadAll(request.Body)
		defer request.Body.Close()

		if acraStruct == nil || err != nil {
			msg := fmt.Sprintf("Can't parse body from HTTP request, expected to get AcraStruct")
			logger.WithError(err).WithField(logging.FieldKeyEventCode, logging.EventCodeErrorReaderCantParseRequestBody).Warningln(msg)
			return responseWithMessage(request, http.StatusBadRequest, msg)
		}

		decryptedStruct, err := decryptor.decryptAcraStruct(acraStruct, zoneId, clientId)

		if err != nil {
			msg := fmt.Sprintf("Can't decrypt AcraStruct")
			logger.WithError(err).WithField(logging.FieldKeyEventCode, logging.EventCodeErrorReaderCantDecryptAcraStruct).Warningln(msg)
			return responseWithMessage(request, http.StatusUnprocessableEntity, msg)
		}

		logger.Infof("Decrypted AcraStruct for client_id=%s zone_id=%s", clientId, zoneId)

		response := emptyResponseWithStatus(request, http.StatusOK)
		response.Header.Set("Content-Type", "application/octet-stream")
		response.Body = ioutil.NopCloser(bytes.NewReader(decryptedStruct))
		response.ContentLength = int64(len(decryptedStruct))
		return response
	default:
		msg := "HTTP endpoint not supported"
		logger.WithField(logging.FieldKeyEventCode, logging.EventCodeErrorReaderEndpointNotSupported).
			Warningln(msg)
		return responseWithMessage(request, http.StatusBadRequest, msg)
	}

	msg := "Unexpected parsing end during HTTP request parsing"
	logger.WithField(logging.FieldKeyEventCode, logging.EventCodeErrorReaderEndpointNotSupported).
		Warningln(msg)
	return responseWithMessage(request, http.StatusBadRequest, msg)
}

func (decryptor *HTTPConnectionsDecryptor) decryptAcraStruct(acraStruct []byte, zoneId []byte, clientId []byte) ([]byte, error) {
	var err error
	var privateKey *keys.PrivateKey
	var decryptionContext []byte = nil

	if len(zoneId) != 0 {
		privateKey, err = decryptor.keystorage.GetZonePrivateKey(zoneId)
		decryptionContext = zoneId
	} else {
		privateKey, err = decryptor.keystorage.GetServerDecryptionPrivateKey(clientId)
	}

	if err != nil {
		return nil, err
	}

	// decrypt
	decryptedStruct, err := base.DecryptAcrastruct(acraStruct, privateKey, decryptionContext)
	// zeroing private key
	utils.FillSlice(byte(0), privateKey.Value)

	if err != nil {
		return nil, err
	}

	return decryptedStruct, nil
}

func emptyResponseWithStatus(request *http.Request, status int) *http.Response {
	return &http.Response{
		Status:        http.StatusText(status),
		StatusCode:    status,
		Proto:         "HTTP/1.1",
		ProtoMajor:    1,
		ProtoMinor:    1,
		Request:       request,
		ContentLength: -1,
		Header:        http.Header{},
	}
}

func responseWithMessage(request *http.Request, status int, body string) *http.Response {
	response := emptyResponseWithStatus(request, status)
	response.Header.Set("Content-Type", "text/plain")
	response.Body = ioutil.NopCloser(bytes.NewReader([]byte(body)))
	response.ContentLength = int64(len([]byte(body)))
	return response
}

func (decryptor *HTTPConnectionsDecryptor) EmptyResponseWithStatus(request *http.Request, status int) *http.Response {
	return emptyResponseWithStatus(request, status)
}<|MERGE_RESOLUTION|>--- conflicted
+++ resolved
@@ -2,27 +2,19 @@
 
 import (
 	"bytes"
-<<<<<<< HEAD
-=======
-	"encoding/binary"
-	"fmt"
-	"github.com/cossacklabs/acra/decryptor/base"
-	"github.com/cossacklabs/acra/keystore"
->>>>>>> 9e17d9e0
 	"github.com/cossacklabs/acra/logging"
 	"github.com/cossacklabs/acra/utils"
 	"github.com/cossacklabs/themis/gothemis/keys"
 	log "github.com/sirupsen/logrus"
-<<<<<<< HEAD
 	"fmt"
 	"io"
-=======
+	"net/http"
+	"strings"
+	"os"
+	"github.com/cossacklabs/acra/keystore"
+	"net"
 	"io/ioutil"
-	"net"
-	"net/http"
-	"os"
-	"strings"
->>>>>>> 9e17d9e0
+	"github.com/cossacklabs/acra/decryptor/base"
 )
 
 type HTTPConnectionsDecryptor struct {
