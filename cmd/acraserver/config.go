--- conflicted
+++ resolved
@@ -15,12 +15,9 @@
 
 import (
 	"errors"
-<<<<<<< HEAD
 	"encoding/json"
 	"net/http"
-=======
 	"github.com/cossacklabs/acra/network"
->>>>>>> 588fe19b
 )
 
 const (
@@ -150,7 +147,6 @@
 func (config *Config) SetWholeMatch(value bool) {
 	config.wholeMatch = value
 }
-<<<<<<< HEAD
 
 func (config *Config) ToJson() (string, error) {
 	var s ConfigProxy
@@ -171,11 +167,12 @@
 	var t ConfigProxy
 	err := decoder.Decode(&t)
 	return t, err
-=======
+}
+
 func (config *Config) GetAcraConnectionString() string {
 	return config.acraConnectionString
 }
+
 func (config *Config) GetAcraAPIConnectionString() string {
 	return config.acraAPIConnectionString
->>>>>>> 588fe19b
 }