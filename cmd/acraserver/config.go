--- conflicted
+++ resolved
@@ -44,13 +44,10 @@
 	tlsServerKeyPath        string
 	tlsServerCertPath       string
 	ConnectionWrapper       network.ConnectionWrapper
-<<<<<<< HEAD
 	mysql                   bool
 	postgresql              bool
-=======
 	configPath              string
 	debug                   bool
->>>>>>> c1b2a524
 }
 
 type UIEditableConfig struct {
