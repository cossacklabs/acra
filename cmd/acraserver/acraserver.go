// Copyright 2016, Cossack Labs Limited
//
// Licensed under the Apache License, Version 2.0 (the "License");
// you may not use this file except in compliance with the License.
// You may obtain a copy of the License at
//
// http://www.apache.org/licenses/LICENSE-2.0
//
// Unless required by applicable law or agreed to in writing, software
// distributed under the License is distributed on an "AS IS" BASIS,
// WITHOUT WARRANTIES OR CONDITIONS OF ANY KIND, either express or implied.
// See the License for the specific language governing permissions and
// limitations under the License.
package main

import (
	"crypto/tls"
	"errors"
	"flag"
	"net/http"
	_ "net/http/pprof"
	"os"
	"syscall"
	"time"

	"github.com/cossacklabs/acra/cmd"
	"github.com/cossacklabs/acra/firewall"
	"github.com/cossacklabs/acra/keystore"
	"github.com/cossacklabs/acra/logging"
	"github.com/cossacklabs/acra/network"
	"github.com/cossacklabs/acra/utils"
	log "github.com/sirupsen/logrus"
)

var restartSignalsChannel chan os.Signal
var errorSignalChannel chan os.Signal
var err error
var authPath *string

const (
	TEST_MODE = "true"
)

var TestOnly = "false"

const (
	DEFAULT_ACRASERVER_WAIT_TIMEOUT = 10
	GRACEFUL_ENV                    = "GRACEFUL_RESTART"
	DESCRIPTOR_ACRA                 = 3
	DESCRIPTOR_API                  = 4
	SERVICE_NAME                    = "acraserver"
)

// DEFAULT_CONFIG_PATH relative path to config which will be parsed as default
var DEFAULT_CONFIG_PATH = utils.GetConfigPathByName(SERVICE_NAME)
var ErrWaitTimeout = errors.New("timeout")

func main() {
	config := NewConfig()
	loggingFormat := flag.String("logging_format", "plaintext", "Logging format: plaintext, json or CEF")
	logging.CustomizeLogging(*loggingFormat, SERVICE_NAME)
	log.Infof("Starting service")

	dbHost := flag.String("db_host", "", "Host to db")
	dbPort := flag.Int("db_port", 5432, "Port to db")

	host := flag.String("host", cmd.DEFAULT_ACRA_HOST, "Host for AcraServer")
	port := flag.Int("port", cmd.DEFAULT_ACRA_PORT, "Port for AcraServer")
	commandsPort := flag.Int("commands_port", cmd.DEFAULT_ACRA_API_PORT, "Port for AcraServer for http api")

	keysDir := flag.String("keys_dir", keystore.DEFAULT_KEY_DIR_SHORT, "Folder from which will be loaded keys")

	hexFormat := flag.Bool("hex_bytea", false, "Hex format for Postgresql bytea data (default)")
	escapeFormat := flag.Bool("escape_bytea", false, "Escape format for Postgresql bytea data")

	serverId := flag.String("server_id", "acra_server", "Id that will be sent in secure session")

	verbose := flag.Bool("v", false, "Log to stderr")
	flag.Bool("wholecell", true, "Acrastruct will stored in whole data cell")
	injectedcell := flag.Bool("injectedcell", false, "Acrastruct may be injected into any place of data cell")

	debug := flag.Bool("d", false, "Turn on debug logging")
	debugServer := flag.Bool("ds", false, "Turn on http debug server")
	closeConnectionTimeout := flag.Int("close_connections_timeout", DEFAULT_ACRASERVER_WAIT_TIMEOUT, "Time that acraserver will wait (in seconds) on restart before closing all connections")

	stopOnPoison := flag.Bool("poisonshutdown", false, "Stop on detecting poison record")
	scriptOnPoison := flag.String("poisonscript", "", "Execute script on detecting poison record")

	withZone := flag.Bool("zonemode", false, "Turn on zone mode")
	enableHTTPApi := flag.Bool("enable_http_api", false, "Enable HTTP API")

	useTls := flag.Bool("tls", false, "Use tls to encrypt transport between acraserver and acraproxy/client")
	tlsKey := flag.String("tls_key", "", "Path to tls server key")
	tlsCert := flag.String("tls_cert", "", "Path to tls server certificate")
	tlsCA := flag.String("tls_ca", "", "Path to root certificate")
	tlsSNI := flag.String("tls_sni", "", "Expected Server Name (SNI)")
	noEncryption := flag.Bool("no_encryption", false, "Use raw transport (tcp/unix socket) between acraserver and acraproxy/client (don't use this flag if you not connect to database with ssl/tls")
	clientId := flag.String("client_id", "", "Expected client id of acraproxy in mode without encryption")
	acraConnectionString := flag.String("connection_string", network.BuildConnectionString(cmd.DEFAULT_ACRA_CONNECTION_PROTOCOL, cmd.DEFAULT_ACRA_HOST, cmd.DEFAULT_ACRA_PORT, ""), "Connection string like tcp://x.x.x.x:yyyy or unix:///path/to/socket")
	acraAPIConnectionString := flag.String("connection_api_string", network.BuildConnectionString(cmd.DEFAULT_ACRA_CONNECTION_PROTOCOL, cmd.DEFAULT_ACRA_HOST, cmd.DEFAULT_ACRA_API_PORT, ""), "Connection string for api like tcp://x.x.x.x:yyyy or unix:///path/to/socket")
	authPath = flag.String("auth_keys", cmd.DEFAULT_ACRA_AUTH_PATH, "Path to basic auth passwords. To add user, use: `./acra_genauth --set --user <user> --pwd <pwd>`")

	useMysql := flag.Bool("mysql", false, "Handle MySQL connections")
	usePostgresql := flag.Bool("postgresql", false, "Handle Postgresql connections (default true)")

	err := cmd.Parse(DEFAULT_CONFIG_PATH)
	if err != nil {
		log.WithError(err).WithField(logging.FieldKeyEventCode, logging.EventCodeErrorCantReadServiceConfig).
			Errorln("Can't parse args")
		os.Exit(1)
	}

	// if log format was overridden
	logging.CustomizeLogging(*loggingFormat, SERVICE_NAME)

	log.Infof("Validating service configuration")
	cmd.ValidateClientId(*serverId)

	if *host != cmd.DEFAULT_ACRA_HOST || *port != cmd.DEFAULT_ACRA_PORT {
		*acraConnectionString = network.BuildConnectionString("tcp", *host, *port, "")
	}
	if *commandsPort != cmd.DEFAULT_ACRA_API_PORT {
		*acraConnectionString = network.BuildConnectionString("tcp", *host, *commandsPort, "")
	}

	if *debug {
		logging.SetLogLevel(logging.LOG_DEBUG)
	} else if *verbose {
		logging.SetLogLevel(logging.LOG_VERBOSE)
	} else {
		logging.SetLogLevel(logging.LOG_DISCARD)
	}
	if *dbHost == "" {
		log.WithField(logging.FieldKeyEventCode, logging.EventCodeErrorWrongConfiguration).
			Errorln("db_host is empty: you must specify db_host")
		flag.Usage()
		return
	}

	if err := config.SetMySQL(*useMysql); err != nil {
		log.WithError(err).WithField(logging.FieldKeyEventCode, logging.EventCodeErrorWrongConfiguration).
			Errorln("Can't set MySQL support")
		os.Exit(1)
	}
	if err := config.SetPostgresql(*usePostgresql); err != nil {
		log.WithError(err).WithField(logging.FieldKeyEventCode, logging.EventCodeErrorWrongConfiguration).
			Errorln("Can't set PostgreSQL support")
		os.Exit(1)
	}

	// now it's stub as default values
	config.SetStopOnPoison(*stopOnPoison)
	config.SetScriptOnPoison(*scriptOnPoison)
	config.SetWithZone(*withZone)
	config.SetDBHost(*dbHost)
	config.SetDBPort(*dbPort)
	config.SetProxyHost(*host)
	config.SetProxyPort(*port)
	config.SetProxyCommandsPort(*commandsPort)
	config.SetKeysDir(*keysDir)
	config.SetServerId([]byte(*serverId))
	config.SetAcraConnectionString(*acraConnectionString)
	config.SetAcraAPIConnectionString(*acraAPIConnectionString)
	config.SetTLSServerCertPath(*tlsCert)
	config.SetTLSServerKeyPath(*tlsKey)
	config.SetWholeMatch(!(*injectedcell))
	config.SetEnableHTTPApi(*enableHTTPApi)
	config.SetConfigPath(DEFAULT_CONFIG_PATH)
	config.SetDebug(*debug)
	config.SetFirewall(&firewall.Firewall{})
	if *hexFormat || !*escapeFormat {
		config.SetByteaFormat(HEX_BYTEA_FORMAT)
	} else {
		config.SetByteaFormat(ESCAPE_BYTEA_FORMAT)
	}

	log.Infof("Initialising keystore")
	masterKey, err := keystore.GetMasterKeyFromEnvironment()
	if err != nil {
		log.WithError(err).Errorln("can't load master key")
		os.Exit(1)
	}
	scellEncryptor, err := keystore.NewSCellKeyEncryptor(masterKey)
	if err != nil {
		log.WithError(err).Errorln("can't init scell encryptor")
		os.Exit(1)
	}
	keyStore, err := keystore.NewFilesystemKeyStore(*keysDir, scellEncryptor)
	if err != nil {
		log.WithError(err).WithField(logging.FieldKeyEventCode, logging.EventCodeErrorCantInitKeyStore).
			Errorln("Can't initialise keystore")
		os.Exit(1)
	}
	var tlsConfig *tls.Config
	if *useTls || *tlsKey != "" {
		tlsConfig, err = network.NewTLSConfig(*tlsSNI, *tlsCA, *tlsKey, *tlsCert)
		if err != nil {
			log.WithError(err).WithField(logging.FieldKeyEventCode, logging.EventCodeErrorTransportConfiguration).
				Errorln("Configuration error: can't get config for TLS")
			os.Exit(1)
		}
		// need for testing with mysql docker container that always generate new certificates
		if TestOnly == TEST_MODE {
			tlsConfig.InsecureSkipVerify = true
<<<<<<< HEAD
			tlsConfig.ClientAuth = tls.NoClientCert
			log.Warningln("only for tests!")
=======
			log.Warningln("Skip verifying TLS certificate, use for tests only!")
>>>>>>> 9d8dc745
		}
	}
	config.SetTLSConfig(tlsConfig)
	if *useTls {
		log.Println("Using TLS transport wrapper")
		config.ConnectionWrapper, err = network.NewTLSConnectionWrapper([]byte(*clientId), tlsConfig)
		if err != nil {
			log.WithError(err).WithField(logging.FieldKeyEventCode, logging.EventCodeErrorTransportConfiguration).
				Errorln("Configuration error: can't initialise TLS connection wrapper")
			os.Exit(1)
		}
	} else if *noEncryption {
		if *clientId == "" && !*withZone {
			log.WithField(logging.FieldKeyEventCode, logging.EventCodeErrorTransportConfiguration).
				Errorln("Configuration error: without zone mode and without encryption you must set <client_id> which will be used to connect from acraproxy to acraserver")
			os.Exit(1)
		}
		log.Infof("Selecting transport: use raw transport wrapper")
		config.ConnectionWrapper = &network.RawConnectionWrapper{ClientId: []byte(*clientId)}
	} else {
		log.Infof("Selecting transport: use Secure Session transport wrapper")
		config.ConnectionWrapper, err = network.NewSecureSessionConnectionWrapper(keyStore)
		if err != nil {
			log.WithError(err).WithField(logging.FieldKeyEventCode, logging.EventCodeErrorTransportConfiguration).
				Errorln("Configuration error: can't initialize secure session connection wrapper")
			os.Exit(1)
		}
	}

	log.Debugf("Registering process signal handlers")
	sigHandlerSIGTERM, err := cmd.NewSignalHandler([]os.Signal{os.Interrupt, syscall.SIGTERM})
	errorSignalChannel = sigHandlerSIGTERM.GetChannel()
	if err != nil {
		log.WithError(err).WithField(logging.FieldKeyEventCode, logging.EventCodeErrorCantRegisterSignalHandler).
			Errorln("System error: can't register SIGTERM handler")
		os.Exit(1)
	}

	sigHandlerSIGHUP, err := cmd.NewSignalHandler([]os.Signal{syscall.SIGHUP})
	restartSignalsChannel = sigHandlerSIGHUP.GetChannel()
	if err != nil {
		log.WithError(err).WithField(logging.FieldKeyEventCode, logging.EventCodeErrorCantRegisterSignalHandler).
			Errorln("System error: can't register SIGHUP handler")
		os.Exit(1)
	}

	var server *SServer
	server, err = NewServer(config, keyStore, errorSignalChannel, restartSignalsChannel)
	if err != nil {
		log.WithError(err).WithField(logging.FieldKeyEventCode, logging.EventCodeErrorCantStartService).
			Errorln("System error: can't start %s", SERVICE_NAME)
		panic(err)
	}

	if os.Getenv(GRACEFUL_ENV) == "true" {
		server.fddACRA = DESCRIPTOR_ACRA
		server.fdAPI = DESCRIPTOR_API
		log.Debugf("Will be using GRACEFUL_RESTART if configured from WebUI")
	}

	if *debugServer {
		//start http server for pprof
		debugServerAddress := "127.0.0.1:6060"
		log.Debugf("Starting Debug server on %s", debugServerAddress)
		go func() {
			err := http.ListenAndServe(debugServerAddress, nil)
			if err != nil {
				log.WithError(err).WithField(logging.FieldKeyEventCode, logging.EventCodeErrorCantStartService).
					Errorln("System error: got error from Debug Server")
			}
		}()
	}

	go sigHandlerSIGTERM.Register()
	sigHandlerSIGTERM.AddCallback(func() {
		log.Infof("Received incoming SIGTERM or SIGINT signal")
		log.Debugf("Stop accepting new connections, waiting until current connections close")
		// Stop accepting new connections
		server.StopListeners()
		// Wait a maximum of N seconds for existing connections to finish
		err := server.WaitWithTimeout(time.Duration(*closeConnectionTimeout) * time.Second)
		if err == ErrWaitTimeout {
			log.Warningf("Server shutdown Timeout: %d active connections will be cut", server.ConnectionsCounter())
			server.Close()
			os.Exit(1)
		}
		server.Close()
		log.Infof("Server graceful shutdown completed, bye PID: %v", os.Getpid())
		os.Exit(0)
	})

	sigHandlerSIGHUP.AddCallback(func() {
		log.Infof("Received incoming SIGHUP signal")
		log.Debugf("Stop accepting new connections, waiting until current connections close")

		// Stop accepting requests
		server.StopListeners()

		// Get socket file descriptor to pass it to fork
		var fdACRA, fdAPI uintptr
		fdACRA, err = network.ListenerFileDescriptor(server.listenerACRA)
		if err != nil {
			log.WithError(err).WithField(logging.FieldKeyEventCode, logging.EventCodeErrorCantGetFileDescriptor).
				Fatalln("System error: failed to get acra-socket file descriptor:", err)
		}
		if *withZone || *enableHTTPApi {
			fdAPI, err = network.ListenerFileDescriptor(server.listenerAPI)
			if err != nil {
				log.WithError(err).WithField(logging.FieldKeyEventCode, logging.EventCodeErrorCantGetFileDescriptor).
					Fatalln("System error: failed to get api-socket file descriptor:", err)
			}
		}

		// Set env flag for forked process
		os.Setenv(GRACEFUL_ENV, "true")
		execSpec := &syscall.ProcAttr{
			Env:   os.Environ(),
			Files: []uintptr{os.Stdin.Fd(), os.Stdout.Fd(), os.Stderr.Fd(), fdACRA, fdAPI},
		}

		log.Debugf("Forking new process of %s", SERVICE_NAME)

		// Fork new process
		var fork, err = syscall.ForkExec(os.Args[0], os.Args, execSpec)
		if err != nil {
			log.WithError(err).WithField(logging.FieldKeyEventCode, logging.EventCodeErrorCantForkProcess).
				Fatalln("System error: failed to fork new process", err)
		}
		log.Infof("%s process forked to PID: %v", SERVICE_NAME, fork)

		// Wait a maximum of N seconds for existing connections to finish
		err = server.WaitWithTimeout(time.Duration(*closeConnectionTimeout) * time.Second)
		if err == ErrWaitTimeout {
			log.Warningf("Server shutdown Timeout: %d active connections will be cut", server.ConnectionsCounter())
			os.Exit(0)
		}
		log.Infof("Server graceful restart completed, bye PID: %v", os.Getpid())

		// Stop the old server, all the connections have been closed and the new one is running
		os.Exit(0)
	})

	log.Infof("Start listening to connections. Current PID: %v", os.Getpid())

	if os.Getenv(GRACEFUL_ENV) == "true" {
		go server.StartFromFileDescriptor(DESCRIPTOR_ACRA)
		if *withZone || *enableHTTPApi {
			go server.StartCommandsFromFileDescriptor(DESCRIPTOR_API)
		}
	} else {
		go server.Start()
		if *withZone || *enableHTTPApi {
			go server.StartCommands()
		}
	}

	// todo: any reason why it's so far from adding callback?
	sigHandlerSIGHUP.Register()
}<|MERGE_RESOLUTION|>--- conflicted
+++ resolved
@@ -202,12 +202,8 @@
 		// need for testing with mysql docker container that always generate new certificates
 		if TestOnly == TEST_MODE {
 			tlsConfig.InsecureSkipVerify = true
-<<<<<<< HEAD
 			tlsConfig.ClientAuth = tls.NoClientCert
-			log.Warningln("only for tests!")
-=======
 			log.Warningln("Skip verifying TLS certificate, use for tests only!")
->>>>>>> 9d8dc745
 		}
 	}
 	config.SetTLSConfig(tlsConfig)
