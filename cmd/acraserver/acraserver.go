--- conflicted
+++ resolved
@@ -30,8 +30,6 @@
 )
 
 // DEFAULT_CONFIG_PATH relative path to config which will be parsed as default
-<<<<<<< HEAD
-var DEFAULT_CONFIG_PATH = utils.GetConfigPathByName("acraserver")
 var RestartSignalsChannel chan os.Signal
 var ErrorSignalChannel chan os.Signal
 var err error
@@ -42,10 +40,8 @@
 	DESCRIPTOR_ACRA         = 3
 	DESCRIPTOR_API          = 4
 )
-=======
 var SERVICE_NAME = "acraserver"
 var DEFAULT_CONFIG_PATH = utils.GetConfigPathByName(SERVICE_NAME)
->>>>>>> 3640f17e
 
 func main() {
 	dbHost := flag.String("db_host", "", "Host to db")
