--- conflicted
+++ resolved
@@ -33,12 +33,8 @@
 
 var restartSignalsChannel chan os.Signal
 var errorSignalChannel chan os.Signal
-<<<<<<< HEAD
 var err error
 var authPath *string
-=======
-var err error // unused?
->>>>>>> 4ca43e80
 
 const (
 	ACRASERVER_WAIT_TIMEOUT = 10
@@ -94,11 +90,7 @@
 	clientId := flag.String("client_id", "", "Expected client id of acraproxy in mode without encryption")
 	acraConnectionString := flag.String("connection_string", network.BuildConnectionString(cmd.DEFAULT_ACRA_CONNECTION_PROTOCOL, cmd.DEFAULT_ACRA_HOST, cmd.DEFAULT_ACRA_PORT, ""), "Connection string like tcp://x.x.x.x:yyyy or unix:///path/to/socket")
 	acraAPIConnectionString := flag.String("connection_api_string", network.BuildConnectionString(cmd.DEFAULT_ACRA_CONNECTION_PROTOCOL, cmd.DEFAULT_ACRA_HOST, cmd.DEFAULT_ACRA_API_PORT, ""), "Connection string for api like tcp://x.x.x.x:yyyy or unix:///path/to/socket")
-<<<<<<< HEAD
-	loggingFormat := flag.String("logging_format", "", "Logging format: plaintext, json or CEF")
 	authPath = flag.String("auth_keys", cmd.DEFAULT_ACRA_AUTH_PATH, "Path to basic auth passwords. To add user, use: `./acra_genauth --set --user <user> --pwd <pwd>`")
-=======
->>>>>>> 4ca43e80
 
 	useMysql := flag.Bool("mysql", false, "Handle MySQL connections")
 	usePostgresql := flag.Bool("postgresql", false, "Handle Postgresql connections (default true)")
