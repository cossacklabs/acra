// Copyright 2016, Cossack Labs Limited
//
// Licensed under the Apache License, Version 2.0 (the "License");
// you may not use this file except in compliance with the License.
// You may obtain a copy of the License at
//
// http://www.apache.org/licenses/LICENSE-2.0
//
// Unless required by applicable law or agreed to in writing, software
// distributed under the License is distributed on an "AS IS" BASIS,
// WITHOUT WARRANTIES OR CONDITIONS OF ANY KIND, either express or implied.
// See the License for the specific language governing permissions and
// limitations under the License.
package main

import (
	"crypto/tls"
	"flag"
	"github.com/cossacklabs/acra/cmd"
	"github.com/cossacklabs/acra/keystore"
	"github.com/cossacklabs/acra/network"
	"github.com/cossacklabs/acra/utils"
	log "github.com/sirupsen/logrus"
	"net/http"
	_ "net/http/pprof"
	"os"
)

// DEFAULT_CONFIG_PATH relative path to config which will be parsed as default
var DEFAULT_CONFIG_PATH = utils.GetConfigPathByName("acraserver")

func main() {
	dbHost := flag.String("db_host", "", "Host to db")
	dbPort := flag.Int("db_port", 5432, "Port to db")

	host := flag.String("host", cmd.DEFAULT_ACRA_HOST, "Host for AcraServer")
	port := flag.Int("port", cmd.DEFAULT_ACRA_PORT, "Port for AcraServer")
	commandsPort := flag.Int("commands_port", cmd.DEFAULT_ACRA_API_PORT, "Port for AcraServer for http api")

	keysDir := flag.String("keys_dir", keystore.DEFAULT_KEY_DIR_SHORT, "Folder from which will be loaded keys")

	hexFormat := flag.Bool("hex_bytea", false, "Hex format for Postgresql bytea data (default)")
	escapeFormat := flag.Bool("escape_bytea", false, "Escape format for Postgresql bytea data")

	serverId := flag.String("server_id", "acra_server", "Id that will be sent in secure session")

	verbose := flag.Bool("v", false, "Log to stdout")
	flag.Bool("wholecell", true, "Acrastruct will stored in whole data cell")
	injectedcell := flag.Bool("injectedcell", false, "Acrastruct may be injected into any place of data cell")

	debug := flag.Bool("d", false, "Turn on debug logging")
	debugServer := flag.Bool("ds", false, "Turn on http debug server")

	stopOnPoison := flag.Bool("poisonshutdown", false, "Stop on detecting poison record")
	scriptOnPoison := flag.String("poisonscript", "", "Execute script on detecting poison record")

	withZone := flag.Bool("zonemode", false, "Turn on zone mode")
	disableZoneApi := flag.Bool("disable_zone_api", false, "Disable zone http api")

	useTls := flag.Bool("tls", false, "Use tls")
	tlsKey := flag.String("tls_key", "", "Path to tls server key")
	tlsCert := flag.String("tls_cert", "", "Path to tls server certificate")
	noEncryption := flag.Bool("no_encryption", false, "Don't use encryption in transport")
	clientId := flag.String("client_id", "", "Client id of proxy that will connect")
	acraConnectionString := flag.String("connection_string", network.BuildConnectionString(cmd.DEFAULT_ACRA_CONNECTION_PROTOCOL, cmd.DEFAULT_ACRA_HOST, cmd.DEFAULT_ACRA_PORT, ""), "Connection string like tcp://x.x.x.x:yyyy or unix:///path/to/socket")
	acraAPIConnectionString := flag.String("connection_api_string", network.BuildConnectionString(cmd.DEFAULT_ACRA_CONNECTION_PROTOCOL, cmd.DEFAULT_ACRA_HOST, cmd.DEFAULT_ACRA_API_PORT, ""), "Connection string for api like tcp://x.x.x.x:yyyy or unix:///path/to/socket")

	err := cmd.Parse(DEFAULT_CONFIG_PATH)
	if err != nil {
		log.WithError(err).Errorln("can't parse args")
		os.Exit(1)
	}

	cmd.ValidateClientId(*serverId)

	if *host != cmd.DEFAULT_ACRA_HOST || *port != cmd.DEFAULT_ACRA_PORT {
		*acraConnectionString = network.BuildConnectionString("tcp", *host, *port, "")
	}
	if *commandsPort != cmd.DEFAULT_ACRA_API_PORT {
		*acraConnectionString = network.BuildConnectionString("tcp", *host, *commandsPort, "")
	}

	if *debug {
		cmd.SetLogLevel(cmd.LOG_DEBUG)
	} else if *verbose {
		cmd.SetLogLevel(cmd.LOG_VERBOSE)
	} else {
		cmd.SetLogLevel(cmd.LOG_DISCARD)
	}
	if *dbHost == "" {
		log.Errorln("you must specify db_host")
		flag.Usage()
		return
	}

	config := NewConfig()
	// now it's stub as default values
	config.SetStopOnPoison(*stopOnPoison)
	config.SetScriptOnPoison(*scriptOnPoison)
	config.SetWithZone(*withZone)
	config.SetDBHost(*dbHost)
	config.SetDBPort(*dbPort)
	config.SetProxyHost(*host)
	config.SetProxyPort(*port)
	config.SetProxyCommandsPort(*commandsPort)
	config.SetKeysDir(*keysDir)
	config.SetServerId([]byte(*serverId))
	config.SetAcraConnectionString(*acraConnectionString)
	config.SetAcraAPIConnectionString(*acraAPIConnectionString)
	config.SetTLSServerCertPath(*tlsCert)
	config.SetTLSServerKeyPath(*tlsKey)
	config.SetWholeMatch(!(*injectedcell))
	if *hexFormat || !*escapeFormat {
		config.SetByteaFormat(HEX_BYTEA_FORMAT)
	} else {
		config.SetByteaFormat(ESCAPE_BYTEA_FORMAT)
	}

	keyStore, err := keystore.NewFilesystemKeyStore(*keysDir)
	if err != nil {
		log.Errorln(" can't initialize keystore")
		os.Exit(1)
	}
	if *useTls {
		log.Println("use TLS transport wrapper")
		cer, err := tls.LoadX509KeyPair(*tlsCert, *tlsKey)
		if err != nil {
			log.Println(err)
			return
		}
		config.ConnectionWrapper, err = network.NewTLSConnectionWrapper(&tls.Config{Certificates: []tls.Certificate{cer}})
		if err != nil {
			log.Errorln(" can't initialize tls connection wrapper")
			os.Exit(1)
		}
	} else if *noEncryption {
<<<<<<< HEAD
		if *clientId == "" && !*withZone {
			log.Errorln("Without zone mode and without encryption you must set <client_id> which will be used to connect from acraproxy to acraserver")
			os.Exit(1)
		}
		log.Println("use raw transport wrapper")
		config.ConnectionWrapper = &network.RawConnectionWrapper{ClientId: []byte(*clientId)}
=======
		log.Println("use raw transport wrapper")
		config.ConnectionWrapper = &network.RawConnectionWrapper{ClientId: []byte(*serverId)}
>>>>>>> b2402b23
	} else {
		log.Println("use Secure Session transport wrapper")
		config.ConnectionWrapper, err = network.NewSecureSessionConnectionWrapper(keyStore)
		if err != nil {
			log.Errorln(" can't initialize secure session connection wrapper")
			os.Exit(1)
		}
	}

	server, err := NewServer(config, keyStore)
	if err != nil {
		panic(err)
	}

	if *debugServer {
		//start http server for pprof
		go func() {
			err := http.ListenAndServe("127.0.0.1:6060", nil)
			if err != nil {
				log.WithError(err).Errorln("error from debug server")
			}
		}()
	}
	if *withZone && !*disableZoneApi {
		go server.StartCommands()
	}
	server.Start()
}<|MERGE_RESOLUTION|>--- conflicted
+++ resolved
@@ -130,26 +130,21 @@
 		}
 		config.ConnectionWrapper, err = network.NewTLSConnectionWrapper(&tls.Config{Certificates: []tls.Certificate{cer}})
 		if err != nil {
-			log.Errorln(" can't initialize tls connection wrapper")
+			log.Errorln("can't initialize tls connection wrapper")
 			os.Exit(1)
 		}
 	} else if *noEncryption {
-<<<<<<< HEAD
 		if *clientId == "" && !*withZone {
-			log.Errorln("Without zone mode and without encryption you must set <client_id> which will be used to connect from acraproxy to acraserver")
+			log.Errorln("without zone mode and without encryption you must set <client_id> which will be used to connect from acraproxy to acraserver")
 			os.Exit(1)
 		}
 		log.Println("use raw transport wrapper")
 		config.ConnectionWrapper = &network.RawConnectionWrapper{ClientId: []byte(*clientId)}
-=======
-		log.Println("use raw transport wrapper")
-		config.ConnectionWrapper = &network.RawConnectionWrapper{ClientId: []byte(*serverId)}
->>>>>>> b2402b23
 	} else {
 		log.Println("use Secure Session transport wrapper")
 		config.ConnectionWrapper, err = network.NewSecureSessionConnectionWrapper(keyStore)
 		if err != nil {
-			log.Errorln(" can't initialize secure session connection wrapper")
+			log.Errorln("can't initialize secure session connection wrapper")
 			os.Exit(1)
 		}
 	}
