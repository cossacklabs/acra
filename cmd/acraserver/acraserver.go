--- conflicted
+++ resolved
@@ -41,22 +41,15 @@
 	SERVICE_NAME = "acraserver"
 )
 
-<<<<<<< HEAD
 // DEFAULT_CONFIG_PATH relative path to config which will be parsed as default
-=======
-var SERVICE_NAME = "acraserver"
->>>>>>> 79b2c131
 var DEFAULT_CONFIG_PATH = utils.GetConfigPathByName(SERVICE_NAME)
 var ErrWaitTimeout = errors.New("timeout")
 
 func main() {
-<<<<<<< HEAD
+	config := NewConfig()
 	loggingFormat := flag.String("logging_format", "json", "Logging format: plaintext, json or CEF")
 	logging.CustomizeLogging(*loggingFormat, SERVICE_NAME)
 	log.Infof("Starting service")
-=======
-	config := NewConfig()
->>>>>>> 79b2c131
 
 	dbHost := flag.String("db_host", "", "Host to db")
 	dbPort := flag.Int("db_port", 5432, "Port to db")
