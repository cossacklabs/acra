// Copyright 2016, Cossack Labs Limited
//
// Licensed under the Apache License, Version 2.0 (the "License");
// you may not use this file except in compliance with the License.
// You may obtain a copy of the License at
//
// http://www.apache.org/licenses/LICENSE-2.0
//
// Unless required by applicable law or agreed to in writing, software
// distributed under the License is distributed on an "AS IS" BASIS,
// WITHOUT WARRANTIES OR CONDITIONS OF ANY KIND, either express or implied.
// See the License for the specific language governing permissions and
// limitations under the License.
package main

import (
	"net"
<<<<<<< HEAD

	"github.com/cossacklabs/acra/decryptor/mysql"
=======
>>>>>>> c1b2a524
	"github.com/cossacklabs/acra/network"
	log "github.com/sirupsen/logrus"
	"github.com/cossacklabs/acra/decryptor/base"
	pg "github.com/cossacklabs/acra/decryptor/postgresql"
	"github.com/cossacklabs/acra/keystore"
	"github.com/cossacklabs/acra/zone"
	"os"
	"time"
	"syscall"
	url_ "net/url"
)

type SServer struct {
	config                *Config
	keystorage            keystore.KeyStore
	listenerACRA          net.Listener
	listenerAPI           net.Listener
	fddACRA               uintptr
	fdAPI                 uintptr
	cmACRA                *network.ConnectionManager
	cmAPI                 *network.ConnectionManager
	listeners             []net.Listener
	errorSignalChannel    chan os.Signal
	restartSignalsChannel chan os.Signal
}

func NewServer(config *Config, keystorage keystore.KeyStore, errorChan chan os.Signal, restarChan chan os.Signal) (server *SServer, err error) {
	return &SServer{
		config:                config,
		keystorage:            keystorage,
		cmACRA:                network.NewConnectionManager(),
		cmAPI:                 network.NewConnectionManager(),
		errorSignalChannel:    errorChan,
		restartSignalsChannel: restarChan,
	}, nil
}

// Close all listeners and return first error
func (server *SServer) Close() {
	log.Debugln("Closing listeners")
	var err error
	for _, listener := range server.listeners {
		switch listener.(type) {
		case *net.TCPListener:
			err = listener.(*net.TCPListener).Close()
			if err != nil {
				log.WithError(err).Infoln("TCPListener.Close()")
				continue
			}
		case *net.UnixListener:
			err = listener.(*net.UnixListener).Close()
			if err != nil {
				log.WithError(err).Infoln("UnixListener.Close()")
				continue
			}
			// TODO: find better way to remove unixsocket file
			url, err2 := url_.Parse(server.config.GetAcraConnectionString())
			if err2 != nil {
				log.WithError(err2).Warningln("UnixListener.Close  url_.Parse")
			}
			if _, err := os.Stat(url.Path); err == nil {
				err3 := os.Remove(url.Path)
				if err3 != nil {
					log.WithError(err3).Warningf("UnixListener.Close  file.Remove(%s)", url.Path)
				}
			}
		}
	}
	if err != nil {
		log.WithError(err).Infoln("server.Close()")
	}
}

func (server *SServer) addListener(listener net.Listener) {
	server.listeners = append(server.listeners, listener)
}

func (server *SServer) getDecryptor(clientId []byte) base.Decryptor {
	var dataDecryptor base.DataDecryptor
	var matcherPool *zone.MatcherPool
	if server.config.GetByteaFormat() == HEX_BYTEA_FORMAT {
		dataDecryptor = pg.NewPgHexDecryptor()
		matcherPool = zone.NewMatcherPool(zone.NewPgHexMatcherFactory())
	} else {
		dataDecryptor = pg.NewPgEscapeDecryptor()
		matcherPool = zone.NewMatcherPool(zone.NewPgEscapeMatcherFactory())
	}
	pgDecryptorImpl := pg.NewPgDecryptor(clientId, dataDecryptor)
	pgDecryptorImpl.SetWithZone(server.config.GetWithZone())
	pgDecryptorImpl.SetWholeMatch(server.config.GetWholeMatch())
	pgDecryptorImpl.SetKeyStore(server.keystorage)
	zoneMatcher := zone.NewZoneMatcher(matcherPool, server.keystorage)
	pgDecryptorImpl.SetZoneMatcher(zoneMatcher)

	poisonCallbackStorage := base.NewPoisonCallbackStorage()
	if server.config.GetScriptOnPoison() != "" {
		poisonCallbackStorage.AddCallback(base.NewExecuteScriptCallback(server.config.GetScriptOnPoison()))
	}
	// must be last
	if server.config.GetStopOnPoison() {
		poisonCallbackStorage.AddCallback(&base.StopCallback{})
	}
	pgDecryptorImpl.SetPoisonCallbackStorage(poisonCallbackStorage)
	var decryptor base.Decryptor = pgDecryptorImpl
	if server.config.UseMySQL() {
		decryptor = mysql.NewMySQLDecryptor(pgDecryptorImpl, server.keystorage)
	}
	return decryptor
}

/*
handle new connection by iniailizing secure session, starting proxy request
to db and decrypting responses from db
*/
func (server *SServer) handleConnection(connection net.Conn) {
	wrappedConnection, clientId, err := server.config.ConnectionWrapper.WrapServer(connection)
	if err != nil {
		log.WithError(err).Println("can't wrap connection from acraproxy")
		if closeErr := connection.Close(); closeErr != nil {
			log.WithError(closeErr).Println("can't close connection")
		}
		return
	}
	clientSession, err := NewClientSession(server.keystorage, server.config, connection)
	clientSession.Server = server
	if err != nil {
		log.WithError(err).Println("can't initialize client session")
		if closeErr := connection.Close(); closeErr != nil {
			log.WithError(closeErr).Println("can't close connection")
		}
		return
	}
	clientSession.connection = wrappedConnection
	decryptor := server.getDecryptor(clientId)
	clientSession.HandleSecureSession(decryptor)
}

func (server *SServer) handleMysqlConnection(connection net.Conn) {
}

// start listening connections from proxy
func (server *SServer) Start() {
	var connection net.Conn
	var listener, err = network.Listen(server.config.GetAcraConnectionString())
	if err != nil {
		log.WithError(err).Errorln("can't start listen connections")
		server.errorSignalChannel <- syscall.SIGTERM
		return
	}
	server.listenerACRA = listener
	server.addListener(listener)

	log.Infof("start listening %s", server.config.GetAcraConnectionString())
	for {
		connection, err = listener.Accept()
		if err != nil {
			if nerr, ok := err.(net.Error); ok && nerr.Timeout() {
				log.Infoln("stop accepting new connections due net.Timeout")
				return
			}
			log.WithError(err).Errorf("can't accept new connection (connection=%v)", connection)
		}
		// unix socket and value == '@'
		if len(connection.RemoteAddr().String()) == 1 {
			log.Infof("new connection to acraserver: <%v>", connection.LocalAddr())
		} else {
			log.Infof("new connection to acraserver: <%v>", connection.RemoteAddr())
		}
<<<<<<< HEAD
		//go server.handleMysqlConnection(connection)
		go server.handleConnection(connection)
=======
		go func() {
			server.cmACRA.Incr()
			server.handleConnection(connection)
			server.cmACRA.Done()
		}()

>>>>>>> c1b2a524
	}
}

func (server *SServer) StartFromFileDescriptor(fd uintptr) {
	var connection net.Conn
	file := os.NewFile(fd, "/tmp/acraserver")
	listenerFile, err := net.FileListener(file)
	if err != nil {
		log.WithError(err).Errorln("can't start listen for file descriptor")
		server.errorSignalChannel <- syscall.SIGTERM
		return
	}

	listenerWithFileDesciptor, ok := listenerFile.(network.ListenerWithFileDescriptor)
	if !ok {
		log.WithError(err).Errorf("File descriptor %d is not a valid socket", fd)
		return
	}
	server.listenerACRA = listenerWithFileDesciptor
	server.addListener(listenerFile)

	log.Infof("start listening %s", server.config.GetAcraConnectionString())
	for {
		connection, err = listenerWithFileDesciptor.Accept()
		if err != nil {
			if nerr, ok := err.(net.Error); ok && nerr.Timeout() {
				log.WithError(err).Errorf("stop accepting new connections", connection)
				return
			}
			log.WithError(err).Errorf("can't accept new connection (connection=%v)", connection)
		}
		// unix socket and value == '@'
		if len(connection.RemoteAddr().String()) == 1 {
			log.Infof("new connection to acraserver: <%v>", connection.LocalAddr())
		} else {
			log.Infof("new connection to acraserver: <%v>", connection.RemoteAddr())
		}
		go func() {
			server.cmACRA.Incr()
			server.handleConnection(connection)
			server.cmACRA.Done()
		}()
	}
}

func (server *SServer) StopListeners() {
	var (
		err         error
		tcpListener *net.TCPListener
		ok          bool
	)
	if tcpListener, ok = server.listenerACRA.(*net.TCPListener); ok {
		err = tcpListener.SetDeadline(time.Now())
		if err != nil {
			if nerr, ok := err.(net.Error); ok && nerr.Timeout() {
				log.WithError(err).Errorln("unable to SetDeadLine of acra-listener")
			}
		}
	} else {
		log.Warningln("acra-interface assigment failed")
	}

	if server.listenerAPI != nil {
		if tcpListener, ok = server.listenerAPI.(*net.TCPListener); ok {
			err = tcpListener.SetDeadline(time.Now())
			if err != nil {
				if nerr, ok := err.(net.Error); ok && nerr.Timeout() {
					log.WithError(err).Errorln("unable to SetDeadLine of api-listener")
				}
			}
		} else {
			log.Warningln("api-interface assigment failed")
		}
	}
}

func (server *SServer) WaitConnections(duration time.Duration) {
	log.Infof("waiting for %v connections to complete", server.ConnectionsCounter())
	server.cmACRA.Wait()
	if server.listenerAPI != nil {
		server.cmAPI.Wait()
	}
}

func (server *SServer) WaitWithTimeout(duration time.Duration) error {
	timeout := time.NewTimer(duration)
	wait := make(chan struct{})
	go func() {
		server.WaitConnections(duration)
		wait <- struct{}{}
	}()

	select {
	case <-timeout.C:
		return ErrWaitTimeout
	case <-wait:
		return nil
	}
}

func (server *SServer) ConnectionsCounter() int {
	return server.cmACRA.Counter + server.cmAPI.Counter
}

/*
handle new connection by iniailizing secure session, starting proxy request
to db and decrypting responses from db
*/
func (server *SServer) handleCommandsConnection(connection net.Conn) {
	clientSession, err := NewClientCommandsSession(server.keystorage, server.config, connection)
	clientSession.Server = server
	if err != nil {
		log.WithError(err).Errorln("can't init session")
		return
	}

	wrappedConnection, _, err := server.config.ConnectionWrapper.WrapServer(connection)
	if err != nil {
		log.WithError(err).Errorln("can't wrap connection")
		return
	}
	clientSession.connection = wrappedConnection
	clientSession.HandleSession()
}

// start listening commands connections from proxy
func (server *SServer) StartCommands() {
	var connection net.Conn
	var listener, err = network.Listen(server.config.GetAcraAPIConnectionString())
	if err != nil {
		log.WithError(err).Errorln("can't start listen command api connections")
		server.errorSignalChannel <- syscall.SIGTERM
		return
	}
	server.listenerAPI = listener
	server.addListener(listener)

	log.Infof("start listening api %s", server.config.GetAcraAPIConnectionString())
	for {
		connection, err = listener.Accept()
		if err != nil {
			if nerr, ok := err.(net.Error); ok && nerr.Timeout() {
				log.WithError(err).Errorf("stop accepting new connections", connection)
				return
			}
			log.WithError(err).Errorf("can't accept new connection (connection=%v)", connection)
		}
		// unix socket and value == '@'
		if len(connection.RemoteAddr().String()) == 1 {
			log.Infof("new connection to http api: <%v>", connection.LocalAddr())
		} else {
			log.Infof("new connection to http api: <%v>", connection.RemoteAddr())
		}
		go func() {
			server.cmAPI.Incr()
			server.handleCommandsConnection(connection)
			server.cmAPI.Done()
		}()
	}
}

func (server *SServer) StartCommandsFromFileDescriptor(fd uintptr) {
	var connection net.Conn
	file := os.NewFile(fd, "/tmp/acraserver_http_api")
	listenerFile, err := net.FileListener(file)
	if err != nil {
		log.WithError(err).Errorln("can't start listen for file descriptor")
		server.errorSignalChannel <- syscall.SIGTERM
		return
	}
	listenerWithFileDesciptor, ok := listenerFile.(network.ListenerWithFileDescriptor)
	if !ok {
		log.WithError(err).Errorf("File descriptor %d is not a valid socket", fd)
		return
	}
	server.listenerAPI = listenerWithFileDesciptor
	server.addListener(listenerWithFileDesciptor)

	log.Infof("start listening api %s", server.config.GetAcraAPIConnectionString())
	for {
		connection, err = listenerWithFileDesciptor.Accept()
		if err != nil {
			if nerr, ok := err.(net.Error); ok && nerr.Timeout() {
				log.WithError(err).Errorf("stop accepting new connections", connection)
				return
			}
			log.WithError(err).Errorf("can't accept new connection (connection=%v)", connection)
		}
		// unix socket and value == '@'
		if len(connection.RemoteAddr().String()) == 1 {
			log.Infof("new connection to http api: <%v>", connection.LocalAddr())
		} else {
			log.Infof("new connection to http api: <%v>", connection.RemoteAddr())
		}
		go func() {
			server.cmAPI.Incr()
			server.handleCommandsConnection(connection)
			server.cmAPI.Done()
		}()
	}
}<|MERGE_RESOLUTION|>--- conflicted
+++ resolved
@@ -15,11 +15,7 @@
 
 import (
 	"net"
-<<<<<<< HEAD
-
 	"github.com/cossacklabs/acra/decryptor/mysql"
-=======
->>>>>>> c1b2a524
 	"github.com/cossacklabs/acra/network"
 	log "github.com/sirupsen/logrus"
 	"github.com/cossacklabs/acra/decryptor/base"
@@ -188,17 +184,12 @@
 		} else {
 			log.Infof("new connection to acraserver: <%v>", connection.RemoteAddr())
 		}
-<<<<<<< HEAD
-		//go server.handleMysqlConnection(connection)
-		go server.handleConnection(connection)
-=======
 		go func() {
 			server.cmACRA.Incr()
 			server.handleConnection(connection)
 			server.cmACRA.Done()
 		}()
 
->>>>>>> c1b2a524
 	}
 }
 
