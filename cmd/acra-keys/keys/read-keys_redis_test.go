//go:build integration && redis && !tls
// +build integration,redis,!tls

/*
Copyright 2020, Cossack Labs Limited

Licensed under the Apache License, Version 2.0 (the "License");
you may not use this file except in compliance with the License.
You may obtain a copy of the License at

http://www.apache.org/licenses/LICENSE-2.0

Unless required by applicable law or agreed to in writing, software
distributed under the License is distributed on an "AS IS" BASIS,
WITHOUT WARRANTIES OR CONDITIONS OF ANY KIND, either express or implied.
See the License for the specific language governing permissions and
limitations under the License.
*/

package keys

import (
	"encoding/base64"
<<<<<<< HEAD
	storage2 "github.com/cossacklabs/acra/pseudonymization/storage"
=======
	"flag"
>>>>>>> 02956c80
	"io/ioutil"
	"os"
	"testing"

	"github.com/cossacklabs/acra/cmd"
	"github.com/cossacklabs/acra/keystore"
	"github.com/cossacklabs/acra/keystore/keyloader"
<<<<<<< HEAD
=======
	"github.com/cossacklabs/acra/keystore/keyloader/env_loader"
	keystoreV2 "github.com/cossacklabs/acra/keystore/v2/keystore"
	"github.com/cossacklabs/acra/pseudonymization/storage"
>>>>>>> 02956c80
)

func TestReadCMD_Redis_V2(t *testing.T) {
	testOptions := cmd.GetTestRedisOptions(t)
	client, err := storage2.NewRedisClient(testOptions.HostPort, testOptions.Password, testOptions.DBKeys, nil)
	if err != nil {
		t.Fatal(err)
	}
	defer client.FlushAll()

	zoneID := []byte("DDDDDDDDHCzqZAZNbBvybWLR")
	clientID := []byte("testclientid")
	keyloader.RegisterKeyEncryptorFabric(keyloader.KeystoreStrategyEnvMasterKey, env_loader.NewEnvKeyEncryptorFabric(keystore.AcraMasterKeyVarName))

	masterKey, err := keystoreV2.NewSerializedMasterKeys()
	if err != nil {
		t.Fatal(err)
	}

	flagSet := flag.NewFlagSet(CmdMigrateKeys, flag.ContinueOnError)
	keyloader.RegisterCLIParametersWithFlagSet(flagSet, "", "")
	cmd.RegisterRedisKeystoreParametersWithPrefix(flagSet, "", "")

	setFlags := map[string]string{
		"keystore_encryption_type": keyloader.KeystoreStrategyEnvMasterKey,
		"redis_host_port":          "127.0.0.1:6379",
	}

	for flag, value := range setFlags {
		err = flagSet.Set(flag, value)
		if err != nil {
			t.Fatal(err)
		}
	}

	os.Setenv(keystore.AcraMasterKeyVarName, base64.StdEncoding.EncodeToString(masterKey))

	t.Run("read storage-public key", func(t *testing.T) {
		readCmd := &ReadKeySubcommand{
<<<<<<< HEAD
			CommonKeyStoreParameters: CommonKeyStoreParameters{
				redisOptions: testOptions,
			},
=======
>>>>>>> 02956c80
			contextID:   clientID,
			readKeyKind: KeyStoragePublic,
			FlagSet:     flagSet,
		}

		store, err := openKeyStoreV2(readCmd)
		if err != nil {
			t.Fatal(err)
		}

		err = store.GenerateDataEncryptionKeys(clientID)
		if err != nil {
			t.Fatal(err)
		}

		readCmd.Execute()
	})

	t.Run("read symmetric-key", func(t *testing.T) {
		readCmd := &ReadKeySubcommand{
<<<<<<< HEAD
			CommonKeyStoreParameters: CommonKeyStoreParameters{
				redisOptions: testOptions,
			},
=======
			FlagSet:     flagSet,
>>>>>>> 02956c80
			contextID:   clientID,
			readKeyKind: KeySymmetric,
		}

		store, err := openKeyStoreV2(readCmd)
		if err != nil {
			t.Fatal(err)
		}

		err = store.GenerateClientIDSymmetricKey(clientID)
		if err != nil {
			t.Fatal(err)
		}

		readCmd.Execute()
	})

	t.Run("read symmetric-zone-key", func(t *testing.T) {
		readCmd := &ReadKeySubcommand{
<<<<<<< HEAD
			CommonKeyStoreParameters: CommonKeyStoreParameters{
				redisOptions: testOptions,
			},
=======
			FlagSet:     flagSet,
>>>>>>> 02956c80
			contextID:   zoneID,
			readKeyKind: KeyZoneSymmetric,
		}

		store, err := openKeyStoreV2(readCmd)
		if err != nil {
			t.Fatal(err)
		}

		err = store.GenerateZoneIDSymmetricKey(zoneID)
		if err != nil {
			t.Fatal(err)
		}

		readCmd.Execute()
	})
}

func TestReadCMD_Redis_V1(t *testing.T) {
	testOptions := cmd.GetTestRedisOptions(t)
	client, err := storage2.NewRedisClient(testOptions.HostPort, testOptions.Password, testOptions.DBKeys, nil)
	if err != nil {
		t.Fatal(err)
	}
	defer client.FlushAll()

	zoneID := []byte("DDDDDDDDHCzqZAZNbBvybWLR")
	clientID := []byte("testclientid")
	keyloader.RegisterKeyEncryptorFabric(keyloader.KeystoreStrategyEnvMasterKey, env_loader.NewEnvKeyEncryptorFabric(keystore.AcraMasterKeyVarName))

	masterKey, err := keystore.GenerateSymmetricKey()
	if err != nil {
		t.Fatal(err)
	}

	flagSet := flag.NewFlagSet(CmdMigrateKeys, flag.ContinueOnError)
	keyloader.RegisterCLIParametersWithFlagSet(flagSet, "", "")

	cmd.RegisterRedisKeystoreParametersWithPrefix(flagSet, "", "")

	setFlags := map[string]string{
		"keystore_encryption_type": keyloader.KeystoreStrategyEnvMasterKey,
		"redis_host_port":          "127.0.0.1:6379",
	}

	for flag, value := range setFlags {
		err = flagSet.Set(flag, value)
		if err != nil {
			t.Fatal(err)
		}
	}

	os.Setenv(keystore.AcraMasterKeyVarName, base64.StdEncoding.EncodeToString(masterKey))

	dirName, err := ioutil.TempDir("", "")
	if err != nil {
		t.Fatal(err)
	}
	defer os.RemoveAll(dirName)

	t.Run("read storage-public key", func(t *testing.T) {
		readCmd := &ReadKeySubcommand{
			CommonKeyStoreParameters: CommonKeyStoreParameters{
<<<<<<< HEAD
				redisOptions: testOptions,
				keyDir:       dirName,
=======
				keyDir: dirName,
>>>>>>> 02956c80
			},
			FlagSet:     flagSet,
			contextID:   clientID,
			readKeyKind: KeyStoragePublic,
		}

		store, err := openKeyStoreV1(readCmd)
		if err != nil {
			t.Fatal(err)
		}

		err = store.GenerateDataEncryptionKeys(clientID)
		if err != nil {
			t.Fatal(err)
		}

		readCmd.Execute()
	})

	t.Run("read symmetric-key", func(t *testing.T) {
		readCmd := &ReadKeySubcommand{
			CommonKeyStoreParameters: CommonKeyStoreParameters{
<<<<<<< HEAD
				redisOptions: testOptions,
				keyDir:       dirName,
=======
				keyDir: dirName,
>>>>>>> 02956c80
			},
			FlagSet:     flagSet,
			contextID:   clientID,
			readKeyKind: KeySymmetric,
		}

		store, err := openKeyStoreV1(readCmd)
		if err != nil {
			t.Fatal(err)
		}

		err = store.GenerateClientIDSymmetricKey(clientID)
		if err != nil {
			t.Fatal(err)
		}

		readCmd.Execute()
	})

	t.Run("read symmetric-zone-key", func(t *testing.T) {
		readCmd := &ReadKeySubcommand{
			CommonKeyStoreParameters: CommonKeyStoreParameters{
<<<<<<< HEAD
				redisOptions: testOptions,
				keyDir:       dirName,
=======
				keyDir: dirName,
>>>>>>> 02956c80
			},
			FlagSet:     flagSet,
			contextID:   zoneID,
			readKeyKind: KeyZoneSymmetric,
		}

		store, err := openKeyStoreV1(readCmd)
		if err != nil {
			t.Fatal(err)
		}

		err = store.GenerateZoneIDSymmetricKey(zoneID)
		if err != nil {
			t.Fatal(err)
		}

		readCmd.Execute()
	})
}<|MERGE_RESOLUTION|>--- conflicted
+++ resolved
@@ -21,11 +21,9 @@
 
 import (
 	"encoding/base64"
-<<<<<<< HEAD
+	"flag"
 	storage2 "github.com/cossacklabs/acra/pseudonymization/storage"
-=======
-	"flag"
->>>>>>> 02956c80
+	"io"
 	"io/ioutil"
 	"os"
 	"testing"
@@ -33,12 +31,8 @@
 	"github.com/cossacklabs/acra/cmd"
 	"github.com/cossacklabs/acra/keystore"
 	"github.com/cossacklabs/acra/keystore/keyloader"
-<<<<<<< HEAD
-=======
 	"github.com/cossacklabs/acra/keystore/keyloader/env_loader"
 	keystoreV2 "github.com/cossacklabs/acra/keystore/v2/keystore"
-	"github.com/cossacklabs/acra/pseudonymization/storage"
->>>>>>> 02956c80
 )
 
 func TestReadCMD_Redis_V2(t *testing.T) {
@@ -64,7 +58,6 @@
 
 	setFlags := map[string]string{
 		"keystore_encryption_type": keyloader.KeystoreStrategyEnvMasterKey,
-		"redis_host_port":          "127.0.0.1:6379",
 	}
 
 	for flag, value := range setFlags {
@@ -78,15 +71,10 @@
 
 	t.Run("read storage-public key", func(t *testing.T) {
 		readCmd := &ReadKeySubcommand{
-<<<<<<< HEAD
-			CommonKeyStoreParameters: CommonKeyStoreParameters{
-				redisOptions: testOptions,
-			},
-=======
->>>>>>> 02956c80
 			contextID:   clientID,
 			readKeyKind: KeyStoragePublic,
 			FlagSet:     flagSet,
+			outWriter:   io.Discard,
 		}
 
 		store, err := openKeyStoreV2(readCmd)
@@ -104,15 +92,10 @@
 
 	t.Run("read symmetric-key", func(t *testing.T) {
 		readCmd := &ReadKeySubcommand{
-<<<<<<< HEAD
-			CommonKeyStoreParameters: CommonKeyStoreParameters{
-				redisOptions: testOptions,
-			},
-=======
-			FlagSet:     flagSet,
->>>>>>> 02956c80
+			FlagSet:     flagSet,
 			contextID:   clientID,
 			readKeyKind: KeySymmetric,
+			outWriter:   io.Discard,
 		}
 
 		store, err := openKeyStoreV2(readCmd)
@@ -130,15 +113,10 @@
 
 	t.Run("read symmetric-zone-key", func(t *testing.T) {
 		readCmd := &ReadKeySubcommand{
-<<<<<<< HEAD
-			CommonKeyStoreParameters: CommonKeyStoreParameters{
-				redisOptions: testOptions,
-			},
-=======
-			FlagSet:     flagSet,
->>>>>>> 02956c80
+			FlagSet:     flagSet,
 			contextID:   zoneID,
 			readKeyKind: KeyZoneSymmetric,
+			outWriter:   io.Discard,
 		}
 
 		store, err := openKeyStoreV2(readCmd)
@@ -179,7 +157,6 @@
 
 	setFlags := map[string]string{
 		"keystore_encryption_type": keyloader.KeystoreStrategyEnvMasterKey,
-		"redis_host_port":          "127.0.0.1:6379",
 	}
 
 	for flag, value := range setFlags {
@@ -200,16 +177,12 @@
 	t.Run("read storage-public key", func(t *testing.T) {
 		readCmd := &ReadKeySubcommand{
 			CommonKeyStoreParameters: CommonKeyStoreParameters{
-<<<<<<< HEAD
-				redisOptions: testOptions,
-				keyDir:       dirName,
-=======
 				keyDir: dirName,
->>>>>>> 02956c80
 			},
 			FlagSet:     flagSet,
 			contextID:   clientID,
 			readKeyKind: KeyStoragePublic,
+			outWriter:   io.Discard,
 		}
 
 		store, err := openKeyStoreV1(readCmd)
@@ -228,16 +201,12 @@
 	t.Run("read symmetric-key", func(t *testing.T) {
 		readCmd := &ReadKeySubcommand{
 			CommonKeyStoreParameters: CommonKeyStoreParameters{
-<<<<<<< HEAD
-				redisOptions: testOptions,
-				keyDir:       dirName,
-=======
 				keyDir: dirName,
->>>>>>> 02956c80
 			},
 			FlagSet:     flagSet,
 			contextID:   clientID,
 			readKeyKind: KeySymmetric,
+			outWriter:   io.Discard,
 		}
 
 		store, err := openKeyStoreV1(readCmd)
@@ -256,16 +225,12 @@
 	t.Run("read symmetric-zone-key", func(t *testing.T) {
 		readCmd := &ReadKeySubcommand{
 			CommonKeyStoreParameters: CommonKeyStoreParameters{
-<<<<<<< HEAD
-				redisOptions: testOptions,
-				keyDir:       dirName,
-=======
 				keyDir: dirName,
->>>>>>> 02956c80
 			},
 			FlagSet:     flagSet,
 			contextID:   zoneID,
 			readKeyKind: KeyZoneSymmetric,
+			outWriter:   io.Discard,
 		}
 
 		store, err := openKeyStoreV1(readCmd)
