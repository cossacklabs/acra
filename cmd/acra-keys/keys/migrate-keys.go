--- conflicted
+++ resolved
@@ -20,6 +20,7 @@
 	"errors"
 	"flag"
 	"fmt"
+	"github.com/cossacklabs/acra/logging"
 	"os"
 
 	"github.com/cossacklabs/acra/cmd"
@@ -254,18 +255,8 @@
 		keyStore.KeyDirectory(keyDir)
 	}
 
-<<<<<<< HEAD
-	if params.RedisConfigured() {
-		redis, err := params.RedisOptions()
-		if err != nil {
-			log.WithError(err).Errorln("Can't get Redis options")
-			return nil, err
-		}
-		keyStorage, err := filesystem.NewRedisStorage(redis.Addr, redis.Password, redis.DB, nil)
-=======
 	if redisOptions := cmd.ParseRedisCLIParametersFromFlags(params.GetFlagSet(), ""); redisOptions.KeysConfigured() {
 		keyStorage, err := filesystem.NewRedisStorage(redisOptions.HostPort, redisOptions.Password, redisOptions.DBKeys, nil)
->>>>>>> 02956c80
 		if err != nil {
 			log.WithError(err).Errorln("Failed to initialise Redis storage")
 			return nil, err
@@ -299,22 +290,16 @@
 	var backend filesystemBackendV2.Backend
 	if m.DryRun() {
 		backend = filesystemBackendV2.NewInMemory()
-<<<<<<< HEAD
-	} else if params.RedisConfigured() {
-		redisOptions, err := params.RedisOptions()
-		if err != nil {
-			log.WithError(err).Errorln("Can't get Redis options")
+	} else if redisOptions := cmd.ParseRedisCLIParametersFromFlags(params.GetFlagSet(), ""); redisOptions.KeysConfigured() {
+		redisKeyOptions, err := redisOptions.KeysOptions(params.GetFlagSet())
+		if err != nil {
+			log.WithError(err).WithField(logging.FieldKeyEventCode, logging.EventCodeErrorCantInitKeyStore).
+				Errorln("Can't get Redis options")
 			return nil, err
 		}
 		config := &filesystemBackendV2.RedisConfig{
 			RootDir: params.KeyDir(),
-			Options: redisOptions,
-=======
-	} else if redisOptions := cmd.ParseRedisCLIParametersFromFlags(params.GetFlagSet(), ""); redisOptions.KeysConfigured() {
-		config := &filesystemBackendV2.RedisConfig{
-			RootDir: params.KeyDir(),
-			Options: redisOptions.KeysOptions(),
->>>>>>> 02956c80
+			Options: redisKeyOptions,
 		}
 		backend, err = filesystemBackendV2.CreateRedisBackend(config)
 		if err != nil {
