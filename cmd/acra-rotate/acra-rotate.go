--- conflicted
+++ resolved
@@ -46,98 +46,6 @@
 	ServiceName       = "acra-rotate"
 )
 
-<<<<<<< HEAD
-func openKeyStoreV1(dirPath string, loader keyloader.MasterKeyLoader) keystore.ServerKeyStore {
-	var keyStoreEncryptor keystore.KeyEncryptor
-
-	var keyLoaderParams = keyloader.GetCLIParameters()
-	if keyLoaderParams.KeystoreEncryptorType == keyloader.KeystoreStrategyKMSPerClient {
-		keyManager, err := keyLoaderParams.GetKMSParameters().NewKeyManager()
-		if err != nil {
-			log.WithError(err).Errorln("Failed to initializer kms KeyManager")
-			os.Exit(1)
-		}
-
-		keyStoreEncryptor = baseKMS.NewKeyEncryptor(keyManager)
-	} else {
-		masterKey, err := loader.LoadMasterKey()
-		if err != nil {
-			log.WithError(err).Errorln("Cannot load master key")
-			os.Exit(1)
-		}
-		keyStoreEncryptor, err = keystore.NewSCellKeyEncryptor(masterKey)
-		if err != nil {
-			log.WithError(err).Errorln("Can't init scell encryptor")
-			os.Exit(1)
-		}
-	}
-
-	keyStore := filesystem.NewCustomFilesystemKeyStore()
-	keyStore.KeyDirectory(dirPath)
-	keyStore.Encryptor(keyStoreEncryptor)
-	redis := cmd.GetRedisParameters()
-	if redis.KeysConfigured() {
-		keyStorage, err := filesystem.NewRedisStorage(redis.HostPort, redis.Password, redis.DBKeys, nil)
-		if err != nil {
-			log.WithError(err).WithField(logging.FieldKeyEventCode, logging.EventCodeErrorCantInitKeyStore).
-				Errorln("Can't initialize Redis client")
-			os.Exit(1)
-		}
-		keyStore.Storage(keyStorage)
-	}
-	keyStoreV1, err := keyStore.Build()
-	if err != nil {
-		log.WithError(err).Errorln("Can't init keystore")
-		os.Exit(1)
-	}
-	return keyStoreV1
-}
-
-func openKeyStoreV2(keyDirPath string, loader keyloader.MasterKeyLoader) keystore.ServerKeyStore {
-	encryption, signature, err := loader.LoadMasterKeys()
-	if err != nil {
-		log.WithError(err).Errorln("Cannot load master key")
-		os.Exit(1)
-	}
-	suite, err := keystoreV2.NewSCellSuite(encryption, signature)
-	if err != nil {
-		log.WithError(err).Error("failed to initialize Secure Cell crypto suite")
-		os.Exit(1)
-	}
-	var backend filesystemBackendV2.Backend
-	redis := cmd.GetRedisParameters()
-	if redis.KeysConfigured() {
-		redisOptions, err := redis.KeysOptions(flag.CommandLine)
-		if err != nil {
-			log.WithError(err).Errorln("Can't initialize Redis options")
-			os.Exit(1)
-		}
-		config := &filesystemBackendV2.RedisConfig{
-			RootDir: keyDirPath,
-			Options: redisOptions,
-		}
-		backend, err = filesystemBackendV2.OpenRedisBackend(config)
-		if err != nil {
-			log.WithError(err).Error("Cannot connect to Redis keystore")
-			os.Exit(1)
-		}
-	} else {
-		backend, err = filesystemBackendV2.OpenDirectoryBackend(keyDirPath)
-		if err != nil {
-			log.WithError(err).Error("Cannot open key directory")
-			os.Exit(1)
-		}
-	}
-	keyDirectory, err := filesystemV2.CustomKeyStore(backend, suite)
-	if err != nil {
-		log.WithError(err).Error("Failed to initialize key directory")
-		os.Exit(1)
-	}
-	return keystoreV2.NewServerKeyStore(keyDirectory)
-}
-
-=======
->>>>>>> 02956c80
 func main() {
 	keysDir := flag.String("keys_dir", keystore.DefaultKeyDirShort, "Folder from which the keys will be loaded")
 	fileMapConfig := flag.String("file_map_config", "", "Path to file with map of <ZoneId>: <FilePaths> in json format {\"zone_id1\": [\"filepath1\", \"filepath2\"], \"zone_id2\": [\"filepath1\", \"filepath2\"]}")
@@ -222,7 +130,13 @@
 	keyStore.KeyDirectory(dirPath)
 	keyStore.Encryptor(keyStoreEncryptor)
 	if redis := cmd.ParseRedisCLIParameters(); redis.KeysConfigured() {
-		keyStorage, err := filesystem.NewRedisStorage(redis.HostPort, redis.Password, redis.DBKeys, nil)
+		redisOptions, err := redis.KeysOptions(flag.CommandLine)
+		if err != nil {
+			log.WithError(err).WithField(logging.FieldKeyEventCode, logging.EventCodeErrorCantInitKeyStore).
+				Errorln("Can't get Redis options")
+			os.Exit(1)
+		}
+		keyStorage, err := filesystem.NewRedisStorage(redis.HostPort, redis.Password, redis.DBKeys, redisOptions.TLSConfig)
 		if err != nil {
 			log.WithError(err).WithField(logging.FieldKeyEventCode, logging.EventCodeErrorCantInitKeyStore).
 				Errorln("Can't initialize Redis client")
@@ -246,9 +160,15 @@
 	}
 	var backend filesystemBackendV2.Backend
 	if redis := cmd.ParseRedisCLIParameters(); redis.KeysConfigured() {
+		redisOptions, err := redis.KeysOptions(flag.CommandLine)
+		if err != nil {
+			log.WithError(err).WithField(logging.FieldKeyEventCode, logging.EventCodeErrorCantInitKeyStore).
+				Errorln("Can't get Redis options")
+			os.Exit(1)
+		}
 		config := &filesystemBackendV2.RedisConfig{
 			RootDir: keyDirPath,
-			Options: redis.KeysOptions(),
+			Options: redisOptions,
 		}
 		backend, err = filesystemBackendV2.OpenRedisBackend(config)
 		if err != nil {
