// Copyright 2016, Cossack Labs Limited
//
// Licensed under the Apache License, Version 2.0 (the "License");
// you may not use this file except in compliance with the License.
// You may obtain a copy of the License at
//
// http://www.apache.org/licenses/LICENSE-2.0
//
// Unless required by applicable law or agreed to in writing, software
// distributed under the License is distributed on an "AS IS" BASIS,
// WITHOUT WARRANTIES OR CONDITIONS OF ANY KIND, either express or implied.
// See the License for the specific language governing permissions and
// limitations under the License.
package main

import (
	"crypto/tls"
	"flag"
	"fmt"
	"io"
	"net"
	"os"
	"os/exec"
	"os/user"
	"runtime"
	"strconv"
	"strings"
	"syscall"
	"time"

	log "github.com/sirupsen/logrus"

	"github.com/cossacklabs/acra/cmd"
	"github.com/cossacklabs/acra/cmd/acra-connector/connector-mode"
	"github.com/cossacklabs/acra/keystore"
	"github.com/cossacklabs/acra/keystore/filesystem"
	"github.com/cossacklabs/acra/logging"
	"github.com/cossacklabs/acra/network"
	"github.com/cossacklabs/acra/utils"
	"github.com/cossacklabs/acra/cmd/acra-connector/connector-mode"
	"github.com/cossacklabs/acra/keystore/filesystem"
)

// DEFAULT_CONFIG_PATH relative path to config which will be parsed as default
var SERVICE_NAME = "acra-connector"
var DEFAULT_CONFIG_PATH = utils.GetConfigPathByName(SERVICE_NAME)

func checkDependencies() error {
	for _, toolName := range []string{"netstat", "awk"} {
		if _, err := exec.LookPath(toolName); os.IsNotExist(err) {
			return fmt.Errorf("AcraConnector need \"%v\" tool", toolName)
		}
	}
	return nil
}

func handleClientConnection(config *Config, connection net.Conn) {
	defer connection.Close()

	if !(config.disableUserCheck) {
		host, port, err := net.SplitHostPort(connection.RemoteAddr().String())
		if nil != err {
			log.WithError(err).WithField(logging.FieldKeyEventCode, logging.EventCodeErrorCantStartConnection).
				Errorln("Can't parse client remote address")
			return
		}
		if host == "127.0.0.1" {
			netstat, err := exec.Command("sh", "-c", "netstat -atlnpe | awk '/:"+port+" */ {print $7}'").Output()
			if nil != err {
				log.WithError(err).WithField(logging.FieldKeyEventCode, logging.EventCodeErrorCantStartConnection).
					Errorln("Can't get owner UID of localhost client connection")
				return
			}
			parsedNetstat := strings.Split(string(netstat), "\n")
			correctPeer := false
			userId, err := user.Current()
			if nil != err {
				log.WithError(err).WithField(logging.FieldKeyEventCode, logging.EventCodeErrorCantStartConnection).
					Errorln("Can't get current user UID")
				return
			}
			log.Infof("%v\ncur_user=%v", parsedNetstat, userId.Uid)
			for i := 0; i < len(parsedNetstat); i++ {
				if _, err := strconv.Atoi(parsedNetstat[i]); err == nil && parsedNetstat[i] != userId.Uid {
					correctPeer = true
					break
				}
			}
			if !correctPeer {
				log.WithField(logging.FieldKeyEventCode, logging.EventCodeErrorCantStartConnection).
					Errorln("Client application and ssproxy need to be start from different users")
				return
			}
		}
	}

	acraConn, err := network.Dial(config.OutgoingConnectionString)
	if err != nil {
		log.WithError(err).WithField(logging.FieldKeyEventCode, logging.EventCodeErrorCantStartConnection).
			Errorln("Can't connect to AcraServer")
		return
	}
	defer acraConn.Close()

	acraConn.SetDeadline(time.Now().Add(time.Second * 2))
	acraConnWrapped, err := config.ConnectionWrapper.WrapClient(config.ClientId, acraConn)
	if err != nil {
		log.WithError(err).WithField(logging.FieldKeyEventCode, logging.EventCodeErrorCantWrapConnection).
			Errorln("Can't wrap connection")
		return
	}
	acraConn.SetDeadline(time.Time{})
	defer acraConnWrapped.Close()

	toAcraErrCh := make(chan error, 1)
	fromAcraErrCh := make(chan error, 1)
	go network.Proxy(connection, acraConnWrapped, toAcraErrCh)
	go network.Proxy(acraConnWrapped, connection, fromAcraErrCh)
	select {
	case err = <-toAcraErrCh:
		log.WithField(logging.FieldKeyEventCode, logging.EventCodeErrorCantStartConnection).
			WithError(err).Errorln("Error from connection with client")
	case err = <-fromAcraErrCh:
		log.WithField(logging.FieldKeyEventCode, logging.EventCodeErrorCantStartConnection).WithError(err).
			Errorln("Error from connection with AcraServer")
	}
	if err != nil {
		if err == io.EOF {
			log.Debugln("Connection closed")
		} else {
			log.WithError(err).WithField(logging.FieldKeyEventCode, logging.EventCodeErrorCantStartConnection).
				Errorln("Connector error")
		}
		return
	}
}


type Config struct {
	KeysDir                  string
	ClientId                 []byte
	OutgoingServiceId        []byte
	OutgoingConnectionString string
	IncomingConnectionString string
	disableUserCheck         bool
	KeyStore                 keystore.SecureSessionKeyStore
	ConnectionWrapper        network.ConnectionWrapper
}

func main() {
	loggingFormat := flag.String("logging_format", "plaintext", "Logging format: plaintext, json or CEF")
	logging.CustomizeLogging(*loggingFormat, SERVICE_NAME)
	log.Infof("Starting service %v", SERVICE_NAME)

	keysDir := flag.String("keys_dir", keystore.DEFAULT_KEY_DIR_SHORT, "Folder from which will be loaded keys")
	clientId := flag.String("client_id", "", "Client id")
	acraServerHost := flag.String("acraserver_connection_host", "", "IP or domain to AcraServer daemon")
	acraServerApiPort := flag.Int("acraserver_api_connection_port", cmd.DEFAULT_ACRASERVER_API_PORT, "Port of Acra HTTP api")
	acraServerPort := flag.Int("acraserver_connection_port", cmd.DEFAULT_ACRASERVER_PORT, "Port of AcraServer daemon")
	acraServerId := flag.String("acraserver_securesession_id", "acra_server", "Expected id from AcraServer for Secure Session")
	verbose := flag.Bool("v", false, "Log to stderr")
	acraConnectorPort := flag.Int("incoming_connection_port", cmd.DEFAULT_ACRACONNECTOR_PORT, "Port to AcraConnector")
	acraConnectorApiPort := flag.Int("incoming_connection_api_port", cmd.DEFAULT_ACRACONNECTOR_API_PORT, "Port for AcraConnector HTTP api")
	acraServerEnableHTTPApi := flag.Bool("http_api_enable", false, "Enable AcraServer HTTP API")
	disableUserCheck := flag.Bool("user_check_disable", false, "Disable checking that connections from app running from another user")
	useTls := flag.Bool("acraserver_tls_transport_enable", false, "Use tls to encrypt transport between AcraServer and AcraConnector/client")
	tlsCA := flag.String("tls_ca", "", "Path to root certificate which will be used with system root certificates to validate AcraServer's certificate")
	tlsKey := flag.String("tls_key", "", "Path to private key that will be used in TLS handshake with AcraServer")
	tlsCert := flag.String("tls_cert", "", "Path to certificate")
	tlsAcraserverSNI := flag.String("tls_acraserver_sni", "", "Expected Server Name (SNI) from AcraServer")
	tlsAuthType := flag.Int("tls_auth", int(tls.RequireAndVerifyClientCert), "Set authentication mode that will be used in TLS connection with AcraServer/AcraTranslator. Values in range 0-4 that set auth type (https://golang.org/pkg/crypto/tls/#ClientAuthType). Default is tls.RequireAndVerifyClientCert")
	noEncryptionTransport := flag.Bool("acraserver_transport_encryption_disable", false, "Use raw transport (tcp/unix socket) between acraserver and acraproxy/client (don't use this flag if you not connect to database with ssl/tls")
	connectionString := flag.String("incoming_connection_string", network.BuildConnectionString(cmd.DEFAULT_ACRACONNECTOR_CONNECTION_PROTOCOL, cmd.DEFAULT_ACRACONNECTOR_HOST, cmd.DEFAULT_ACRACONNECTOR_PORT, ""), "Connection string like tcp://x.x.x.x:yyyy or unix:///path/to/socket")
	connectionAPIString := flag.String("incoming_connection_api_string", network.BuildConnectionString(cmd.DEFAULT_ACRACONNECTOR_CONNECTION_PROTOCOL, cmd.DEFAULT_ACRACONNECTOR_HOST, cmd.DEFAULT_ACRACONNECTOR_API_PORT, ""), "Connection string like tcp://x.x.x.x:yyyy or unix:///path/to/socket")
	acraServerConnectionString := flag.String("acraserver_connection_string", "", "Connection string to AcraServer like tcp://x.x.x.x:yyyy or unix:///path/to/socket")
	acraServerApiConnectionString := flag.String("acraserver_api_connection_string", "", "Connection string to Acra's API like tcp://x.x.x.x:yyyy or unix:///path/to/socket")

	connectorModeString := flag.String("mode", "AcraServer", "Expected mode of connection. Possible values are: AcraServer or AcraTranslator. Corresponded connection host/port/string/session_id will be used.")
	acraTranslatorHost := flag.String("acratranslator_connection_host", cmd.DEFAULT_ACRATRANSLATOR_GRPC_HOST, "IP or domain to AcraTranslator daemon")
	acraTranslatorPort := flag.Int("acratranslator_connection_port", cmd.DEFAULT_ACRATRANSLATOR_GRPC_PORT, "Port of AcraTranslator daemon")
	acraTranslatorConnectionString := flag.String("acratranslator_connection_string", "", "Connection string to AcraTranslator like grpc://0.0.0.0:9696 or http://0.0.0.0:9595")
	acraTranslatorId := flag.String("acratranslator_securesession_id", "acra_translator", "Expected id from AcraTranslator for Secure Session")

<<<<<<< HEAD
=======

>>>>>>> cbf1705a
	err := cmd.Parse(DEFAULT_CONFIG_PATH, SERVICE_NAME)
	if err != nil {
		log.WithError(err).WithField(logging.FieldKeyEventCode, logging.EventCodeErrorCantReadServiceConfig).
			Errorln("Can't parse args")
		os.Exit(1)
	}

	// if log format was overridden
	logging.CustomizeLogging(*loggingFormat, SERVICE_NAME)
	log.Infof("Validating service configuration")

	if err := checkDependencies(); err != nil {
		log.Infoln(err.Error())
		os.Exit(1)
	}

	connectorMode := connector_mode.CheckConnectorMode(*connectorModeString)
	if connectorMode == connector_mode.UndefinedMode {
		log.WithError(err).WithField(logging.FieldKeyEventCode, logging.EventCodeErrorWrongConfiguration).
			Errorln("Configuration error: you must pass mode=AcraServer or mode=AcraTranslator parameter")
		os.Exit(1)
	}

	log.Infof("Preparing to start in mode: %s", connectorMode)

	outgoingConnectionString := ""
	outgoingSecureSessionId := ""

	// if AcraTranslator
	if connectorMode == connector_mode.AcraTranslatorMode {
		if *acraTranslatorHost == "" && *acraTranslatorConnectionString == "" {
			log.WithField(logging.FieldKeyEventCode, logging.EventCodeErrorWrongConfiguration).
				Errorln("Configuration error: you must pass acratranslator_connection_host or acratranslator_connection_string parameter")
			os.Exit(1)
		}
		if *acraTranslatorPort != cmd.DEFAULT_ACRATRANSLATOR_GRPC_PORT {
			*acraTranslatorConnectionString = network.BuildConnectionString(cmd.DEFAULT_ACRACONNECTOR_CONNECTION_PROTOCOL, *acraTranslatorHost, *acraTranslatorPort, "")
		}
		outgoingConnectionString = *acraTranslatorConnectionString
		outgoingSecureSessionId = *acraTranslatorId
	}

	// if AcraServer
	if connectorMode == connector_mode.AcraServerMode {
		if *acraConnectorPort != cmd.DEFAULT_ACRACONNECTOR_PORT {
			*connectionString = network.BuildConnectionString(cmd.DEFAULT_ACRACONNECTOR_CONNECTION_PROTOCOL, cmd.DEFAULT_ACRACONNECTOR_HOST, *acraConnectorPort, "")
		}
		if *acraConnectorApiPort != cmd.DEFAULT_ACRACONNECTOR_API_PORT {
			*connectionAPIString = network.BuildConnectionString(cmd.DEFAULT_ACRACONNECTOR_CONNECTION_PROTOCOL, cmd.DEFAULT_ACRACONNECTOR_HOST, *acraConnectorApiPort, "")
		}

		if *acraServerHost == "" && *acraServerConnectionString == "" {
			log.WithField(logging.FieldKeyEventCode, logging.EventCodeErrorWrongConfiguration).
				Errorln("Configuration error: you must pass acraserver_connection_host or acraserver_connection_string parameter")
			os.Exit(1)
		}
		if *acraServerHost != "" {
			*acraServerConnectionString = network.BuildConnectionString(cmd.DEFAULT_ACRA_CONNECTION_PROTOCOL, *acraServerHost, *acraServerPort, "")
		}
		if *acraServerEnableHTTPApi {
			if *acraServerHost == "" && *acraServerApiConnectionString == "" {
				log.WithField(logging.FieldKeyEventCode, logging.EventCodeErrorWrongConfiguration).
					Errorln("Configuration error: you must pass acraserver_connection_host or acra_api_connection_string parameter")
				os.Exit(1)
			}
			if *acraServerHost != "" {
				*acraServerApiConnectionString = network.BuildConnectionString(cmd.DEFAULT_ACRA_CONNECTION_PROTOCOL, *acraServerHost, *acraServerApiPort, "")
			}
		}

		outgoingConnectionString = *acraServerConnectionString
		outgoingSecureSessionId = *acraServerId
	}

	if runtime.GOOS != "linux" {
		*disableUserCheck = true
		log.Infof("Disabling user check, because OS is not Linux")
	}

<<<<<<< HEAD
=======

>>>>>>> cbf1705a
	// --------- keystore  -----------
	log.Infof("Initializing keystore...")
	masterKey, err := keystore.GetMasterKeyFromEnvironment()
	if err != nil {
		log.WithError(err).Errorln("can't load master key")
		os.Exit(1)
	}
	scellEncryptor, err := keystore.NewSCellKeyEncryptor(masterKey)
	if err != nil {
		log.WithError(err).Errorln("can't init scell encryptor")
		os.Exit(1)
	}
	keyStore, err := filesystem.NewConnectorFileSystemKeyStore(*keysDir, []byte(*clientId), scellEncryptor, connectorMode)
	if err != nil {
		log.WithError(err).WithField(logging.FieldKeyEventCode, logging.EventCodeErrorCantInitKeyStore).
			Errorln("Can't initialize keystore")
		os.Exit(1)
	}
	log.Infof("Keystore init OK")

<<<<<<< HEAD
	// --------- check keys -----------
	cmd.ValidateClientId(*clientId)

	log.Infof("Reading keys...")

	exists, err := keyStore.CheckIfPrivateKeyExists([]byte(*clientId))
	if !exists || err != nil {
		log.WithField(logging.FieldKeyEventCode, logging.EventCodeErrorWrongConfiguration).
			Errorf("Configuration error: can't check that AcraConnector private key exists, got error - %v", err)
		os.Exit(1)
	}
	log.Infof("Client id and client key is OK")

	_, err = keyStore.GetPeerPublicKey([]byte(*clientId))
	if err != nil {
		log.WithField(logging.FieldKeyEventCode, logging.EventCodeErrorWrongConfiguration).
			Errorf("Configuration error: can't check that %s public key exists, got error - %v", connectorMode, err)
		os.Exit(1)
	}
	log.Infof("%v public key is OK", connectorMode)

=======

	// --------- check keys -----------
	cmd.ValidateClientId(*clientId)

	log.Infof("Reading keys...")

	exists, err := keyStore.CheckIfPrivateKeyExists([]byte(*clientId))
	if !exists || err != nil{
		log.WithField(logging.FieldKeyEventCode, logging.EventCodeErrorWrongConfiguration).
			Errorf("Configuration error: can't check that AcraConnector private key exists, got error - %v", err)
		os.Exit(1)
	}
	log.Infof("Client id and client key is OK")

	_, err = keyStore.GetPeerPublicKey([]byte(*clientId))
	if err != nil {
		log.WithField(logging.FieldKeyEventCode, logging.EventCodeErrorWrongConfiguration).
			Errorf("Configuration error: can't check that %s public key exists, got error - %v", connectorMode, err)
		os.Exit(1)
	}
	log.Infof("%v public key is OK", connectorMode)

>>>>>>> cbf1705a
	// --------- Config  -----------
	log.Infof("Configuring transport...")
	config := &Config{KeyStore: keyStore, KeysDir: *keysDir, ClientId: []byte(*clientId), OutgoingConnectionString: outgoingConnectionString, IncomingConnectionString: *connectionString, OutgoingServiceId: []byte(outgoingSecureSessionId), disableUserCheck: *disableUserCheck}
	listener, err := network.Listen(*connectionString)
	if err != nil {
		log.WithError(err).WithField(logging.FieldKeyEventCode, logging.EventCodeErrorCantStartListenConnections).
			Errorln("Can't start listen connections")
		os.Exit(1)
	}
	defer listener.Close()

	log.Debugf("Registering process signal handlers")
	sigHandler, err := cmd.NewSignalHandler([]os.Signal{os.Interrupt, syscall.SIGTERM})
	if err != nil {
		log.WithError(err).WithField(logging.FieldKeyEventCode, logging.EventCodeErrorCantRegisterSignalHandler).
			Errorln("Can't register SIGINT handler")
		os.Exit(1)
	}
	go sigHandler.Register()
	sigHandler.AddListener(listener)

<<<<<<< HEAD
=======

>>>>>>> cbf1705a
	// -------- TRANSPORT -----------
	if connectorMode == connector_mode.AcraTranslatorMode {
		log.Infof("Selecting transport: use Secure Session transport wrapper")
		config.ConnectionWrapper, err = network.NewSecureSessionConnectionWrapper(keyStore)
		if err != nil {
			log.WithError(err).WithField(logging.FieldKeyEventCode, logging.EventCodeErrorTransportConfiguration).
				Errorln("Configuration error: can't initialize secure session connection wrapper")
			os.Exit(1)
		}
	}

	if connectorMode == connector_mode.AcraServerMode {
		if *useTls {
			log.Infof("Selecting transport: use TLS transport wrapper")
			tlsConfig, err := network.NewTLSConfig(network.SNIOrHostname(*tlsAcraserverSNI, *acraServerHost), *tlsCA, *tlsKey, *tlsCert, tls.ClientAuthType(*tlsAuthType))
			if err != nil {
				log.WithError(err).WithField(logging.FieldKeyEventCode, logging.EventCodeErrorTransportConfiguration).
					Errorln("Configuration error: can't get config for TLS")
				os.Exit(1)
			}
			config.ConnectionWrapper, err = network.NewTLSConnectionWrapper(nil, tlsConfig)
			if err != nil {
				log.WithError(err).WithField(logging.FieldKeyEventCode, logging.EventCodeErrorTransportConfiguration).
					Errorln("Configuration error: can't initialize TLS connection wrapper")
				os.Exit(1)
			}
		} else if *noEncryptionTransport {
			log.Infof("Selecting transport: use raw transport wrapper")
			config.ConnectionWrapper = &network.RawConnectionWrapper{ClientId: []byte(*clientId)}
		} else {
			log.Infof("Selecting transport: use Secure Session transport wrapper")
			config.ConnectionWrapper, err = network.NewSecureSessionConnectionWrapper(keyStore)
			if err != nil {
				log.WithError(err).WithField(logging.FieldKeyEventCode, logging.EventCodeErrorTransportConfiguration).
					Errorln("Configuration error: can't initialize secure session connection wrapper")
				os.Exit(1)
			}
		}
		if *acraServerEnableHTTPApi {
			go func() {
				// copy config and replace ports
				commandsConfig := *config
				commandsConfig.OutgoingConnectionString = *acraServerApiConnectionString

				log.Infof("Start listening http API: %s", *connectionAPIString)
				commandsListener, err := network.Listen(*connectionAPIString)
				if err != nil {
					log.WithError(err).WithField(logging.FieldKeyEventCode, logging.EventCodeErrorCantStartListenConnections).
						Errorln("System error: can't start listen connections to http API")
					os.Exit(1)
				}
				sigHandler.AddListener(commandsListener)
				for {
					connection, err := commandsListener.Accept()
					if err != nil {
						log.WithError(err).WithField(logging.FieldKeyEventCode, logging.EventCodeErrorCantAcceptNewConnections).
							Errorf("System error: can't accept new connection")
						continue
					}
					// unix socket and value == '@'
					if len(connection.RemoteAddr().String()) == 1 {
						log.Infof("Got new connection to http API: %v", connection.LocalAddr())
					} else {
						log.Infof("Got new connection to http API: %v", connection.RemoteAddr())
					}
					go handleClientConnection(&commandsConfig, connection)
				}
			}()
		}
	}

	// -------- START -----------
	log.Infof("Setup ready. Start listening connection %s", *connectionString)

	if *verbose {
		logging.SetLogLevel(logging.LOG_VERBOSE)
	} else {
		log.Infof("Disabling future logs.. Set -v to see logs")
		logging.SetLogLevel(logging.LOG_DISCARD)
	}

	for {
		connection, err := listener.Accept()
		if err != nil {
			log.WithError(err).WithField(logging.FieldKeyEventCode, logging.EventCodeErrorCantAcceptNewConnections).
				Errorln("System error: сan't accept new connection")
			os.Exit(1)
		}
		// unix socket and value == '@'
		if len(connection.RemoteAddr().String()) == 1 {
			log.Infof("Got new connection to AcraConnector: %v", connection.LocalAddr())
		} else {
			log.Infof("Got new connection to AcraConnector: %v", connection.RemoteAddr())
		}
		go handleClientConnection(config, connection)
	}
}<|MERGE_RESOLUTION|>--- conflicted
+++ resolved
@@ -37,8 +37,6 @@
 	"github.com/cossacklabs/acra/logging"
 	"github.com/cossacklabs/acra/network"
 	"github.com/cossacklabs/acra/utils"
-	"github.com/cossacklabs/acra/cmd/acra-connector/connector-mode"
-	"github.com/cossacklabs/acra/keystore/filesystem"
 )
 
 // DEFAULT_CONFIG_PATH relative path to config which will be parsed as default
@@ -181,10 +179,7 @@
 	acraTranslatorConnectionString := flag.String("acratranslator_connection_string", "", "Connection string to AcraTranslator like grpc://0.0.0.0:9696 or http://0.0.0.0:9595")
 	acraTranslatorId := flag.String("acratranslator_securesession_id", "acra_translator", "Expected id from AcraTranslator for Secure Session")
 
-<<<<<<< HEAD
-=======
-
->>>>>>> cbf1705a
+
 	err := cmd.Parse(DEFAULT_CONFIG_PATH, SERVICE_NAME)
 	if err != nil {
 		log.WithError(err).WithField(logging.FieldKeyEventCode, logging.EventCodeErrorCantReadServiceConfig).
@@ -264,10 +259,7 @@
 		log.Infof("Disabling user check, because OS is not Linux")
 	}
 
-<<<<<<< HEAD
-=======
-
->>>>>>> cbf1705a
+
 	// --------- keystore  -----------
 	log.Infof("Initializing keystore...")
 	masterKey, err := keystore.GetMasterKeyFromEnvironment()
@@ -288,29 +280,6 @@
 	}
 	log.Infof("Keystore init OK")
 
-<<<<<<< HEAD
-	// --------- check keys -----------
-	cmd.ValidateClientId(*clientId)
-
-	log.Infof("Reading keys...")
-
-	exists, err := keyStore.CheckIfPrivateKeyExists([]byte(*clientId))
-	if !exists || err != nil {
-		log.WithField(logging.FieldKeyEventCode, logging.EventCodeErrorWrongConfiguration).
-			Errorf("Configuration error: can't check that AcraConnector private key exists, got error - %v", err)
-		os.Exit(1)
-	}
-	log.Infof("Client id and client key is OK")
-
-	_, err = keyStore.GetPeerPublicKey([]byte(*clientId))
-	if err != nil {
-		log.WithField(logging.FieldKeyEventCode, logging.EventCodeErrorWrongConfiguration).
-			Errorf("Configuration error: can't check that %s public key exists, got error - %v", connectorMode, err)
-		os.Exit(1)
-	}
-	log.Infof("%v public key is OK", connectorMode)
-
-=======
 
 	// --------- check keys -----------
 	cmd.ValidateClientId(*clientId)
@@ -333,7 +302,6 @@
 	}
 	log.Infof("%v public key is OK", connectorMode)
 
->>>>>>> cbf1705a
 	// --------- Config  -----------
 	log.Infof("Configuring transport...")
 	config := &Config{KeyStore: keyStore, KeysDir: *keysDir, ClientId: []byte(*clientId), OutgoingConnectionString: outgoingConnectionString, IncomingConnectionString: *connectionString, OutgoingServiceId: []byte(outgoingSecureSessionId), disableUserCheck: *disableUserCheck}
@@ -355,10 +323,7 @@
 	go sigHandler.Register()
 	sigHandler.AddListener(listener)
 
-<<<<<<< HEAD
-=======
-
->>>>>>> cbf1705a
+
 	// -------- TRANSPORT -----------
 	if connectorMode == connector_mode.AcraTranslatorMode {
 		log.Infof("Selecting transport: use Secure Session transport wrapper")
