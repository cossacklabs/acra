--- conflicted
+++ resolved
@@ -57,11 +57,22 @@
 	return decrypted, nil
 }
 
-<<<<<<< HEAD
 func CheckPoisonRecord(data []byte, keystorage keystore.KeyStore) (bool, error) {
-=======
+	poisonKeypair, err := keystorage.GetPoisonKeyPair()
+	if err != nil {
+		// we can't check on poisoning
+		return true, err
+	}
+	_, err = DecryptAcrastruct(data, poisonKeypair.Private, nil)
+	utils.FillSlice(byte(0), poisonKeypair.Private.Value)
+	if err == nil {
+		// decryption success so it was encrypted with private key for poison records
+		return true, nil
+	}
+	return false, nil
+}
+
 func CheckPoisonRecord(data []byte, keystorage keystore.KeyStore)(bool, error){
->>>>>>> cbf1705a
 	poisonKeypair, err := keystorage.GetPoisonKeyPair()
 	if err != nil {
 		// we can't check on poisoning
