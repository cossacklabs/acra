--- conflicted
+++ resolved
@@ -180,13 +180,8 @@
 			setting: &config.BasicColumnEncryptionSetting{Tokenized: false, DataType: "str"}},
 
 		// invalid binary hex value that should be returned as is. Also encoded into hex due to invalid hex value
-<<<<<<< HEAD
 		{input: []byte("\\xTT"), decodedData: []byte("\\xTT"), encodedData: []byte("\\x5c785454"), decodeErr: hex.InvalidByteError('T'), encodeErr: nil,
-			setting: &config.BasicColumnEncryptionSetting{Tokenized: false, DataType: "bytes"}},
-=======
-		{input: []byte("\\xTT"), decodedData: []byte("\\xTT"), encodedData: []byte("\\x5c785454"), decodeErr: nil, encodeErr: nil,
 			setting: &config.BasicColumnEncryptionSetting{DataType: "bytes"}},
->>>>>>> 52853fcb
 		// printable valid value returned as is
 		{input: []byte("valid string"), decodedData: []byte("valid string"), encodedData: []byte("valid string"), decodeErr: nil, encodeErr: nil,
 			setting: &config.BasicColumnEncryptionSetting{DataType: "bytes"}},
