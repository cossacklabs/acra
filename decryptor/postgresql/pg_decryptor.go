--- conflicted
+++ resolved
@@ -93,28 +93,11 @@
 	return &PgProxy{clientConnection: clientConnection, dbConnection: dbConnection, TLSCh: make(chan bool)}, nil
 }
 
-<<<<<<< HEAD
-func NewClientSideDataRow(reader *acra_io.ExtendedBufferedReader, writer *bufio.Writer) (*DataRow, error) {
-	return &DataRow{
-		writeIndex:           0,
-		output:               nil,
-		columnDataBuf:        nil,
-		descriptionBuf:       bytes.NewBuffer(make([]byte, OUTPUT_DEFAULT_SIZE)),
-		descriptionLengthBuf: make([]byte, 4),
-		reader:               reader,
-		writer:               writer,
-	}, nil
-}
-
-func (proxy *PgProxy) PgProxyClientRequests(acraCensor acracensor.Interface, dbConnection, clientConnection net.Conn, errCh chan<- error) {
-	log.Debugln("Pg client proxy")
-=======
 // PgProxyClientRequests checks every client request using AcraCensor,
 // if request is allowed, sends it to the Pg database
-func (proxy *PgProxy) PgProxyClientRequests(acraCensor acracensor.AcraCensorInterface, dbConnection, clientConnection net.Conn, errCh chan<- error) {
+func (proxy *PgProxy) PgProxyClientRequests(acraCensor acracensor.Interface, dbConnection, clientConnection net.Conn, errCh chan<- error) {
 	logger := log.WithField("proxy", "pg_client")
 	logger.Debugln("Pg client proxy")
->>>>>>> 633b4a1c
 	writer := bufio.NewWriter(dbConnection)
 
 	reader := bufio.NewReader(clientConnection)
@@ -401,12 +384,8 @@
 	return nil
 }
 
-<<<<<<< HEAD
+// PgDecryptStream process data rows from database
 func (proxy *PgProxy) PgDecryptStream(censor acracensor.Interface, decryptor base.Decryptor, tlsConfig *tls.Config, dbConnection net.Conn, clientConnection net.Conn, errCh chan<- error) {
-	log.Debugln("Pg db proxy")
-=======
-// PgDecryptStream process data rows from database
-func (proxy *PgProxy) PgDecryptStream(censor acracensor.AcraCensorInterface, decryptor base.Decryptor, tlsConfig *tls.Config, dbConnection net.Conn, clientConnection net.Conn, errCh chan<- error) {
 	logger := log.WithField("proxy", "db_side")
 	if decryptor.IsWholeMatch() {
 		logger = logger.WithField("decrypt_mode", "wholecell")
@@ -415,7 +394,6 @@
 	}
 	logger.Debugln("Pg db proxy")
 	// use buffered writer because we generate response by parts
->>>>>>> 633b4a1c
 	writer := bufio.NewWriter(clientConnection)
 
 	reader := bufio.NewReader(dbConnection)
