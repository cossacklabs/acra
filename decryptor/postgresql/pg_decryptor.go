/*
Copyright 2016, Cossack Labs Limited

Licensed under the Apache License, Version 2.0 (the "License");
you may not use this file except in compliance with the License.
You may obtain a copy of the License at

http://www.apache.org/licenses/LICENSE-2.0

Unless required by applicable law or agreed to in writing, software
distributed under the License is distributed on an "AS IS" BASIS,
WITHOUT WARRANTIES OR CONDITIONS OF ANY KIND, either express or implied.
See the License for the specific language governing permissions and
limitations under the License.
*/

// Package postgresql contains PgDecryptor reads data from PostgreSQL databases, finds AcraStructs and decrypt them.
package postgresql

import (
	"bufio"
	"context"
	"encoding/binary"
	"errors"
	"github.com/cossacklabs/acra/encryptor"
<<<<<<< HEAD
=======
	"github.com/cossacklabs/acra/encryptor/config"
>>>>>>> e522e236
	"net"
	"time"

	acracensor "github.com/cossacklabs/acra/acra-censor"
	"github.com/cossacklabs/acra/decryptor/base"
	"github.com/cossacklabs/acra/keystore/filesystem"
	"github.com/cossacklabs/acra/logging"
	"github.com/cossacklabs/acra/network"
	"github.com/cossacklabs/acra/sqlparser"
	"github.com/prometheus/client_golang/prometheus"
	log "github.com/sirupsen/logrus"
	"go.opencensus.io/trace"
)

// ReadyForQueryPacket - 'Z' ReadyForQuery, 0 0 0 5 length, 'I' idle status
// https://www.postgresql.org/docs/9.3/static/protocol-message-formats.html
var ReadyForQueryPacket = []byte{'Z', 0, 0, 0, 5, 'I'}

// TerminatePacket sent by client to close connection with db
// https://www.postgresql.org/docs/9.4/static/protocol-message-formats.html
var TerminatePacket = []byte{'X', 0, 0, 0, 4}

// NewPgError returns packed error
func NewPgError(message string) ([]byte, error) {
	// 5 = E marker + 4 bytes for message length
	// 7 is severity error with null terminator
	// +1 for null terminator of message and packet
	output := make([]byte, 5+7+7+len(message)+2)
	// error message
	output[0] = 'E'
	// leave untouched place for length of data
	output = output[:5]
	// error severity
	output = append(output, []byte{'S', 'E', 'R', 'R', 'O', 'R', 0}...)
	// 42000 - syntax_error_or_access_rule_violation
	// https://www.postgresql.org/docs/9.3/static/errcodes-appendix.html
	output = append(output, []byte("C42000")...)
	output = append(output, 0)
	// human readable message
	output = append(output, append([]byte{'M'}, []byte(message)...)...)
	output = append(output, 0, 0)
	// place length of data
	// -1 byte to exclude type of message
	// 1:5 4 bytes for packet length without first byte of message type
	binary.BigEndian.PutUint32(output[1:5], uint32(len(output)-1))
	return output, nil
}

// Errors returned when initializing session registries.
var (
	ErrInvalidPreparedStatementRegistry = errors.New("ClientSession contains invalid PreparedStatementRegistry")
	ErrInvalidCursorRegistry            = errors.New("ClientSession contains invalid CursorRegistry")
	ErrInvalidProtocolState             = errors.New("ClientSession contains invalid ProtocolState")
)

// PgSQL constant sizes and types.
const (
	// DataRowLengthBufSize each postgresql packet contain 4 byte that store length of message contents in bytes, including self
	DataRowLengthBufSize = 4
	// random chosen
	OutputDefaultSize = 1024
	// https://www.postgresql.org/docs/9.4/static/protocol-message-formats.html
	DataRowMessageType       byte = 'D'
	QueryMessageType         byte = 'Q'
	ParseMessageType         byte = 'P'
	BindMessageType          byte = 'B'
	ExecuteMessageType       byte = 'E'
	ParseCompleteMessageType byte = '1'
	BindCompleteMessageType  byte = '2'
	ReadyForQueryMessageType byte = 'Z'
	RowDescriptionType       byte = 'T'
	ParameterDescriptionType byte = 't'
	TLSTimeout                    = time.Second * 2
)

// Specific for PgSQL values of data format
// https://www.postgresql.org/docs/9.3/protocol-message-formats.html
const (
	dataFormatText   = 0
	dataFormatBinary = 1
)

// PgProxy represents PgSQL database connection between client and database with TLS support
type PgProxy struct {
	session                 base.ClientSession
	clientConnection        net.Conn
	dbConnection            net.Conn
	TLSCh                   chan bool
	ctx                     context.Context
	queryObserverManager    base.QueryObserverManager
	censor                  acracensor.AcraCensorInterface
	tlsSwitch               bool
	decryptionObserver      base.ColumnDecryptionObserver
	protocolState           *PgProtocolState
	setting                 base.ProxySetting
	clientIDObserverManager base.ClientIDObservableManager
	parser                  *sqlparser.Parser
}

// NewPgProxy returns new PgProxy
func NewPgProxy(session base.ClientSession, parser *sqlparser.Parser, setting base.ProxySetting) (*PgProxy, error) {
	observerManager, err := base.NewArrayQueryObservableManager(session.Context())
	if err != nil {
		return nil, err
	}
	clientIDObserverManager, err := base.NewArrayClientIDObservableManager(session.Context())
	if err != nil {
		return nil, err
	}
	if session.PreparedStatementRegistry() == nil {
		session.SetPreparedStatementRegistry(NewPreparedStatementRegistry())
	}
	var protocolState *PgProtocolState
	if session.ProtocolState() != nil {
		var ok bool
		protocolState, ok = session.ProtocolState().(*PgProtocolState)
		if !ok {
			return nil, ErrInvalidProtocolState
		}
	} else {
		protocolState = NewPgProtocolState(parser)
		session.SetProtocolState(protocolState)
	}
	return &PgProxy{
		session:                 session,
		clientConnection:        session.ClientConnection(),
		dbConnection:            session.DatabaseConnection(),
		TLSCh:                   make(chan bool),
		ctx:                     session.Context(),
		queryObserverManager:    observerManager,
		setting:                 setting,
		censor:                  setting.Censor(),
		decryptionObserver:      base.NewColumnDecryptionObserver(),
		protocolState:           protocolState,
		clientIDObserverManager: clientIDObserverManager,
		parser:                  parser,
	}, nil
}

// SubscribeOnAllColumnsDecryption subscribes for notifications on each column.
func (proxy *PgProxy) SubscribeOnAllColumnsDecryption(subscriber base.DecryptionSubscriber) {
	proxy.decryptionObserver.SubscribeOnAllColumnsDecryption(subscriber)
}

// Unsubscribe a subscriber from all notifications.
func (proxy *PgProxy) Unsubscribe(subscriber base.DecryptionSubscriber) {
	proxy.decryptionObserver.Unsubscribe(subscriber)
}

func (proxy *PgProxy) onColumnDecryption(parentCtx context.Context, i int, data []byte, binaryFormat bool) ([]byte, error) {
	accessContext := base.AccessContextFromContext(parentCtx)
<<<<<<< HEAD
	accessContext.SetColumnInfo(base.NewColumnInfo(i, "", binaryFormat, len(data), 0, 0))
=======
	accessContext.SetColumnInfo(base.NewColumnInfo(i, "", binaryFormat, len(data)))
>>>>>>> e522e236
	// create new ctx per column processing
	ctx := base.SetAccessContextToContext(parentCtx, accessContext)
	return proxy.decryptionObserver.OnColumnDecryption(ctx, i, data)
}

// AddQueryObserver implement QueryObservable interface and proxy call to ObserverManager
func (proxy *PgProxy) AddQueryObserver(obs base.QueryObserver) {
	proxy.queryObserverManager.AddQueryObserver(obs)
}

// RegisteredObserversCount return count of registered observers
func (proxy *PgProxy) RegisteredObserversCount() int {
	return proxy.queryObserverManager.RegisteredObserversCount()
}

// ProxyClientConnection checks every client request using AcraCensor,
// if request is allowed, sends it to the Pg database
func (proxy *PgProxy) ProxyClientConnection(ctx context.Context, errCh chan<- base.ProxyError) {
	ctx, span := trace.StartSpan(ctx, "ProxyClientConnection")
	defer span.End()
	logger := logging.NewLoggerWithTrace(ctx).WithField("proxy", "client")
	logger.Debugln("ProxyClientConnection")
	writer := bufio.NewWriter(proxy.dbConnection)

	reader := bufio.NewReader(proxy.clientConnection)
	packet, err := NewClientSidePacketHandler(reader, writer, logger)
	if err != nil {
		logger.WithField(logging.FieldKeyEventCode, logging.EventCodeErrorCodingPostgresqlPacketHandlerInitiailization).WithError(err).Errorln("Can't initialize packet handler object")
		errCh <- base.NewClientProxyError(err)
		return
	}
	prometheusLabels := []string{base.DecryptionDBPostgresql}
	// use pointers to function where should be stored some function that should be called if code return error and interrupt loop
	// default value empty func to avoid != nil check
	var spanEndFunc = func() {}
	var timerObserveFunc = func() time.Duration { return 0 }
	for {
		timerObserveFunc()
		packet.Reset()
		spanEndFunc()

		if err = packet.ReadClientPacket(); err != nil {
			if proxy.tlsSwitch {
				proxy.tlsSwitch = false
				proxy.TLSCh <- true
				return
			}
			// log message with debug level because only here we expect and can meet errors with closed connections io.EOF
			logger.WithError(err).Debugln("Can't read packet from client to database")
			errCh <- base.NewClientProxyError(err)
			return
		}
		timer := prometheus.NewTimer(prometheus.ObserverFunc(base.RequestProcessingTimeHistogram.WithLabelValues(prometheusLabels...).Observe))
		timerObserveFunc = timer.ObserveDuration

		packetSpanCtx, packetSpan := trace.StartSpan(ctx, "ProxyClientConnectionLoop")
		spanEndFunc = packetSpan.End

		proxy.dbConnection.SetWriteDeadline(time.Now().Add(network.DefaultNetworkTimeout))

		_, censorSpan := trace.StartSpan(packetSpanCtx, "censor")

		// Massage the packet. This should not normally fail. If it does, the database will not receive the packet.
		censored, err := proxy.handleClientPacket(ctx, packet, logger)
		if err != nil {
			errCh <- base.NewClientProxyError(err)
			return
		}

		censorSpan.End()

		// If the packet has been rejected by AcraCensor, stop here and don't send it to the database.
		// Also, craft and send the client an error so that they know their query has been rejected.
		if censored {
			err := proxy.sendClientAcraCensorError(logger)
			if err != nil {
				errCh <- base.NewClientProxyError(err)
				return
			}
			continue
		}

		// After tha packet has been observed and possibly modified, forward it to the database.
		if err := packet.sendPacket(); err != nil {
			logger.WithField(logging.FieldKeyEventCode, logging.EventCodeErrorNetworkWrite).
				WithError(err).Errorln("Can't send packet")
			errCh <- base.NewClientProxyError(err)
			return
		}
		// If this is a termination packet, we're done here. Signal EOF and stop the proxy.
		if packet.terminatePacket {
			errCh <- base.NewClientProxyError(err)
			return
		}
	}
}

func (proxy *PgProxy) handleClientPacket(ctx context.Context, packet *PacketHandler, logger *log.Entry) (bool, error) {
	// Let the protocol observer take a look at the packet, keeping note of it.
	err := proxy.protocolState.HandleClientPacket(packet)
	if err != nil {
		return false, err
	}
	switch proxy.protocolState.LastPacketType() {
	case ParseStatementPacket:
		if err := proxy.registerPreparedStatement(proxy.protocolState.pendingParse, logger); err != nil {
			return false, err
		}
		fallthrough
	case SimpleQueryPacket:
		// If that's some sort of a packet with a query inside it,
		// process inline data if necessary and remember the query to handle future response.
		return proxy.handleQueryPacket(ctx, packet, logger)

	case BindStatementPacket:
		// Bound query parameters may contain inline data that we need to process.
		// Also, remember the requested portal name for future data queries.
		return proxy.handleBindPacket(ctx, packet, logger)

	default:
		// Forward all other uninteresting packets to the database without processing.
		return false, nil
	}
}

func (proxy *PgProxy) handleQueryPacket(ctx context.Context, packet *PacketHandler, logger *log.Entry) (bool, error) {
	query := proxy.protocolState.PendingQuery()

	// Log query text -- if and only if we're in debug mode -- without inserted value data.
	// The query can still be sensitive though, so only in debug mode can we do this.
	if logging.GetLogLevel() == logging.LogDebug {
		_, queryWithHiddenValues, _, err := proxy.parser.HandleRawSQLQuery(query.Query())
		if err == sqlparser.ErrQuerySyntaxError {
			logger.WithError(err).WithField(logging.FieldKeyEventCode, logging.EventCodeErrorCensorQueryParseError).
				Debugf("Parsing error on query: %s", queryWithHiddenValues)
		} else {
			log := logger.WithField("sql", queryWithHiddenValues)
			if proxy.protocolState.LastPacketType() == ParseStatementPacket {
				preparedStatement := proxy.protocolState.PendingParse()
				log = log.WithField("prepared_name", preparedStatement.Name())
			}
			log.Debugln("New query")
		}
	}

	// Let AcraCensor take a look at the query text.
	// If it's not okay (and we're still alive), don't let the database see the query.
	if censorErr := proxy.censor.HandleQuery(query.Query()); censorErr != nil {
		logger.WithField(logging.FieldKeyEventCode, logging.EventCodeErrorCensorQueryIsNotAllowed).
			WithError(censorErr).Errorln("AcraCensor blocked query")
		return true, nil
	}

	// Let the registered observers observe the query, potentially modifying it (e.g., transparent encryption).
	newQuery, changed, err := proxy.queryObserverManager.OnQuery(ctx, query)
	if err != nil {
		if filesystem.IsKeyReadError(err) {
			return false, err
		}

		logger.WithError(err).WithField(logging.FieldKeyEventCode, logging.EventCodeErrorEncryptQueryData).
			Errorln("Error occurred on query handler")
	}
	if changed {
		packet.ReplaceQuery(newQuery.Query())
	}
	return false, nil
}

func (proxy *PgProxy) handleBindPacket(ctx context.Context, packet *PacketHandler, logger *log.Entry) (bool, error) {
	bind := proxy.protocolState.PendingBind()
	logger = logger.WithField("portal", bind.PortalName()).WithField("statement", bind.StatementName())
	logger.Debug("Bind packet")
	// There must be previously registered prepared statement with requested name. If there isn't
	// it's likely due to a client error. Print a warning and let the packet through as is.
	// We can't do anything with it and the database should respond with an error.
	registry := proxy.session.PreparedStatementRegistry()
	statement, err := registry.StatementByName(bind.StatementName())
	if err != nil {
		logger.WithError(err).Error("Failed to handle Bind packet: can't find prepared statement")
		return false, nil
	}
	// Now, repackage the parameters for processing... If that fails, let the packet through too.
	parameters, err := bind.GetParameters()
	if err != nil {
		logger.WithError(err).Error("Failed to handle Bind packet: can't extract parameters")
		return false, nil
	}
	// Process parameter values. If we can't -- you guessed it -- leave the packet unchanged.
	// Note that the new parameter set might have different number of items.
	newParameters, changed, err := proxy.queryObserverManager.OnBind(ctx, statement.Query(), parameters)
	if err != nil {
		if filesystem.IsKeyReadError(err) {
			return false, err
		}

		logger.WithError(err).Error("Failed to handle Bind packet")
		return false, nil
	}
	// Finally, if the parameter values have been changed, update the packet.
	// If that fails, send the packet unchanged, as usual.
	if changed {
		bind.SetParameters(newParameters)
		err = packet.ReplaceBind(bind)
		if err != nil {
			logger.WithError(err).Error("Failed to update Bind packet")
		}
		return false, nil
	}
	return false, nil
}

func (proxy *PgProxy) sendClientAcraCensorError(logger *log.Entry) error {
	errorMessage, err := NewPgError("AcraCensor blocked this query")
	if err != nil {
		logger.WithField(logging.FieldKeyEventCode, logging.EventCodeErrorCodingPostgresqlCantGenerateErrorPacket).
			WithError(err).Errorln("Can't create PostgreSQL error message")
		return err
	}
	n, err := proxy.clientConnection.Write(errorMessage)
	if err := base.CheckReadWrite(n, len(errorMessage), err); err != nil {
		return err
	}
	n, err = proxy.clientConnection.Write(ReadyForQueryPacket)
	if err := base.CheckReadWrite(n, len(ReadyForQueryPacket), err); err != nil {
		return err
	}
	return nil
}

// handleSSLRequest return wrapped with tls (client's, db's connections, nil) or (nil, nil, error)
func (proxy *PgProxy) handleSSLRequest(packet *PacketHandler, logger *log.Entry) (net.Conn, net.Conn, error) {
	// if server allow SSLRequest than we wrap our connections with tls
	if proxy.setting.TLSConnectionWrapper() == nil {
		logger.WithField(logging.FieldKeyEventCode, logging.EventCodeErrorDecryptorCantInitializeTLS).Errorln("To support TLS connections you must pass TLS key and certificate for AcraServer that will be used " +
			"for connections AcraServer->Database and CA certificate which will be used to verify certificate " +
			"from database")
		return nil, nil, network.ErrEmptyTLSConfig
	}
	logger.Debugln("Start tls proxy")
	proxy.tlsSwitch = true
	// stop reading from client in goroutine
	if err := proxy.clientConnection.SetDeadline(time.Now()); err != nil {
		logger.WithError(err).WithField(logging.FieldKeyEventCode, logging.EventCodeErrorDecryptorCantSetDeadlineToClientConnection).
			Errorln("Can't set deadline")
		return nil, nil, err
	}
	select {
	case <-proxy.TLSCh:
		proxy.TLSCh = nil
		break
	case <-time.NewTimer(TLSTimeout).C:
		logger.WithField(logging.FieldKeyEventCode, logging.EventCodeErrorDecryptorCantInitializeTLS).Errorln("Can't stop background goroutine to start tls handshake")
		return nil, nil, errors.New("can't stop background goroutine")
	}
	logger.Debugln("Stop client connection")
	if err := proxy.clientConnection.SetDeadline(time.Time{}); err != nil {
		logger.WithError(err).WithField(logging.FieldKeyEventCode, logging.EventCodeErrorDecryptorCantSetDeadlineToClientConnection).
			Errorln("Can't set deadline")
		return nil, nil, err
	}
	logger.Debugln("Init tls with client")
	// send server's response only after successful interrupting background goroutine that process client's connection
	// to take control over connection and avoid two places that communicate with one connection
	if err := packet.sendMessageType(); err != nil {
		logger.WithError(err).WithField(logging.FieldKeyEventCode, logging.EventCodeErrorDecryptorCantInitializeTLS).
			Errorln("Can't send ssl allow packet")
		return nil, nil, err
	}
	// convert to tls connection
	tlsClientConnection, clientID, err := proxy.setting.TLSConnectionWrapper().WrapClientConnection(proxy.ctx, proxy.clientConnection)
	if err != nil {
		logger.WithError(err).WithField(logging.FieldKeyEventCode, logging.EventCodeErrorDecryptorCantInitializeTLS).
			Errorln("Error in tls handshake with client")
		var crlErr *network.CRLError
		if network.IsClientBadRecordMacError(err) {
			logger.WithError(err).WithField(logging.FieldKeyEventCode, logging.EventCodeErrorDecryptorCantInitializeTLS).
				Infoln(network.ClientSideBadMacErrorSuggestion)
		} else if network.IsClientUnknownCAError(err) {
			logger.WithError(err).WithField(logging.FieldKeyEventCode, logging.EventCodeErrorDecryptorCantInitializeTLS).
				Infoln(network.ClientSideUnknownCAErrorSuggestion)
		} else if network.IsMissingClientCertificate(err) {
			logger.WithError(err).WithField(logging.FieldKeyEventCode, logging.EventCodeErrorDecryptorCantInitializeTLS).
				Infoln(network.ClientSideNoCertificateErrorSuggestion)
		} else if errors.As(err, &crlErr) {
			logger.WithError(err).WithField(logging.FieldKeyEventCode, logging.EventCodeErrorDecryptorCantInitializeTLS).
				Infoln(network.CRLCheckErrorSuggestion)
		}
		return nil, nil, err
	}
	logger.WithField("use_client_id", proxy.setting.TLSConnectionWrapper().UseConnectionClientID()).Infoln("TLS connection to db")
	if proxy.setting.TLSConnectionWrapper().UseConnectionClientID() {
		logger.WithField("client_id", string(clientID)).Infoln("Set new clientID")
		proxy.clientIDObserverManager.OnNewClientID(clientID)
	}
	logger.Debugln("Init tls with db")
	dbTLSConnection, err := proxy.setting.TLSConnectionWrapper().WrapDBConnection(proxy.ctx, proxy.dbConnection)
	if err != nil {
		logger.WithError(err).WithField(logging.FieldKeyEventCode, logging.EventCodeErrorDecryptorCantInitializeTLS).
			Errorln("Can't initialize tls connection with db")
		var crlErr *network.CRLError
		if network.IsSNIError(err) {
			logger.WithError(err).WithField(logging.FieldKeyEventCode, logging.EventCodeErrorDecryptorCantInitializeTLS).
				Infoln(network.DatabaseSideSNIErrorSuggestion)
		} else if network.IsDatabaseUnknownCAError(err) {
			logger.WithError(err).WithField(logging.FieldKeyEventCode, logging.EventCodeErrorDecryptorCantInitializeTLS).
				Infoln(network.DatabaseSideUnknownCAErrorSuggestions)
		} else if errors.As(err, &crlErr) {
			logger.WithError(err).WithField(logging.FieldKeyEventCode, logging.EventCodeErrorDecryptorCantInitializeTLS).
				Infoln(network.CRLCheckErrorSuggestion)
		}
		return nil, nil, err
	}
	return tlsClientConnection, dbTLSConnection, nil
}

// ProxyDatabaseConnection process data rows from database
func (proxy *PgProxy) ProxyDatabaseConnection(ctx context.Context, errCh chan<- base.ProxyError) {
	ctx, span := trace.StartSpan(ctx, "PgDecryptStream")
	defer span.End()
	logger := logging.NewLoggerWithTrace(ctx).WithField("proxy", "server")
	logger.Debugln("Pg db proxy")
	// use buffered writer because we generate response by parts
	writer := bufio.NewWriter(proxy.clientConnection)

	reader := bufio.NewReader(proxy.dbConnection)
	packetHandler, err := NewDbSidePacketHandler(reader, writer, logger)
	if err != nil {
		errCh <- base.NewDBProxyError(err)
		return
	}

	// use pointer to function where should be stored some function that should be called if code return error and interrupt loop
	// default value empty func to avoid != nil check
	var endLoopSpanFunc = func() {}
	var packetCtx context.Context
	var packetSpan *trace.Span
	for {
		// end span of previous iteration
		endLoopSpanFunc()

		packetHandler.Reset()
		if packetHandler.IsAlreadyStarted() {
			// General response, which we handle and forward to the client

			if err = packetHandler.ReadPacket(); err != nil {
				logger.WithField(logging.FieldKeyEventCode, logging.EventCodeErrorDecryptorReadPacket).WithError(err).Debugln("Can't read packet")
				errCh <- base.NewDBProxyError(err)
				return
			}
			timer := prometheus.NewTimer(prometheus.ObserverFunc(base.ResponseProcessingTimeHistogram.WithLabelValues(base.DecryptionDBPostgresql).Observe))
			packetCtx, packetSpan = trace.StartSpan(ctx, "PgDecryptStreamLoop")
			endLoopSpanFunc = packetSpan.End

			proxy.clientConnection.SetWriteDeadline(time.Now().Add(network.DefaultNetworkTimeout))

			// Massage the packet. This should not normally fail. If it does, the client will not receive the packet.
			err := proxy.handleDatabasePacket(packetCtx, packetHandler, logger)
			if err != nil {
				errCh <- base.NewDBProxyError(err)
				return
			}

			// After tha packet has been observed and possibly modified, forward it to the client.
			if err = packetHandler.sendPacket(); err != nil {
				logger.WithField(logging.FieldKeyEventCode, logging.EventCodeErrorNetworkWrite).
					WithError(err).Errorln("Can't send packet")
				errCh <- base.NewDBProxyError(err)
				return
			}
			timer.ObserveDuration()
		} else {
			// Startup response, which contains only one byte. It's special,
			// because it can request switching to TLS.

			_, packetSpan = trace.StartSpan(ctx, "PgDecryptStreamLoop")
			endLoopSpanFunc = packetSpan.End

			packetSpan.AddAttributes(trace.BoolAttribute("startup", true))
			// https://www.postgresql.org/docs/9.1/static/protocol-flow.html#AEN92112
			// we should know that we shouldn't read anymore bytes
			// first response from server may contain only one byte of response on SSLRequest
			packetHandler.SetStarted()
			logger.Debugln("Read startup message")
			if err = packetHandler.readMessageType(); err != nil {
				logger.WithField(logging.FieldKeyEventCode, logging.EventCodeErrorDecryptorReadPacket).WithError(err).Debugln("Can't read first message type")
				errCh <- base.NewDBProxyError(err)
				return
			}
			timer := prometheus.NewTimer(prometheus.ObserverFunc(base.ResponseProcessingTimeHistogram.WithLabelValues(base.DecryptionDBPostgresql).Observe))

			switch {
			case packetHandler.IsSSLRequestDeny():
				logger.Debugln("Deny ssl request")
				if err = packetHandler.sendMessageType(); err != nil {
					errCh <- base.NewDBProxyError(err)
					return
				}
				timer.ObserveDuration()

			case packetHandler.IsSSLRequestAllowed():
				tlsClientConnection, dbTLSConnection, err := proxy.handleSSLRequest(packetHandler, logger)
				if err != nil {
					logger.WithField(logging.FieldKeyEventCode, logging.EventCodeErrorDecryptorCantInitializeTLS).WithError(err).Errorln("Can't process SSL request")
					errCh <- base.NewDBProxyError(err)
					return
				}
				proxy.clientConnection = tlsClientConnection
				proxy.dbConnection = dbTLSConnection
				// restart proxing client's requests
				go proxy.ProxyClientConnection(ctx, errCh)
				reader = bufio.NewReader(dbTLSConnection)
				writer = bufio.NewWriter(tlsClientConnection)

				packetHandler.reader = reader
				packetHandler.writer = writer
				packetHandler.Reset()
				timer.ObserveDuration()

			default:
				logger.Debugln("Non-ssl request start up message")
				// if it is not ssl request than we just forward it to client
				if err = packetHandler.readData(true); err != nil {
					logger.WithField(logging.FieldKeyEventCode, logging.EventCodeErrorDecryptorReadPacket).WithError(err).Errorln("Can't read data of packet")
					errCh <- base.NewDBProxyError(err)
					return
				}
				if err = packetHandler.sendPacket(); err != nil {
					logger.WithField(logging.FieldKeyEventCode, logging.EventCodeErrorNetworkWrite).WithError(err).Errorln("Can't forward first packet")
					errCh <- base.NewDBProxyError(err)
					return
				}
				timer.ObserveDuration()
			}
		}
	}
}

func (proxy *PgProxy) handleDatabasePacket(ctx context.Context, packet *PacketHandler, logger *log.Entry) error {
	// reset previously matched zone
	base.AccessContextFromContext(ctx).SetZoneID(nil)
	// Let the protocol observer take a look at the packet, keeping note of it.
	err := proxy.protocolState.HandleDatabasePacket(packet)
	if err != nil {
		return err
	}
	switch proxy.protocolState.LastPacketType() {
	case DataPacket:
		// If that's some sort of a packet with a query response inside it,
		// decrypt and process the data in it.
		return proxy.handleQueryDataPacket(ctx, packet, logger)

	case ParseCompletePacket:
		// Previously requested prepared statement has been confirmed by the database, register it.
		preparedStatement := proxy.protocolState.PendingParse()
		defer proxy.protocolState.forgetPendingParse()
		return proxy.registerPreparedStatement(preparedStatement, logger)

	case BindCompletePacket:
		// Previously requested cursor has been confirmed by the database, register it.
		bindPacket := proxy.protocolState.PendingBind()
		defer proxy.protocolState.forgetPendingBind()
		return proxy.registerCursor(bindPacket, logger)
	case RowDescriptionPacket:
		return proxy.handleRowDescription(ctx, packet, logger)

	case ParameterDescriptionPacket:
		return proxy.handleParameterDescription(ctx, packet, logger)

	default:
		// Forward all other uninteresting packets to the client without processing.
		return nil
	}
}

func (proxy *PgProxy) handleParameterDescription(ctx context.Context, packet *PacketHandler, logger *log.Entry) error {
	clientSession := base.ClientSessionFromContext(ctx)
	if clientSession == nil {
		logger.Warningln("ParameterDescription packet without ClientSession in context")
		return nil
	}
	items := encryptor.PlaceholderSettingsFromClientSession(clientSession)
	if items == nil {
		logger.Debugln("ParameterDescription packet without registered recognized encryption settings")
		return nil
	}
	parameterDescription, err := packet.GetParameterDescriptionData()
	if err != nil {
		logger.WithField(logging.FieldKeyEventCode, logging.EventCodeErrorDBProtocolError).
			WithError(err).
			Errorln("Can't parse ParameterDescription packet")
		return nil
	}
	changed := false
	for i := 0; i < len(parameterDescription.ParameterOIDs); i++ {
		setting := items[i]
		if setting == nil {
			continue
		}
<<<<<<< HEAD
		if setting.OnlyEncryption() || setting.IsSearchable() {
=======
		if config.HasTypeAwareSupport(setting) {
>>>>>>> e522e236
			newOID, ok := mapEncryptedTypeToOID(setting.GetEncryptedDataType())
			if ok {
				parameterDescription.ParameterOIDs[i] = newOID
				changed = true
			}
		}
	}
	if changed {
		// 5 is MessageType[1] + PacketLength[4] + PacketPayload
		newParameterDescription := make([]byte, 0, 5+packet.descriptionBuf.Len())
		newParameterDescription = parameterDescription.Encode(newParameterDescription)
		packet.descriptionBuf.Reset()
		packet.descriptionBuf.Write(newParameterDescription[5:])
	}
	return nil
}

func (proxy *PgProxy) handleRowDescription(ctx context.Context, packet *PacketHandler, logger *log.Entry) error {
	clientSession := base.ClientSessionFromContext(ctx)
	if clientSession == nil {
		logger.Warningln("RowDescription packet without ClientSession in context")
		return nil
	}
	items := encryptor.QueryDataItemsFromClientSession(clientSession)
	if items == nil {
		logger.Debugln("RowDescription packet without registered recognized encryption settings")
		return nil
	}
	rowDescription, err := packet.GetRowDescriptionData()
	if err != nil {
		logger.WithField(logging.FieldKeyEventCode, logging.EventCodeErrorDBProtocolError).
			WithError(err).
			Errorln("Can't parse RowDescription packet")
		return nil
	}
	if len(items) != len(rowDescription.Fields) {
		log.Errorln("Column count in RowDescription packet not same as parsed query count of columns")
		return nil
	}
	changed := false
	for i := 0; i < len(rowDescription.Fields); i++ {
		setting := items[i]
		if setting == nil {
			continue
		}
<<<<<<< HEAD
		if setting.Setting().OnlyEncryption() || setting.Setting().IsSearchable() {
=======
		if config.HasTypeAwareSupport(setting.Setting()) {
>>>>>>> e522e236
			newOID, ok := mapEncryptedTypeToOID(setting.Setting().GetEncryptedDataType())
			if ok {
				rowDescription.Fields[i].DataTypeOID = newOID
				changed = true
			}
		}
	}
	if changed {
		// 5 is MessageType[1] + PacketLength[4] + PacketPayload
		newRowDescription := make([]byte, 0, 5+packet.descriptionBuf.Len())
		newRowDescription = rowDescription.Encode(newRowDescription)
		packet.descriptionBuf.Reset()
		packet.descriptionBuf.Write(newRowDescription[5:])
	}
	return nil
}

func (proxy *PgProxy) handleQueryDataPacket(ctx context.Context, packet *PacketHandler, logger *log.Entry) error {
	logger.Debugln("Matched data row packet")
	// by default it's text format
	columnFormats := []uint16{uint16(base.TextFormat)}
	var err error
	if bindPacket := proxy.protocolState.PendingBind(); bindPacket != nil {
		columnFormats, err = bindPacket.GetResultFormats()
		if err != nil {
			logger.WithField(logging.FieldKeyEventCode, logging.EventCodeErrorCodingPostgresqlCantParseColumnsDescription).
				WithError(err).Errorln("Can't get result formats from Bind packet")
			return err
		}
	}
	if err := packet.parseColumns(columnFormats); err != nil {
		logger.WithField(logging.FieldKeyEventCode, logging.EventCodeErrorCodingPostgresqlCantParseColumnsDescription).
			WithError(err).Errorln("Can't parse columns in packet")
		return err
	}
	// If the packet does not contain columns to decrypt, we have nothing more to do here.
	if packet.columnCount == 0 {
		return nil
	}
	logger.Debugf("Process columns data")
	for i := 0; i < packet.columnCount; i++ {
		column := packet.Columns[i]
		if column.IsNull() {
			continue
		}
		// default values Text
		format := 0
		if proxy.protocolState.pendingBind != nil {
			boundFormat, err := GetParameterFormatByIndex(i, proxy.protocolState.pendingBind.resultFormats)
			if err != nil {
				logger.WithField(logging.FieldKeyEventCode, logging.EventCodeErrorCodingPostgresqlCantParseColumnsDescription).
					WithError(err).Errorln("Can't get format for column")
				return err
			}
			format = int(boundFormat)
		}
		logger.WithField("data_length", len(column.GetData())).WithField("column_index", i).Debugln("Process columns data")
		newData, err := proxy.onColumnDecryption(ctx, i, column.GetData(), format == dataFormatBinary)
		if err != nil {
			logger.WithField(logging.FieldKeyEventCode, logging.EventCodeErrorGeneral).
				WithError(err).Errorln("Error on column data processing")
			return err
		}
		column.SetData(newData)
	}
	// After we're done processing the columns, update the actual packet data from them
	queryDataItems := make([]*encryptor.QueryDataItem, packet.columnCount)
	clientSession := base.ClientSessionFromContext(ctx)
	if clientSession != nil {
		queryDataItems = encryptor.QueryDataItemsFromClientSession(clientSession)
	}
	packet.updateDataFromColumns(queryDataItems)
	return nil
}

func (proxy *PgProxy) registerPreparedStatement(preparedStatement *ParsePacket, logger *log.Entry) error {
	name := preparedStatement.Name()
	queryText := preparedStatement.QueryString()
	// This should be always successful since the database filters invalid queries.
	query, err := proxy.parser.Parse(queryText)
	if err != nil {
		logger.WithField(logging.FieldKeyEventCode, logging.EventCodeErrorGeneral).
			WithError(err).Errorln("Can't parse SQL from Parse packet")
		return err
	}
	statement := NewPreparedStatement(name, queryText, query)
	registry := proxy.session.PreparedStatementRegistry()
	err = registry.AddStatement(statement)
	if err != nil {
		logger.WithField(logging.FieldKeyEventCode, logging.EventCodeErrorGeneral).
			WithError(err).Errorln("Failed to add prepared statement")
		return err
	}
	logger.WithField("prepared_name", name).Debug("Registered new prepared statement")
	return nil
}

func (proxy *PgProxy) registerCursor(bindPacket *BindPacket, logger *log.Entry) error {
	registry := proxy.session.PreparedStatementRegistry()
	// There should be a statement with the specified name, the database confirmed it.
	statementName := bindPacket.StatementName()
	preparedStatement, err := registry.StatementByName(statementName)
	if err != nil {
		logger.WithField(logging.FieldKeyEventCode, logging.EventCodeErrorGeneral).
			WithError(err).Errorln("Failed to add cursor")
		return err
	}
	// Cursors are called portals in PostgreSQL.
	cursorName := bindPacket.PortalName()
	cursor := NewPortal(cursorName, preparedStatement)
	err = registry.AddCursor(cursor)
	if err != nil {
		logger.WithField(logging.FieldKeyEventCode, logging.EventCodeErrorGeneral).
			WithError(err).Errorln("Failed to add cursor")
		return err
	}
	logger.WithField("cursor_name", cursorName).WithField("prepared_name", statementName).
		Debug("Registered new cursor")
	return nil
}

// AddClientIDObserver subscribe new observer for clientID changes
func (proxy *PgProxy) AddClientIDObserver(observer base.ClientIDObserver) {
	proxy.clientIDObserverManager.AddClientIDObserver(observer)
}<|MERGE_RESOLUTION|>--- conflicted
+++ resolved
@@ -23,10 +23,7 @@
 	"encoding/binary"
 	"errors"
 	"github.com/cossacklabs/acra/encryptor"
-<<<<<<< HEAD
-=======
 	"github.com/cossacklabs/acra/encryptor/config"
->>>>>>> e522e236
 	"net"
 	"time"
 
@@ -178,11 +175,7 @@
 
 func (proxy *PgProxy) onColumnDecryption(parentCtx context.Context, i int, data []byte, binaryFormat bool) ([]byte, error) {
 	accessContext := base.AccessContextFromContext(parentCtx)
-<<<<<<< HEAD
-	accessContext.SetColumnInfo(base.NewColumnInfo(i, "", binaryFormat, len(data), 0, 0))
-=======
 	accessContext.SetColumnInfo(base.NewColumnInfo(i, "", binaryFormat, len(data)))
->>>>>>> e522e236
 	// create new ctx per column processing
 	ctx := base.SetAccessContextToContext(parentCtx, accessContext)
 	return proxy.decryptionObserver.OnColumnDecryption(ctx, i, data)
@@ -682,11 +675,7 @@
 		if setting == nil {
 			continue
 		}
-<<<<<<< HEAD
-		if setting.OnlyEncryption() || setting.IsSearchable() {
-=======
 		if config.HasTypeAwareSupport(setting) {
->>>>>>> e522e236
 			newOID, ok := mapEncryptedTypeToOID(setting.GetEncryptedDataType())
 			if ok {
 				parameterDescription.ParameterOIDs[i] = newOID
@@ -732,11 +721,7 @@
 		if setting == nil {
 			continue
 		}
-<<<<<<< HEAD
-		if setting.Setting().OnlyEncryption() || setting.Setting().IsSearchable() {
-=======
 		if config.HasTypeAwareSupport(setting.Setting()) {
->>>>>>> e522e236
 			newOID, ok := mapEncryptedTypeToOID(setting.Setting().GetEncryptedDataType())
 			if ok {
 				rowDescription.Fields[i].DataTypeOID = newOID
