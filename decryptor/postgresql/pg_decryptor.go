// Copyright 2016, Cossack Labs Limited
//
// Licensed under the Apache License, Version 2.0 (the "License");
// you may not use this file except in compliance with the License.
// You may obtain a copy of the License at
//
// http://www.apache.org/licenses/LICENSE-2.0
//
// Unless required by applicable law or agreed to in writing, software
// distributed under the License is distributed on an "AS IS" BASIS,
// WITHOUT WARRANTIES OR CONDITIONS OF ANY KIND, either express or implied.
// See the License for the specific language governing permissions and
// limitations under the License.
package postgresql

import (
	"bufio"
	"bytes"
	"crypto/tls"
	"encoding/binary"
	"errors"
	"io"
	"net"
	"time"

	"github.com/cossacklabs/acra/decryptor/base"
	acra_io "github.com/cossacklabs/acra/io"
	"github.com/cossacklabs/acra/network"
	"github.com/cossacklabs/acra/utils"
	"github.com/cossacklabs/acra/zone"
	log "github.com/sirupsen/logrus"
	"github.com/cossacklabs/acra/logging"
)

type DataRow struct {
	buf                  [1]byte
	output               []byte
	descriptionLengthBuf []byte
	columnSizePointer    []byte
	columnDataBuf        *bytes.Buffer
	writeIndex           int
	columnCount          int
	dataLength           int
	errCh                chan<- error
	reader               *acra_io.ExtendedBufferedReader
	writer               *bufio.Writer
}

const (
	DATA_ROW_LENGTH_BUF_SIZE = 4
	// random chosen
	OUTPUT_DEFAULT_SIZE      = 1024
	COLUMN_DATA_DEFAULT_SIZE = 1024
	// https://www.postgresql.org/docs/9.4/static/protocol-message-formats.html
	DATA_ROW_MESSAGE_TYPE byte = 'D'
)

/* override size in postgresql data row that starts with 4 byte of size */
func (row *DataRow) SetDataSize(size int) {
	binary.BigEndian.PutUint32(row.output[:DATA_ROW_LENGTH_BUF_SIZE], uint32(size))
}

func (row *DataRow) CheckOutputSize(size int) {
	availableSize := len(row.output[row.writeIndex:])
	if availableSize < size {
		newOutput := make([]byte, cap(row.output)+(size-availableSize))
		copy(newOutput, row.output)
		row.output = newOutput
	}
}

func (row *DataRow) skipData(reader io.Reader, writer io.Writer, errCh chan<- error) bool {
	n, err := reader.Read(row.descriptionLengthBuf)
	if !base.CheckReadWrite(n, 4, err, errCh) {
		return false
	}
	n2, err := io.Copy(writer, bytes.NewReader(row.descriptionLengthBuf))
	if !base.CheckReadWrite(int(n2), 4, err, errCh) {
		return false
	}

	descriptionLength := int(binary.BigEndian.Uint32(row.descriptionLengthBuf)) - len(row.descriptionLengthBuf)
	n2, err = io.CopyN(writer, reader, int64(descriptionLength))
	if !base.CheckReadWrite(int(n2), descriptionLength, err, errCh) {
		return false
	}
	return true
}

func (row *DataRow) readByte(reader io.Reader, writer io.Writer, errCh chan<- error) bool {
	n, err := reader.Read(row.buf[:])
	if !base.CheckReadWrite(n, 1, err, errCh) {
		return false
	}
	n, err = writer.Write(row.buf[:])
	if !base.CheckReadWrite(n, 1, err, errCh) {
		return false
	}
	return true
}

func (row *DataRow) IsDataRow() bool {
	return row.buf[0] == DATA_ROW_MESSAGE_TYPE
}

func (row *DataRow) UpdateColumnAndDataSize(oldColumnLength, newColumnLength int) bool {
	if oldColumnLength == newColumnLength {
		return true
	}
	// something was decrypted and size should be less that was before
	log.Debugf("Modify response size: %v -> %v", oldColumnLength, newColumnLength)

	// update column data size
	sizeDiff := oldColumnLength - newColumnLength
	log.Debugf("Old column size: %v; New column size: %v", oldColumnLength, newColumnLength)
	if newColumnLength > oldColumnLength {
		row.errCh <- errors.New("decrypted size is more than encrypted")
		return false
	}
	binary.BigEndian.PutUint32(row.columnSizePointer, uint32(newColumnLength))
	log.Debugf("Old data size: %v; new data size: %v", row.dataLength, row.dataLength-sizeDiff)
	// update data row size
	row.dataLength -= sizeDiff
	row.SetDataSize(row.dataLength)
	return true
}

func (row *DataRow) ReadDataLength() bool {
	log.Debugln("Read data length")
	// read full data row length
	n, err := row.reader.Read(row.output[:DATA_ROW_LENGTH_BUF_SIZE])
	if !base.CheckReadWrite(n, DATA_ROW_LENGTH_BUF_SIZE, err, row.errCh) {
		return false
	}
	row.writeIndex += n
	row.dataLength = int(binary.BigEndian.Uint32(row.output[:DATA_ROW_LENGTH_BUF_SIZE]))
	return true
}

func (row *DataRow) ReadColumnCount() bool {
	// read column count
	columnCountBuf := row.output[DATA_ROW_LENGTH_BUF_SIZE : DATA_ROW_LENGTH_BUF_SIZE+2]
	n, err := row.reader.Read(columnCountBuf)
	if !base.CheckReadWrite(n, 2, err, row.errCh) {
		return false
	}
	row.writeIndex += 2
	row.columnCount = int(binary.BigEndian.Uint16(columnCountBuf))
	return true
}

func (row *DataRow) Flush() bool {
	n, err := row.writer.Write(row.output[:row.writeIndex])
	if !base.CheckReadWrite(n, row.writeIndex, err, row.errCh) {
		return false
	}
	return true
}

func PgDecryptStream(decryptor base.Decryptor, tlsConfig *tls.Config, dbConnection net.Conn, clientConnection net.Conn, errCh chan<- error) {
	writer := bufio.NewWriter(clientConnection)

	reader := acra_io.NewExtendedBufferedReader(bufio.NewReader(dbConnection))
	row := DataRow{
		writeIndex:           0,
		output:               make([]byte, OUTPUT_DEFAULT_SIZE),
		columnDataBuf:        bytes.NewBuffer(make([]byte, COLUMN_DATA_DEFAULT_SIZE)),
		descriptionLengthBuf: make([]byte, 4),
		reader:               reader,
		writer:               writer,
	}
	firstByte := true
	for {
		if !row.readByte(reader, writer, errCh) {
			return
		}

		if firstByte {
			// https://www.postgresql.org/docs/9.1/static/protocol-flow.html#AEN92112
			// we should know that we shouldn't read anymore bytes
			firstByte = false
			if row.buf[0] == 'N' {
				writer.Flush()
				continue
			} else if row.buf[0] == 'S' {
<<<<<<< HEAD
				log.Debugln("start tls proxy")
				// stop reading from client in goroutine
				if err := clientConnection.SetDeadline(time.Now()); err != nil {
					log.WithError(err).Error("can't set deadline")
=======
				log.Debugln("Start tls proxy")
				cer, err := config.getCertificate()
				if err != nil {
					errCh <- err
					log.Println(err)
					return
				}
				// stop reading from client in goroutine
				if err = clientConnection.SetDeadline(time.Now()); err != nil {
					log.WithError(err).WithField(logging.FieldKeyEventCode, logging.EventCodeErrorDecryptorCantSetDeadlineToClientConnection).
						Errorln("Can't set deadline")
>>>>>>> 18c8482d
					errCh <- err
					return
				}
				// TODO: refactor it to avoid using sleep
				// back control and allow golang runtime handle deadline in background goroutine
				time.Sleep(time.Millisecond)
				// reset deadline
<<<<<<< HEAD
				if err := clientConnection.SetDeadline(time.Time{}); err != nil {
					log.WithError(err).Error("can't set deadline")
=======
				if err = clientConnection.SetDeadline(time.Time{}); err != nil {
					log.WithError(err).WithField(logging.FieldKeyEventCode, logging.EventCodeErrorDecryptorCantSetDeadlineToClientConnection).
						Errorln("Can't set deadline")
>>>>>>> 18c8482d
					errCh <- err
					return
				}
				log.Debugln("init tls with client")
				// convert to tls connection
<<<<<<< HEAD
				tlsClientConnection := tls.Server(clientConnection, tlsConfig)
				if err := writer.Flush(); err != nil {
					log.WithError(err).Error("can't flush writer")
					errCh <- err
					return
				}
				if err := tlsClientConnection.Handshake(); err != nil {
					log.WithError(err).Error("can't initialize tls connection with client")
=======
				tlsClientConnection := tls.Server(clientConnection, &tls.Config{Certificates: []tls.Certificate{cer}})
				if err = writer.Flush(); err != nil {
					log.WithError(err).WithField(logging.FieldKeyEventCode, logging.EventCodeErrorDecryptorCantInitializeTLS).
						Errorln("Can't flush writer")
					errCh <- err
					return
				}
				err = tlsClientConnection.Handshake()
				if err != nil {
					log.WithError(err).WithField(logging.FieldKeyEventCode, logging.EventCodeErrorDecryptorCantInitializeTLS).
						Errorln("Can't initialize tls connection with client")
>>>>>>> 18c8482d
					errCh <- err
					return
				}

<<<<<<< HEAD
				log.Debugln("init tls with db")
				dbTLSConnection := tls.Client(dbConnection, tlsConfig)
				if err := dbTLSConnection.Handshake(); err != nil {
					log.WithError(err).Println("can't initialize tls connection with db")
=======
				log.Debugln("Init tls with db")
				dbTLSConnection := tls.Client(dbConnection, &tls.Config{InsecureSkipVerify: true})
				if err = dbTLSConnection.Handshake(); err != nil {
					log.WithError(err).WithField(logging.FieldKeyEventCode, logging.EventCodeErrorDecryptorCantInitializeTLS).
						Errorln("Can't initialize tls connection with db")
>>>>>>> 18c8482d
					errCh <- err
					return
				}

				// restart proxing client's requests
				go network.Proxy(tlsClientConnection, dbTLSConnection, errCh)
				reader = acra_io.NewExtendedBufferedReader(bufio.NewReader(dbTLSConnection))
				row.reader = reader
				writer = bufio.NewWriter(tlsClientConnection)
				row.writer = writer
				firstByte = true
				continue
			}
		}

		if !row.IsDataRow() {
			if !row.skipData(reader, writer, errCh) {
				return
			}
			writer.Flush()
			continue
		}

		log.Debugln("matched data row")

		row.writeIndex = 0

		if !row.ReadDataLength() {
			return
		}
		if !row.ReadColumnCount() {
			return
		}
		if row.columnCount == 0 {
			if !row.Flush() {
				return
			}
			break
		}
		log.Debugf("read column count: %v", row.columnCount)
		for i := 0; i < row.columnCount; i++ {
			// read column length
			row.CheckOutputSize(4)
			n, err := reader.Read(row.output[row.writeIndex : row.writeIndex+4])
			if !base.CheckReadWrite(n, 4, err, errCh) {
				return
			}
			// save pointer on column size
			row.columnSizePointer = row.output[row.writeIndex : row.writeIndex+4]
			row.writeIndex += 4
			columnDataLength := int(int32(binary.BigEndian.Uint32(row.columnSizePointer)))
			if columnDataLength == 0 || columnDataLength == -1 {
				log.Debugln("empty column")
				continue
			}
			if columnDataLength >= row.dataLength {
				log.Debugf("fake column length: column_data_length=%v, data_length=%v", columnDataLength, row.dataLength)
				if !row.Flush() {
					return
				}
				break
			}
			row.columnDataBuf.Reset()

			row.columnDataBuf.Grow(columnDataLength)
			row.CheckOutputSize(columnDataLength)
			// reassign column_size_p
			row.columnSizePointer = row.output[row.writeIndex-4 : row.writeIndex]

			// read column data
			n, err = reader.Read(row.output[row.writeIndex : row.writeIndex+columnDataLength])
			if !base.CheckReadWrite(n, columnDataLength, err, errCh) {
				return
			}
			// TODO check poison record before zone matching in two modes.
			// now zone matching executed every time
			// try to skip small piece of data that can't be valuable for us
			if (decryptor.IsWithZone() && columnDataLength >= zone.ZONE_ID_BLOCK_LENGTH) || columnDataLength >= base.KEY_BLOCK_LENGTH {
				decryptor.Reset()
				if decryptor.IsWholeMatch() {
					// poison record check
					// check only if has any action on detection
					if decryptor.GetPoisonCallbackStorage().HasCallbacks() {
						log.Debugln("Check poison records")
						block, err := decryptor.SkipBeginInBlock(row.output[row.writeIndex : row.writeIndex+columnDataLength])
						if err == nil {
							poisoned, err := decryptor.CheckPoisonRecord(bytes.NewReader(block))
							if err != nil || poisoned {
								if poisoned {
									errCh <- base.ErrPoisonRecord
								} else {
									errCh <- err
								}
								return
							}
						}
					}
					// end poison record check

					decryptor.Reset()
					if !decryptor.IsWithZone() || decryptor.IsMatchedZone() {
						decrypted, err := decryptor.DecryptBlock(row.output[row.writeIndex : row.writeIndex+columnDataLength])
						if err == nil {
							copy(row.output[row.writeIndex:], decrypted)
							row.UpdateColumnAndDataSize(columnDataLength, len(decrypted))
							row.writeIndex += len(decrypted)
							continue
						} else if err == base.ErrPoisonRecord {
							log.Errorln(" poison record detected")
							errCh <- err
							return
						}
					} else {
						decryptor.MatchZoneBlock(row.output[row.writeIndex : row.writeIndex+columnDataLength])
					}
					row.writeIndex += columnDataLength
				} else {
					currentIndex := row.writeIndex
					endIndex := row.writeIndex + columnDataLength

					// check poison records
					if decryptor.GetPoisonCallbackStorage().HasCallbacks() {
						log.Debugln("Check poison records")
						for {
							beginTagIndex, tagLength := decryptor.BeginTagIndex(row.output[currentIndex:endIndex])
							if beginTagIndex == utils.NOT_FOUND {
								log.Debugln("not found begin tag")
								break
							}
							log.Debugln("found begin tag")
							blockReader := bytes.NewReader(row.output[currentIndex+beginTagIndex+tagLength:])
							poisoned, err := decryptor.CheckPoisonRecord(blockReader)
							if err != nil || poisoned {
								if poisoned {
									errCh <- base.ErrPoisonRecord
								} else {
									errCh <- err
								}
								return
							}
							// try to find after founded tag with offset
							currentIndex += beginTagIndex + 1
						}
					}
					if decryptor.IsWithZone() && !decryptor.IsMatchedZone() {
						decryptor.MatchZoneInBlock(row.output[row.writeIndex : row.writeIndex+columnDataLength])
						row.writeIndex += columnDataLength
						continue
					}
					currentIndex = row.writeIndex
					halted := false
					for {
						beginTagIndex, tagLength := decryptor.BeginTagIndex(row.output[currentIndex:endIndex])
						if beginTagIndex == utils.NOT_FOUND {
							row.columnDataBuf.Write(row.output[currentIndex:endIndex])
							break
						}
						// convert to absolute index
						beginTagIndex += currentIndex
						row.columnDataBuf.Write(row.output[currentIndex:beginTagIndex])
						currentIndex = beginTagIndex

						key, err := decryptor.GetPrivateKey()
						if err != nil {
							log.Warningln("can't read private key")
							halted = true
							break
						}
						blockReader := bytes.NewReader(row.output[beginTagIndex+tagLength:])
						symKey, _, err := decryptor.ReadSymmetricKey(key, blockReader)
						if err != nil {
							log.Warningf("%v", utils.ErrorMessage("can't unwrap symmetric key", err))
							row.columnDataBuf.Write([]byte{row.output[currentIndex]})
							currentIndex++
							continue
						}
						data, err := decryptor.ReadData(symKey, decryptor.GetMatchedZoneId(), blockReader)
						if err != nil {
							log.Warningf("%v", utils.ErrorMessage("can't decrypt data with unwrapped symmetric key", err))
							row.columnDataBuf.Write([]byte{row.output[currentIndex]})
							currentIndex++
							continue
						}
						row.columnDataBuf.Write(data)
						currentIndex += tagLength + (len(row.output[beginTagIndex+tagLength:]) - blockReader.Len())
					}
					if !halted && row.columnDataBuf.Len() < columnDataLength {
						copy(row.output[row.writeIndex:], row.columnDataBuf.Bytes())
						row.writeIndex += row.columnDataBuf.Len()
						row.UpdateColumnAndDataSize(columnDataLength, row.columnDataBuf.Len())
						decryptor.ResetZoneMatch()
					} else {
						row.writeIndex = endIndex
					}
				}
			} else {
				row.writeIndex += columnDataLength
			}
		}
		if !row.Flush() {
			return
		}
		decryptor.Reset()
		decryptor.ResetZoneMatch()
	}
}<|MERGE_RESOLUTION|>--- conflicted
+++ resolved
@@ -183,24 +183,11 @@
 				writer.Flush()
 				continue
 			} else if row.buf[0] == 'S' {
-<<<<<<< HEAD
-				log.Debugln("start tls proxy")
+				log.Debugln("Start tls proxy")
 				// stop reading from client in goroutine
 				if err := clientConnection.SetDeadline(time.Now()); err != nil {
-					log.WithError(err).Error("can't set deadline")
-=======
-				log.Debugln("Start tls proxy")
-				cer, err := config.getCertificate()
-				if err != nil {
-					errCh <- err
-					log.Println(err)
-					return
-				}
-				// stop reading from client in goroutine
-				if err = clientConnection.SetDeadline(time.Now()); err != nil {
 					log.WithError(err).WithField(logging.FieldKeyEventCode, logging.EventCodeErrorDecryptorCantSetDeadlineToClientConnection).
 						Errorln("Can't set deadline")
->>>>>>> 18c8482d
 					errCh <- err
 					return
 				}
@@ -208,57 +195,33 @@
 				// back control and allow golang runtime handle deadline in background goroutine
 				time.Sleep(time.Millisecond)
 				// reset deadline
-<<<<<<< HEAD
 				if err := clientConnection.SetDeadline(time.Time{}); err != nil {
-					log.WithError(err).Error("can't set deadline")
-=======
-				if err = clientConnection.SetDeadline(time.Time{}); err != nil {
 					log.WithError(err).WithField(logging.FieldKeyEventCode, logging.EventCodeErrorDecryptorCantSetDeadlineToClientConnection).
 						Errorln("Can't set deadline")
->>>>>>> 18c8482d
 					errCh <- err
 					return
 				}
 				log.Debugln("init tls with client")
 				// convert to tls connection
-<<<<<<< HEAD
 				tlsClientConnection := tls.Server(clientConnection, tlsConfig)
 				if err := writer.Flush(); err != nil {
-					log.WithError(err).Error("can't flush writer")
-					errCh <- err
-					return
-				}
-				if err := tlsClientConnection.Handshake(); err != nil {
-					log.WithError(err).Error("can't initialize tls connection with client")
-=======
-				tlsClientConnection := tls.Server(clientConnection, &tls.Config{Certificates: []tls.Certificate{cer}})
-				if err = writer.Flush(); err != nil {
 					log.WithError(err).WithField(logging.FieldKeyEventCode, logging.EventCodeErrorDecryptorCantInitializeTLS).
 						Errorln("Can't flush writer")
 					errCh <- err
 					return
 				}
-				err = tlsClientConnection.Handshake()
-				if err != nil {
+				if err := tlsClientConnection.Handshake(); err != nil {
 					log.WithError(err).WithField(logging.FieldKeyEventCode, logging.EventCodeErrorDecryptorCantInitializeTLS).
 						Errorln("Can't initialize tls connection with client")
->>>>>>> 18c8482d
 					errCh <- err
 					return
 				}
 
-<<<<<<< HEAD
-				log.Debugln("init tls with db")
+				log.Debugln("Init tls with db")
 				dbTLSConnection := tls.Client(dbConnection, tlsConfig)
 				if err := dbTLSConnection.Handshake(); err != nil {
-					log.WithError(err).Println("can't initialize tls connection with db")
-=======
-				log.Debugln("Init tls with db")
-				dbTLSConnection := tls.Client(dbConnection, &tls.Config{InsecureSkipVerify: true})
-				if err = dbTLSConnection.Handshake(); err != nil {
 					log.WithError(err).WithField(logging.FieldKeyEventCode, logging.EventCodeErrorDecryptorCantInitializeTLS).
 						Errorln("Can't initialize tls connection with db")
->>>>>>> 18c8482d
 					errCh <- err
 					return
 				}
