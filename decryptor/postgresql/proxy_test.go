--- conflicted
+++ resolved
@@ -139,11 +139,7 @@
 }
 
 func (t testDecryptor) SetDataProcessor(processor base.DataProcessor) {
-<<<<<<< HEAD
-	panic("implement me")
-=======
 	return
->>>>>>> 22cd58b2
 }
 
 type decryptorFactory struct{}
