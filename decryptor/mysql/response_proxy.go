--- conflicted
+++ resolved
@@ -481,12 +481,6 @@
 		return 0, ErrInvalidResponseLength
 	}
 
-<<<<<<< HEAD
-	stmtItem, err := handler.registry.StatementByID(strconv.FormatUint(uint64(stmtID), 10))
-	if err != nil {
-		log.WithError(err).Error("Can't find prepared statement in registry")
-		return nil
-=======
 	var (
 		paramsNumber int
 		statement    sqlparser.Statement
@@ -519,18 +513,16 @@
 	} else {
 		log = handler.logger.WithField("proxy", "client").WithField("statement", stmtID)
 		log.Debug("Statement Execute")
-
-		preparedStmt, err := handler.registry.StatementByID(strconv.FormatUint(uint64(stmtID), 10))
-		if err != nil {
-			log.WithError(err).Error("Can't find prepared statement in registry")
-			return 0, nil
-		}
-
-		paramsNumber = preparedStmt.ParamsNum()
-		statement = preparedStmt.Query()
->>>>>>> c25d70f9
-	}
-	statement := stmtItem.Statement()
+	}
+
+	preparedStmt, err := handler.registry.StatementByID(strconv.FormatUint(uint64(stmtID), 10))
+	if err != nil {
+		log.WithError(err).Error("Can't find prepared statement in registry")
+		return 0, nil
+	}
+
+	paramsNumber = preparedStmt.ParamsNum()
+	statement = preparedStmt.Query()
 
 	// https://dev.mysql.com/doc/dev/mysql-server/latest/page_protocol_com_stmt_execute.html
 	// we expect list of parameters if the paramsNum > 0
