--- conflicted
+++ resolved
@@ -141,11 +141,7 @@
 }
 
 func (packet *MysqlPacket) SupportProtocol41() bool {
-<<<<<<< HEAD
 	capabilities := int(packet.getServerCapabilitiesFromGreeting(packet.data))
-=======
-	capabilities := int(binary.LittleEndian.Uint16(packet.data[:2]))
->>>>>>> fa6375dd
 	return (capabilities & CLIENT_PROTOCOL_41) > 0
 }
 
