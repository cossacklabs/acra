--- conflicted
+++ resolved
@@ -1,13 +1,12 @@
-## 0.93.0 - 2022-03-23
-<<<<<<< HEAD
+## 0.93.0 - 2022-03-28
 - Transparent decryption with replacing type's metadata
 - Extend `encryptor_config` with new settings: `data_type=[int32|int64|str|bytes]` and `default_data_value: <SQL int literal | string | base64 string>`
 - Support values in text format from Postgresql's binary protocol
 - Refactored internals of data encoding/decoding, protocol processing, saving session related data
-=======
+
+## 0.93.0 - 2022-03-23
 - Remove autogeneration of poison keys on the first access (but keep in poisonrecordmaker).
 - Add warning on enabled poison detection if keys are not generated.
->>>>>>> adfadc4f
 
 ## 0.93.0 - 2022-03-15
 - Remove legacy flags dedicated to acra-connector from dockerfiles under the `./docker/` directory.
