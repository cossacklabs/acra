--- conflicted
+++ resolved
@@ -1,10 +1,3 @@
-<<<<<<< HEAD
-## 0.91.0 - 2021-11-29
-### Changed
-- `acra-translator`'s HTTP API methods support `POST` method additionally to `GET`. `GET` method is marked as deprecated
-  and log the warning about it.
-  
-=======
 ## 0.91.0 - 2021-12-01
 ### Changed
 - wrap `acra-censor`'s query writers' manipulations of cached queries with a mutex to avoid race conditions
@@ -12,8 +5,11 @@
 - changed BoltDB dependency from old `github.com/boltdb/boltdb` to `go.etcd.io/bbolt` that doesn't have race condition
   issues related to updated memory checks in go1.14
 
-
->>>>>>> 73334063
+## 0.91.0 - 2021-11-29
+### Changed
+- `acra-translator`'s HTTP API methods support `POST` method additionally to `GET`. `GET` method is marked as deprecated
+  and log the warning about it.
+  
 ## 0.91.0 - 2021-11-25
 ### Changed
 - `acra-censor's` query writer now can track amount of skipped queries and allows configuration of serialization 
