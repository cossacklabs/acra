--- conflicted
+++ resolved
@@ -1,9 +1,3 @@
-<<<<<<< HEAD
-## 0.90.0 - 2021-12-18
-### Changed
-- updated integration tests to run with Redis/added the ability of configurable run of integration tests with Redis
-  via `TEST_REDIS` env
-=======
 ## 0.91.0 - 2021-11-12
 ### Removed
 - `acra-webconfig` package, related dockerfiles, updated docker-compose files.
@@ -13,7 +7,8 @@
 - `--auth_keys` parameter from `acra-server`.
 - `/loadAuthData`, `/getConfig`, `/setConfig` endpoints from `acra-server`'s HTTP API.
 - `WebConfigKeyStore` interface and all implementations from `keystore` package (v1 and v2).
->>>>>>> bb429f35
+- Updated integration tests to run with Redis/added the ability of configurable run of integration tests with Redis
+  via `TEST_REDIS` env
 
 ## 0.90.0 - 2021-11-10
 ### Changed
