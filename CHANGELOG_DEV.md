--- conflicted
+++ resolved
@@ -1,10 +1,8 @@
-<<<<<<< HEAD
-# 0.93.0 - 202-05-19
-- Replace OID in Parse packets, if they are specified.
-=======
 # 0.93.0 - 2022-05-23
 - Add support for mysql `_binary` charset.
->>>>>>> d8c0ae99
+
+# 0.93.0 - 2022-05-19
+- Replace OID in Parse packets, if they are specified.
 
 # 0.93.0 - 2022-05-18
 - Reset placeholders in a connection state after `ReadyForQuery` packet.
