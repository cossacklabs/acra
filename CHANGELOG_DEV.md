<<<<<<< HEAD
# 0.93.0 - 2022-05-20
- Fix normalization of integers during an insertion.
=======
# 0.93.0 - 2022-05-23
- Add support for mysql `_binary` charset.
>>>>>>> dcade011

# 0.93.0 - 2022-05-19
- Replace OID in Parse packets, if they are specified.

# 0.93.0 - 2022-05-18
- Reset placeholders in a connection state after `ReadyForQuery` packet.

# 0.93.0 - 2022-05-17
- Don't register prepared statements twice.

# 0.93.0 - 2022-05-13
- Don't abort connection of postgres after encoding error.

# 0.93.0 - 2022-05-10
- Don't abort connection of mysql after encoding error.

# 0.93.0 - 2022-05-04
- Add mysql support for `response_on_fail` options.

# 0.93.0 - 2022-04-20
- Add `make install_dev_deps` for development dependencies installation.

# 0.93.0 - 2022-04-19
- Fix output of `acra-keys list` for keystore v1: record duplication and wrong client id for log key.

# 0.93.0 - 2022-04-14
- Deprecate `tokenized` option and use non-empty `token_type` to indicate tokenization.
- Fix processing of a plain startup message after the `ssl deny`.

# 0.93.0 - 2022-04-07
- Extend config with `on_fail` field, which indicates wheter to return error ("error") to a client, or default values ("default") in case of error.

## 0.93.0 - 2022-04-06
- MySQL transparent decryption with replacing type's metadata
- Refactored MySQL internal data encoding/decoding structure by implementing separate `DataDecoderProcessor` and `DataEncoderProcessor`

## 0.93.0 - 2022-03-28
- Transparent decryption with replacing type's metadata
- Extend `encryptor_config` with new settings: `data_type=[int32|int64|str|bytes]` and `default_data_value: <SQL int literal | string | base64 string>`
- Support values in text format from Postgresql's binary protocol
- Refactored internals of data encoding/decoding, protocol processing, saving session related data

## 0.93.0 - 2022-03-23
- Remove autogeneration of poison keys on the first access (but keep in poisonrecordmaker).
- Add warning on enabled poison detection if keys are not generated.

## 0.93.0 - 2022-03-15
- Remove legacy flags dedicated to acra-connector from dockerfiles under the `./docker/` directory.

## 0.93.0 - 2022-03-12
- Fix postgres packet parser to raise error on unknown startup message.

## 0.93.0 - 2022-03-10
- Fix bug with PostgreSQL + prepared statements that was discovered while using Rust `postgres` crate

## 0.93.0 - 2022-03-10
- Remove `IsForbidden` field from acra-censor’s logs

## 0.92.0 - 2022-02-21
- Adapt python integration tests for python3.6 for tests on centos 7/8

## 0.92.0 - 2022-02-17
- Extend KeyStore interface to allow fetching single latest symmetric key for encryption purposes

## 0.92.0 - 2022-02-16
- Added cache keystore keys on start logic with `keystore_cache_on_start_enable` flag;
- Changed the default flag value for `keystore_cache_size` flag. Default is 1000;
- Added server halt for keystore `v2` and `keystore_cache_size` not -1;
- Cache fetching rotated key filenames to decrease extra syscalls

## 0.92.0 - 2022-02-14
- Add new script `run_transparent.sh` to `benchmark` folder that collects data from debug server for `pprof` tool and
  works with docker-compose file

## 0.92.0 - 2022-02-09
- Log messages that suggests how to fix problems related to TLS connection issues.

## 0.92.0 - 2022-02-04
- Cache symmetric keys in in-memory cache (if turned on) in same way as asymmetric
- Improved hash extraction with working searchable encryption. Now it will not try to get encrypted HMAC key from a keystore
  if matched valid hash header and remain data payload not matched to any CryptoEnvelope
- Avoid race conditions on startup when register listeners in `SServer` object
- Remove confusing logs about failed decryption after poison record checks in valid cases
- Changed log level for couple of confusing log events from Warning/Error to Debug because they don’t represent error
  cases and useful only for debugging
- Removed extra subscription of decryptor on every CryptoEnvelope when poison record detection turned on
- Speed up integration tests:
  - Fork openssl and CRL servers at module level once instead of forking on every test case
  - Allow to re-use already compiled binaries instead of compiling them on every test run. Same for `configs/regenerate.sh`
- Speed up CircleCI tests: build and cache acra binaries for each go version and after that run test jobs
- Updated Themis SecureCell API usage from old deprecated to new in `acrablock` package
- Removed unused legacy code in `acrablock` package left after migrating to `CryptoEnvelopes`
- Clarified log message for `AcraTranslator's` `DecryptSymSearchable` method

## 0.92.0 - 2022-02-02
- Change the default value for flag `--poison_detect_enable` from `true` to `false` for `acra-server` and `acra-translator`.
- Add integration tests for `acra-translator` with poison record detection and refactored poison record tests.
- Change the default port for prometheus handler in integration tests to fix port collisions during local testing.
- Use AcraBlocks as default crypto envelope;
- `acra-keymaker` fix ability to generate sym key into uncreated dir via `generate_symmetric_storage_key` flag;

## 0.92.0 - 2022-02-01
- `acra-connector` global removing from all its related components `acra-server`/`acra-translator`/`acra-keymaker`/`acra-keys`:
  - updated `acra-server` to use TLS as default connection configuration/ Themis Secure Session connection support removal/
    set `tls_client_id_from_cert=true` flag by default/ full usage removing of transport keys;
  - updated `acra-translator` to use TLS as default connection configuration;
  - updated `acra-keys` `read`, `generate`, `destroy` commands not to work with transport keys;
- refactor all integration tests to use TLS by default;

## 0.92.0 - 2022-01-20
- Improve TLS certificate validation performance with larger CRLs, check is now O(1) ops instead of O(N)

## 0.92.0 - 2022-01-18
- Improve acra-censor, remove infinite empty loop in `querycapture` handler

## 0.92.0 - 2021-12-29
- Improve sqlparser, support `null::text` type casts and avoid panics.

## 0.92.0 - 2021-12-22
- Extend python examples, add mysql support
- Generate certificates with service names as additional SAN for docker-compose files. Extend bash script to support several
  SAN values.

## 0.91.0 - 2021-12-15
### Deprecated
- `acra-connector` - deprecated and will be removed in next releases. All related flags in
  `acra-server`/`acra-translator`/`acra-keymaker` deprecated too and will be removed in next releases.
- `acra-server` CLI parameters: `--securesession_id`, `--acraconnector_tls_transport_enable`, `--acraconnector_transport_encryption_disable`
- `acra-keymaker` CLI parameters: `--generate_acraconnector_keys`, `--generate_acraserver_keys`, `--generate_acratranslator_keys`
- `acra-translator` CLI parameters: `--securesession_id`, `--acraconnector_transport_encryption_disable`, `--acratranslator_tls_transport_enable`
- `acra-keys` CLI parameters for `generate` command: `--acraconnector_transport_key`, `--acraserver_transport_key`, `--acratranslator_transport_key`

## 0.91.0 - 2021-12-13
### Changed
- updated `acra-keys` `read` to support work with symmetric storage keys;
- extend `acra-keys` `generate` with `zone_symmetric_key` flag to support rotating zone symmetric keys

## 0.91.0 - 2021-12-01
### Changed
- wrap `acra-censor`’s query writers’ manipulations of cached queries with a mutex to avoid race conditions
- tests run with `-race` flag to detect race conditions
- changed BoltDB dependency from old `github.com/boltdb/boltdb` to `go.etcd.io/bbolt` that doesn’t have race condition
  issues related to updated memory checks in go1.14

## 0.91.0 - 2021-11-29
### Changed
- `acra-translator`’s HTTP API methods support `POST` method additionally to `GET`. `GET` method is marked as deprecated
  and log the warning about it.

## 0.91.0 - 2021-11-25
### Changed
- `acra-censor's` query writer now can track amount of skipped queries and allows configuration of serialization
  frequency for tests. Fixed flaky tests related to not flushed data to a file before read.
- Reduced time of tests by:
  - removing redundant cache deletion
  - building base docker image with pre-downloaded golang dependencies
  - increasing serialization frequency and decreasing `time.Sleep` time in `acra-censor's` tests

## 0.91.0 - 2021-11-12
### Removed
- `acra-webconfig` package, related dockerfiles, updated docker-compose files.
- `acra-authmanager`.
- `--generate_acrawebconfig_keys` flag from `acra-keymaker`.
- `--acrawebconfig_symmetric_key` flag from `acra-keys generate` command.
- `--auth_keys` parameter from `acra-server`.
- `/loadAuthData`, `/getConfig`, `/setConfig` endpoints from `acra-server`’s HTTP API.
- `WebConfigKeyStore` interface and all implementations from `keystore` package (v1 and v2).
- Updated integration tests to run with Redis/added the ability of configurable run of integration tests with Redis
  via `TEST_REDIS` env

## 0.90.0 - 2021-11-10
### Changed
- Golang’s test `keystore/keyloader/hashicorp/vault_loader_test.go` runs with tags `--tags=integration,vault` with
  dependency on running external Vault instance
- .circleci/check_gotest.sh runs integration tests with Redis, Vault and BoltDB using `--tags=integration,redis,vault,boltdb`
  and expects running Vault and Redis
- actualize docker-compose files from `docker` directory with new Docker images/updated `acra-build` Dockerfile to build all Acra
  binaries with `netgo` resolver

## 0.85.0 - 2021-04-30
### Added
- Transparent searchable encryption with AcraBlocks as crypto envelope
- Transparent masking with AcraBlocks as crypto envelope
- Improved encryptor config validation
- Extended acra-keys with new command `extract-client-id` that return ClientID according to TLS certificate data

## 0.85.0 - 2021-03-11
### Added
- Generation keys by acra-keymaker by providing TLS certificate instead specific client_id. Added new CLI parameters:
  - `tls_identifier_extractor_type` - identifier extractor type which will use to extract client_id from TLS certificate
  - `tls_cert` - path to TLS certificate which metadata will be used as keys identifier

### Changed
- Allow empty SQL queries for binary protocols

## 0.85.0 - 2020-12-17

- Implemented support of TLS certificate validation using OCSP and CRL (Certificate Revocation Lists)
- New configuration options were added to AcraServer and AcraConnector:
  - OCSP-related:
    - `tls_ocsp_url`, `tls_ocsp_client_url`, `tls_ocsp_database_url` - URL of OCSP server to use, for AcraServer may be configured separately for both directions
    - `tls_ocsp_required` - whether to allow “unknown” responses, whether to query all known OCSP servers (including those from certificate)
    - `tls_ocsp_from_cert` - how to treat URL listed in certificate (use or ignore, whether to prioritize over configured URL)
    - `tls_ocsp_check_only_leaf_certificate` - whether to stop validation after checking first certificate in chain (the one used for TLS handshake)
  - CRL-related:
    - `tls_crl_url`, `tls_crl_client_url`, `tls_crl_database_url` - URL of CRL distribution point to use, for AcraServer may be configured separately for both directions
    - `tls_crl_from_cert` - how to treat URL listed in certificate (use or ignore, whether to prioritize over configured URL)
    - `tls_crl_check_only_leaf_certificate` - whether to stop validation after checking first certificate in chain (the one used for TLS handshake)
    - `tls_crl_cache_size` - how many CRLs to cache in memory
    - `tls_crl_cache_time` - how long cached CRL is considered valid and won’t be re-fetched

## 0.85.0 - 2020-12-08

- Extended TLS support and mapping to clientID for client’s key selection purposes
  - Strategy of extraction metadata from certificates for mapping to clientID: `tls_identifier_extractor_type` (default: `distinguished_name`, another option: `serial_number`)
  - Switching to new mode with clientID extraction from certificates: `tls_client_id_from_cert`

## 0.85.0 - 2020-09-28

### Added

- More specific TLS configuration options that allow to configure separate TLS settings between client app and AcraServer, and between AcraServer and database:
  - AcraServer certificate: `tls_client_cert` and `tls_database_cert` (override `tls_cert`)
  - AcraServer key: `tls_client_key` and `tls_database_key` (override `tls_key`)
  - CA certificate path: `tls_client_ca` and `tls_database_ca` (override `tls_ca`)
  - TLS authentication: `tls_client_auth` and `tls_database_auth` (override `tls_auth`)
- Renamed database SNI option: `tls_db_sni` => `tls_database_sni`

## 0.85.0 - 2020-04-02
### Added
- Support of RHEL >= 7
- Configurable build and install parameters in Makefile (see `make help`)
- Self-documented Makefile
- `go_install.sh` script
- Makefile `pkg` target with automatic detection of OS (use it instead of `rpm` and `deb`)
### Changed
- Build image use Debian 10 instead of Debian 9
- Application names in Docker image description got `CE` suffix
- Refined logic of automatic image tagging
### Removed
- Makefile targets `dist`, `temp_copy`
- `docker_push` target replaced with `docker-push`
- default argument `--db_host=postgres` from `acra-server` docker image, specifying it explicitly is more secure
- default argument `--acraserver_connection_host=acra-server` from `acra-connector` image
### Deprecated
- `docker` target in Makefile (will be removed in 0.87.0), use `docker-build` instead
- docker images `acra-authmanager` and `acra-keymaker` (will be removed in 0.87.0); all tools are now packaged into the `acra-tools` image
- Makefile targets `rpm` and `deb` are aliases for `pkg` and will be removed in future<|MERGE_RESOLUTION|>--- conflicted
+++ resolved
@@ -1,10 +1,8 @@
-<<<<<<< HEAD
+# 0.93.0 - 2022-05-23
+- Add support for mysql `_binary` charset.
+
 # 0.93.0 - 2022-05-20
 - Fix normalization of integers during an insertion.
-=======
-# 0.93.0 - 2022-05-23
-- Add support for mysql `_binary` charset.
->>>>>>> dcade011
 
 # 0.93.0 - 2022-05-19
 - Replace OID in Parse packets, if they are specified.
