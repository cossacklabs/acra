<<<<<<< HEAD
## 0.92.0 - 2022-02-01
- `acra-connector` global removing from all its related components `acra-server`/`acra-translator`/`acra-keymaker`/`acra-keys`:
  - updated `acra-server` to use TLS as default connection configuration/ Themis Secure Session connection support removal/ 
    set `tls_client_id_from_cert=true` flag by default/ full usage removing of transport keys;
  - updated `acra-translator` to use TLS as default connection configuration;
  - updated `acra-keys` `read`, `generate`, `destroy` commands not to work with transport keys;
- refactor all integration tests to use TLS by default;
=======
## 0.92.0 - 2022-01-20
- Improve TLS certificate validation performance with larger CRLs, check is now O(1) ops instead of O(N)

## 0.92.0 - 2022-01-18
- Improve acra-censor, remove infinite empty loop in `querycapture` handler
>>>>>>> c633e4b4

## 0.92.0 - 2021-12-29
- Improve sqlparser, support `null::text` type casts and avoid panics.

## 0.92.0 - 2021-12-22
- Extend python examples, add mysql support
- Generate certificates with service names as additional SAN for docker-compose files. Extend bash script to support several
  SAN values.

## 0.91.0 - 2021-12-15
### Deprecated
- `acra-connector` - deprecated and will be removed in next releases. All related flags in
  `acra-server`/`acra-translator`/`acra-keymaker` deprecated too and will be removed in next releases.
- `acra-server` CLI parameters: `--securesession_id`, `--acraconnector_tls_transport_enable`, `--acraconnector_transport_encryption_disable`
- `acra-keymaker` CLI parameters: `--generate_acraconnector_keys`, `--generate_acraserver_keys`, `--generate_acratranslator_keys`
- `acra-translator` CLI parameters: `--securesession_id`, `--acraconnector_transport_encryption_disable`, `--acratranslator_tls_transport_enable`
- `acra-keys` CLI parameters for `generate` command: `--acraconnector_transport_key`, `--acraserver_transport_key`, `--acratranslator_transport_key`

## 0.91.0 - 2021-12-13
### Changed
- updated `acra-keys` `read` to support work with symmetric storage keys;
- extend `acra-keys` `generate` with `zone_symmetric_key` flag to support rotating zone symmetric keys

## 0.91.0 - 2021-12-01
### Changed
- wrap `acra-censor`'s query writers' manipulations of cached queries with a mutex to avoid race conditions
- tests run with `-race` flag to detect race conditions
- changed BoltDB dependency from old `github.com/boltdb/boltdb` to `go.etcd.io/bbolt` that doesn't have race condition
  issues related to updated memory checks in go1.14

## 0.91.0 - 2021-11-29
### Changed
- `acra-translator`'s HTTP API methods support `POST` method additionally to `GET`. `GET` method is marked as deprecated
  and log the warning about it.
  
## 0.91.0 - 2021-11-25
### Changed
- `acra-censor's` query writer now can track amount of skipped queries and allows configuration of serialization 
  frequency for tests. Fixed flaky tests related to not flushed data to a file before read.
- Reduced time of tests by:
  - removing redundant cache deletion 
  - building base docker image with pre-downloaded golang dependencies
  - increasing serialization frequency and decreasing `time.Sleep` time in `acra-censor's` tests

## 0.91.0 - 2021-11-12
### Removed
- `acra-webconfig` package, related dockerfiles, updated docker-compose files.
- `acra-authmanager`.
- `--generate_acrawebconfig_keys` flag from `acra-keymaker`.
- `--acrawebconfig_symmetric_key` flag from `acra-keys generate` command.
- `--auth_keys` parameter from `acra-server`.
- `/loadAuthData`, `/getConfig`, `/setConfig` endpoints from `acra-server`'s HTTP API.
- `WebConfigKeyStore` interface and all implementations from `keystore` package (v1 and v2).
- Updated integration tests to run with Redis/added the ability of configurable run of integration tests with Redis
  via `TEST_REDIS` env

## 0.90.0 - 2021-11-10
### Changed
- Golang's test `keystore/keyloader/hashicorp/vault_loader_test.go` runs with tags `--tags=integration,vault` with 
  dependency on running external Vault instance
- .circleci/check_gotest.sh runs integration tests with Redis, Vault and BoltDB using `--tags=integration,redis,vault,boltdb`
  and expects running Vault and Redis 
- actualize docker-compose files from `docker` directory with new Docker images/updated `acra-build` Dockerfile to build all Acra
  binaries with `netgo` resolver

## 0.85.0 - 2021-04-30
### Added
- Transparent searchable encryption with AcraBlocks as crypto envelope
- Transparent masking with AcraBlocks as crypto envelope
- Improved encryptor config validation
- Extended acra-keys with new command `extract-client-id` that return ClientID according to TLS certificate data

## 0.85.0 - 2021-03-11
### Added
- Generation keys by acra-keymaker by providing TLS certificate instead specific client_id. Added new CLI parameters:
  - `tls_identifier_extractor_type` - identifier extractor type which will use to extract client_id from TLS certificate
  - `tls_cert` - path to TLS certificate which metadata will be used as keys identifier
  
### Changed
- Allow empty SQL queries for binary protocols

## 0.85.0 - 2020-12-17

- Implemented support of TLS certificate validation using OCSP and CRL (Certificate Revocation Lists)
- New configuration options were added to AcraServer and AcraConnector:
  - OCSP-related:
    - `tls_ocsp_url`, `tls_ocsp_client_url`, `tls_ocsp_database_url` - URL of OCSP server to use, for AcraServer may be configured separately for both directions
    - `tls_ocsp_required` - whether to allow "unknown" responses, whether to query all known OCSP servers (including those from certificate)
    - `tls_ocsp_from_cert` - how to treat URL listed in certificate (use or ignore, whether to prioritize over configured URL)
    - `tls_ocsp_check_only_leaf_certificate` - whether to stop validation after checking first certificate in chain (the one used for TLS handshake)
  - CRL-related:
    - `tls_crl_url`, `tls_crl_client_url`, `tls_crl_database_url` - URL of CRL distribution point to use, for AcraServer may be configured separately for both directions
    - `tls_crl_from_cert` - how to treat URL listed in certificate (use or ignore, whether to prioritize over configured URL)
    - `tls_crl_check_only_leaf_certificate` - whether to stop validation after checking first certificate in chain (the one used for TLS handshake)
    - `tls_crl_cache_size` - how many CRLs to cache in memory
    - `tls_crl_cache_time` - how long cached CRL is considered valid and won't be re-fetched

## 0.85.0 - 2020-12-08

- Extended TLS support and mapping to clientID for client's key selection purposes
  - Strategy of extraction metadata from certificates for mapping to clientID: `tls_identifier_extractor_type` (default: `distinguished_name`, another option: `serial_number`)
  - Switching to new mode with clientID extraction from certificates: `tls_client_id_from_cert`

## 0.85.0 - 2020-09-28

### Added

- More specific TLS configuration options that allow to configure separate TLS settings between client app and AcraServer, and between AcraServer and database:
  - AcraServer certificate: `tls_client_cert` and `tls_database_cert` (override `tls_cert`)
  - AcraServer key: `tls_client_key` and `tls_database_key` (override `tls_key`)
  - CA certificate path: `tls_client_ca` and `tls_database_ca` (override `tls_ca`)
  - TLS authentication: `tls_client_auth` and `tls_database_auth` (override `tls_auth`)
- Renamed database SNI option: `tls_db_sni` => `tls_database_sni`

## 0.85.0 - 2020-04-02
### Added
- Support of RHEL >= 7
- Configurable build and install parameters in Makefile (see `make help`)
- Self-documented Makefile
- `go_install.sh` script
- Makefile `pkg` target with automatic detection of OS (use it instead of `rpm` and `deb`)
### Changed
- Build image use Debian 10 instead of Debian 9
- Application names in Docker image description got `CE` suffix
- Refined logic of automatic image tagging
### Removed
- Makefile targets `dist`, `temp_copy`
- `docker_push` target replaced with `docker-push`
- default argument `--db_host=postgres` from `acra-server` docker image, specifying it explicitly is more secure
- default argument `--acraserver_connection_host=acra-server` from `acra-connector` image
### Deprecated
- `docker` target in Makefile (will be removed in 0.87.0), use `docker-build` instead
- docker images `acra-authmanager` and `acra-keymaker` (will be removed in 0.87.0); all tools are now packaged into the `acra-tools` image
- Makefile targets `rpm` and `deb` are aliases for `pkg` and will be removed in future<|MERGE_RESOLUTION|>--- conflicted
+++ resolved
@@ -1,4 +1,3 @@
-<<<<<<< HEAD
 ## 0.92.0 - 2022-02-01
 - `acra-connector` global removing from all its related components `acra-server`/`acra-translator`/`acra-keymaker`/`acra-keys`:
   - updated `acra-server` to use TLS as default connection configuration/ Themis Secure Session connection support removal/ 
@@ -6,13 +5,12 @@
   - updated `acra-translator` to use TLS as default connection configuration;
   - updated `acra-keys` `read`, `generate`, `destroy` commands not to work with transport keys;
 - refactor all integration tests to use TLS by default;
-=======
+
 ## 0.92.0 - 2022-01-20
 - Improve TLS certificate validation performance with larger CRLs, check is now O(1) ops instead of O(N)
 
 ## 0.92.0 - 2022-01-18
 - Improve acra-censor, remove infinite empty loop in `querycapture` handler
->>>>>>> c633e4b4
 
 ## 0.92.0 - 2021-12-29
 - Improve sqlparser, support `null::text` type casts and avoid panics.
