## 0.92.0 - 2022-02-16
<<<<<<< HEAD
- Added cache keystore keys on start logic with `keystore_cache_on_start_enable` flag;
- Changed the default flag value for `keystore_cache_size` flag. Default is 1000;
- Added server halt for keystore `v2` and `keystore_cache_size` not -1;
=======
- Cache fetching rotated key filenames to decrease extra syscalls
>>>>>>> 0ee0df15

## 0.92.0 - 2022-02-14
- Add new script `run_transparent.sh` to `benchmark` folder that collects data from debug server for `pprof` tool and
  works with docker-compose file

## 0.92.0 - 2022-02-09
- Log messages that suggests how to fix problems related to TLS connection issues.

## 0.92.0 - 2022-02-04
- Cache symmetric keys in in-memory cache (if turned on) in same way as asymmetric
- Improved hash extraction with working searchable encryption. Now it will not try to get encrypted HMAC key from a keystore
  if matched valid hash header and remain data payload not matched to any CryptoEnvelope
- Avoid race conditions on startup when register listeners in `SServer` object
- Remove confusing logs about failed decryption after poison record checks in valid cases
- Changed log level for couple of confusing log events from Warning/Error to Debug because they don't represent error 
  cases and useful only for debugging
- Removed extra subscription of decryptor on every CryptoEnvelope when poison record detection turned on
- Speed up integration tests:
  - Fork openssl and CRL servers at module level once instead of forking on every test case
  - Allow to re-use already compiled binaries instead of compiling them on every test run. Same for `configs/regenerate.sh`
- Speed up CircleCI tests: build and cache acra binaries for each go version and after that run test jobs
- Updated Themis SecureCell API usage from old deprecated to new in `acrablock` package
- Removed unused legacy code in `acrablock` package left after migrating to `CryptoEnvelopes`
- Clarified log message for `AcraTranslator's` `DecryptSymSearchable` method

## 0.92.0 - 2022-02-02
- Change the default value for flag `--poison_detect_enable` from `true` to `false` for `acra-server` and `acra-translator`.
- Add integration tests for `acra-translator` with poison record detection and refactored poison record tests.
- Change the default port for prometheus handler in integration tests to fix port collisions during local testing.
- Use AcraBlocks as default crypto envelope;
- `acra-keymaker` fix ability to generate sym key into uncreated dir via `generate_symmetric_storage_key` flag;

## 0.92.0 - 2022-02-01
- `acra-connector` global removing from all its related components `acra-server`/`acra-translator`/`acra-keymaker`/`acra-keys`:
  - updated `acra-server` to use TLS as default connection configuration/ Themis Secure Session connection support removal/ 
    set `tls_client_id_from_cert=true` flag by default/ full usage removing of transport keys;
  - updated `acra-translator` to use TLS as default connection configuration;
  - updated `acra-keys` `read`, `generate`, `destroy` commands not to work with transport keys;
- refactor all integration tests to use TLS by default;

## 0.92.0 - 2022-01-20
- Improve TLS certificate validation performance with larger CRLs, check is now O(1) ops instead of O(N)

## 0.92.0 - 2022-01-18
- Improve acra-censor, remove infinite empty loop in `querycapture` handler

## 0.92.0 - 2021-12-29
- Improve sqlparser, support `null::text` type casts and avoid panics.

## 0.92.0 - 2021-12-22
- Extend python examples, add mysql support
- Generate certificates with service names as additional SAN for docker-compose files. Extend bash script to support several
  SAN values.

## 0.91.0 - 2021-12-15
### Deprecated
- `acra-connector` - deprecated and will be removed in next releases. All related flags in
  `acra-server`/`acra-translator`/`acra-keymaker` deprecated too and will be removed in next releases.
- `acra-server` CLI parameters: `--securesession_id`, `--acraconnector_tls_transport_enable`, `--acraconnector_transport_encryption_disable`
- `acra-keymaker` CLI parameters: `--generate_acraconnector_keys`, `--generate_acraserver_keys`, `--generate_acratranslator_keys`
- `acra-translator` CLI parameters: `--securesession_id`, `--acraconnector_transport_encryption_disable`, `--acratranslator_tls_transport_enable`
- `acra-keys` CLI parameters for `generate` command: `--acraconnector_transport_key`, `--acraserver_transport_key`, `--acratranslator_transport_key`

## 0.91.0 - 2021-12-13
### Changed
- updated `acra-keys` `read` to support work with symmetric storage keys;
- extend `acra-keys` `generate` with `zone_symmetric_key` flag to support rotating zone symmetric keys

## 0.91.0 - 2021-12-01
### Changed
- wrap `acra-censor`'s query writers' manipulations of cached queries with a mutex to avoid race conditions
- tests run with `-race` flag to detect race conditions
- changed BoltDB dependency from old `github.com/boltdb/boltdb` to `go.etcd.io/bbolt` that doesn't have race condition
  issues related to updated memory checks in go1.14

## 0.91.0 - 2021-11-29
### Changed
- `acra-translator`'s HTTP API methods support `POST` method additionally to `GET`. `GET` method is marked as deprecated
  and log the warning about it.
  
## 0.91.0 - 2021-11-25
### Changed
- `acra-censor's` query writer now can track amount of skipped queries and allows configuration of serialization 
  frequency for tests. Fixed flaky tests related to not flushed data to a file before read.
- Reduced time of tests by:
  - removing redundant cache deletion 
  - building base docker image with pre-downloaded golang dependencies
  - increasing serialization frequency and decreasing `time.Sleep` time in `acra-censor's` tests

## 0.91.0 - 2021-11-12
### Removed
- `acra-webconfig` package, related dockerfiles, updated docker-compose files.
- `acra-authmanager`.
- `--generate_acrawebconfig_keys` flag from `acra-keymaker`.
- `--acrawebconfig_symmetric_key` flag from `acra-keys generate` command.
- `--auth_keys` parameter from `acra-server`.
- `/loadAuthData`, `/getConfig`, `/setConfig` endpoints from `acra-server`'s HTTP API.
- `WebConfigKeyStore` interface and all implementations from `keystore` package (v1 and v2).
- Updated integration tests to run with Redis/added the ability of configurable run of integration tests with Redis
  via `TEST_REDIS` env

## 0.90.0 - 2021-11-10
### Changed
- Golang's test `keystore/keyloader/hashicorp/vault_loader_test.go` runs with tags `--tags=integration,vault` with 
  dependency on running external Vault instance
- .circleci/check_gotest.sh runs integration tests with Redis, Vault and BoltDB using `--tags=integration,redis,vault,boltdb`
  and expects running Vault and Redis 
- actualize docker-compose files from `docker` directory with new Docker images/updated `acra-build` Dockerfile to build all Acra
  binaries with `netgo` resolver

## 0.85.0 - 2021-04-30
### Added
- Transparent searchable encryption with AcraBlocks as crypto envelope
- Transparent masking with AcraBlocks as crypto envelope
- Improved encryptor config validation
- Extended acra-keys with new command `extract-client-id` that return ClientID according to TLS certificate data

## 0.85.0 - 2021-03-11
### Added
- Generation keys by acra-keymaker by providing TLS certificate instead specific client_id. Added new CLI parameters:
  - `tls_identifier_extractor_type` - identifier extractor type which will use to extract client_id from TLS certificate
  - `tls_cert` - path to TLS certificate which metadata will be used as keys identifier
  
### Changed
- Allow empty SQL queries for binary protocols

## 0.85.0 - 2020-12-17

- Implemented support of TLS certificate validation using OCSP and CRL (Certificate Revocation Lists)
- New configuration options were added to AcraServer and AcraConnector:
  - OCSP-related:
    - `tls_ocsp_url`, `tls_ocsp_client_url`, `tls_ocsp_database_url` - URL of OCSP server to use, for AcraServer may be configured separately for both directions
    - `tls_ocsp_required` - whether to allow "unknown" responses, whether to query all known OCSP servers (including those from certificate)
    - `tls_ocsp_from_cert` - how to treat URL listed in certificate (use or ignore, whether to prioritize over configured URL)
    - `tls_ocsp_check_only_leaf_certificate` - whether to stop validation after checking first certificate in chain (the one used for TLS handshake)
  - CRL-related:
    - `tls_crl_url`, `tls_crl_client_url`, `tls_crl_database_url` - URL of CRL distribution point to use, for AcraServer may be configured separately for both directions
    - `tls_crl_from_cert` - how to treat URL listed in certificate (use or ignore, whether to prioritize over configured URL)
    - `tls_crl_check_only_leaf_certificate` - whether to stop validation after checking first certificate in chain (the one used for TLS handshake)
    - `tls_crl_cache_size` - how many CRLs to cache in memory
    - `tls_crl_cache_time` - how long cached CRL is considered valid and won't be re-fetched

## 0.85.0 - 2020-12-08

- Extended TLS support and mapping to clientID for client's key selection purposes
  - Strategy of extraction metadata from certificates for mapping to clientID: `tls_identifier_extractor_type` (default: `distinguished_name`, another option: `serial_number`)
  - Switching to new mode with clientID extraction from certificates: `tls_client_id_from_cert`

## 0.85.0 - 2020-09-28

### Added

- More specific TLS configuration options that allow to configure separate TLS settings between client app and AcraServer, and between AcraServer and database:
  - AcraServer certificate: `tls_client_cert` and `tls_database_cert` (override `tls_cert`)
  - AcraServer key: `tls_client_key` and `tls_database_key` (override `tls_key`)
  - CA certificate path: `tls_client_ca` and `tls_database_ca` (override `tls_ca`)
  - TLS authentication: `tls_client_auth` and `tls_database_auth` (override `tls_auth`)
- Renamed database SNI option: `tls_db_sni` => `tls_database_sni`

## 0.85.0 - 2020-04-02
### Added
- Support of RHEL >= 7
- Configurable build and install parameters in Makefile (see `make help`)
- Self-documented Makefile
- `go_install.sh` script
- Makefile `pkg` target with automatic detection of OS (use it instead of `rpm` and `deb`)
### Changed
- Build image use Debian 10 instead of Debian 9
- Application names in Docker image description got `CE` suffix
- Refined logic of automatic image tagging
### Removed
- Makefile targets `dist`, `temp_copy`
- `docker_push` target replaced with `docker-push`
- default argument `--db_host=postgres` from `acra-server` docker image, specifying it explicitly is more secure
- default argument `--acraserver_connection_host=acra-server` from `acra-connector` image
### Deprecated
- `docker` target in Makefile (will be removed in 0.87.0), use `docker-build` instead
- docker images `acra-authmanager` and `acra-keymaker` (will be removed in 0.87.0); all tools are now packaged into the `acra-tools` image
- Makefile targets `rpm` and `deb` are aliases for `pkg` and will be removed in future<|MERGE_RESOLUTION|>--- conflicted
+++ resolved
@@ -1,11 +1,8 @@
 ## 0.92.0 - 2022-02-16
-<<<<<<< HEAD
 - Added cache keystore keys on start logic with `keystore_cache_on_start_enable` flag;
 - Changed the default flag value for `keystore_cache_size` flag. Default is 1000;
 - Added server halt for keystore `v2` and `keystore_cache_size` not -1;
-=======
 - Cache fetching rotated key filenames to decrease extra syscalls
->>>>>>> 0ee0df15
 
 ## 0.92.0 - 2022-02-14
 - Add new script `run_transparent.sh` to `benchmark` folder that collects data from debug server for `pprof` tool and
