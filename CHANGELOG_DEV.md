--- conflicted
+++ resolved
@@ -1,10 +1,8 @@
-<<<<<<< HEAD
 ## 0.92.0 - 2022-01-20
 - Improve TLS certificate validation performance with larger CRLs, check is now O(1) ops instead of O(N)
-=======
+
 ## 0.92.0 - 2022-01-18
 - Improve acra-censor, remove infinite empty loop in `querycapture` handler
->>>>>>> ff8beae4
 
 ## 0.92.0 - 2021-12-29
 - Improve sqlparser, support `null::text` type casts and avoid panics.
