## 0.92.0 - 2022-02-04
<<<<<<< HEAD
- Avoid race conditions on startup when register listeners in `SServer` object
=======
- Remove confusing logs about failed decryption after poison record checks in valid cases
- Changed log level for couple of confusing log events from Warning/Error to Debug because they don't represent error 
  cases and useful only for debugging
- Removed extra subscription of decryptor on every CryptoEnvelope when poison record detection turned on
- Speed up integration tests:
  - Fork openssl and CRL servers at module level once instead of forking on every test case
  - Allow to re-use already compiled binaries instead of compiling them on every test run. Same for `configs/regenerate.sh`
- Speed up CircleCI tests: build and cache acra binaries for each go version and after that run test jobs
- Updated Themis SecureCell API usage from old deprecated to new in `acrablock` package
- Removed unused legacy code in `acrablock` package left after migrating to `CryptoEnvelopes`
- Clarified log message for `AcraTranslator's` `DecryptSymSearchable` method
>>>>>>> 7f3c98f5

## 0.92.0 - 2022-02-02
- Change the default value for flag `--poison_detect_enable` from `true` to `false` for `acra-server` and `acra-translator`.
- Add integration tests for `acra-translator` with poison record detection and refactored poison record tests.
- Change the default port for prometheus handler in integration tests to fix port collisions during local testing.
- Use AcraBlocks as default crypto envelope;

## 0.92.0 - 2022-02-01
- `acra-connector` global removing from all its related components `acra-server`/`acra-translator`/`acra-keymaker`/`acra-keys`:
  - updated `acra-server` to use TLS as default connection configuration/ Themis Secure Session connection support removal/ 
    set `tls_client_id_from_cert=true` flag by default/ full usage removing of transport keys;
  - updated `acra-translator` to use TLS as default connection configuration;
  - updated `acra-keys` `read`, `generate`, `destroy` commands not to work with transport keys;
- refactor all integration tests to use TLS by default;

## 0.92.0 - 2022-01-20
- Improve TLS certificate validation performance with larger CRLs, check is now O(1) ops instead of O(N)

## 0.92.0 - 2022-01-18
- Improve acra-censor, remove infinite empty loop in `querycapture` handler

## 0.92.0 - 2021-12-29
- Improve sqlparser, support `null::text` type casts and avoid panics.

## 0.92.0 - 2021-12-22
- Extend python examples, add mysql support
- Generate certificates with service names as additional SAN for docker-compose files. Extend bash script to support several
  SAN values.

## 0.91.0 - 2021-12-15
### Deprecated
- `acra-connector` - deprecated and will be removed in next releases. All related flags in
  `acra-server`/`acra-translator`/`acra-keymaker` deprecated too and will be removed in next releases.
- `acra-server` CLI parameters: `--securesession_id`, `--acraconnector_tls_transport_enable`, `--acraconnector_transport_encryption_disable`
- `acra-keymaker` CLI parameters: `--generate_acraconnector_keys`, `--generate_acraserver_keys`, `--generate_acratranslator_keys`
- `acra-translator` CLI parameters: `--securesession_id`, `--acraconnector_transport_encryption_disable`, `--acratranslator_tls_transport_enable`
- `acra-keys` CLI parameters for `generate` command: `--acraconnector_transport_key`, `--acraserver_transport_key`, `--acratranslator_transport_key`

## 0.91.0 - 2021-12-13
### Changed
- updated `acra-keys` `read` to support work with symmetric storage keys;
- extend `acra-keys` `generate` with `zone_symmetric_key` flag to support rotating zone symmetric keys

## 0.91.0 - 2021-12-01
### Changed
- wrap `acra-censor`'s query writers' manipulations of cached queries with a mutex to avoid race conditions
- tests run with `-race` flag to detect race conditions
- changed BoltDB dependency from old `github.com/boltdb/boltdb` to `go.etcd.io/bbolt` that doesn't have race condition
  issues related to updated memory checks in go1.14

## 0.91.0 - 2021-11-29
### Changed
- `acra-translator`'s HTTP API methods support `POST` method additionally to `GET`. `GET` method is marked as deprecated
  and log the warning about it.
  
## 0.91.0 - 2021-11-25
### Changed
- `acra-censor's` query writer now can track amount of skipped queries and allows configuration of serialization 
  frequency for tests. Fixed flaky tests related to not flushed data to a file before read.
- Reduced time of tests by:
  - removing redundant cache deletion 
  - building base docker image with pre-downloaded golang dependencies
  - increasing serialization frequency and decreasing `time.Sleep` time in `acra-censor's` tests

## 0.91.0 - 2021-11-12
### Removed
- `acra-webconfig` package, related dockerfiles, updated docker-compose files.
- `acra-authmanager`.
- `--generate_acrawebconfig_keys` flag from `acra-keymaker`.
- `--acrawebconfig_symmetric_key` flag from `acra-keys generate` command.
- `--auth_keys` parameter from `acra-server`.
- `/loadAuthData`, `/getConfig`, `/setConfig` endpoints from `acra-server`'s HTTP API.
- `WebConfigKeyStore` interface and all implementations from `keystore` package (v1 and v2).
- Updated integration tests to run with Redis/added the ability of configurable run of integration tests with Redis
  via `TEST_REDIS` env

## 0.90.0 - 2021-11-10
### Changed
- Golang's test `keystore/keyloader/hashicorp/vault_loader_test.go` runs with tags `--tags=integration,vault` with 
  dependency on running external Vault instance
- .circleci/check_gotest.sh runs integration tests with Redis, Vault and BoltDB using `--tags=integration,redis,vault,boltdb`
  and expects running Vault and Redis 
- actualize docker-compose files from `docker` directory with new Docker images/updated `acra-build` Dockerfile to build all Acra
  binaries with `netgo` resolver

## 0.85.0 - 2021-04-30
### Added
- Transparent searchable encryption with AcraBlocks as crypto envelope
- Transparent masking with AcraBlocks as crypto envelope
- Improved encryptor config validation
- Extended acra-keys with new command `extract-client-id` that return ClientID according to TLS certificate data

## 0.85.0 - 2021-03-11
### Added
- Generation keys by acra-keymaker by providing TLS certificate instead specific client_id. Added new CLI parameters:
  - `tls_identifier_extractor_type` - identifier extractor type which will use to extract client_id from TLS certificate
  - `tls_cert` - path to TLS certificate which metadata will be used as keys identifier
  
### Changed
- Allow empty SQL queries for binary protocols

## 0.85.0 - 2020-12-17

- Implemented support of TLS certificate validation using OCSP and CRL (Certificate Revocation Lists)
- New configuration options were added to AcraServer and AcraConnector:
  - OCSP-related:
    - `tls_ocsp_url`, `tls_ocsp_client_url`, `tls_ocsp_database_url` - URL of OCSP server to use, for AcraServer may be configured separately for both directions
    - `tls_ocsp_required` - whether to allow "unknown" responses, whether to query all known OCSP servers (including those from certificate)
    - `tls_ocsp_from_cert` - how to treat URL listed in certificate (use or ignore, whether to prioritize over configured URL)
    - `tls_ocsp_check_only_leaf_certificate` - whether to stop validation after checking first certificate in chain (the one used for TLS handshake)
  - CRL-related:
    - `tls_crl_url`, `tls_crl_client_url`, `tls_crl_database_url` - URL of CRL distribution point to use, for AcraServer may be configured separately for both directions
    - `tls_crl_from_cert` - how to treat URL listed in certificate (use or ignore, whether to prioritize over configured URL)
    - `tls_crl_check_only_leaf_certificate` - whether to stop validation after checking first certificate in chain (the one used for TLS handshake)
    - `tls_crl_cache_size` - how many CRLs to cache in memory
    - `tls_crl_cache_time` - how long cached CRL is considered valid and won't be re-fetched

## 0.85.0 - 2020-12-08

- Extended TLS support and mapping to clientID for client's key selection purposes
  - Strategy of extraction metadata from certificates for mapping to clientID: `tls_identifier_extractor_type` (default: `distinguished_name`, another option: `serial_number`)
  - Switching to new mode with clientID extraction from certificates: `tls_client_id_from_cert`

## 0.85.0 - 2020-09-28

### Added

- More specific TLS configuration options that allow to configure separate TLS settings between client app and AcraServer, and between AcraServer and database:
  - AcraServer certificate: `tls_client_cert` and `tls_database_cert` (override `tls_cert`)
  - AcraServer key: `tls_client_key` and `tls_database_key` (override `tls_key`)
  - CA certificate path: `tls_client_ca` and `tls_database_ca` (override `tls_ca`)
  - TLS authentication: `tls_client_auth` and `tls_database_auth` (override `tls_auth`)
- Renamed database SNI option: `tls_db_sni` => `tls_database_sni`

## 0.85.0 - 2020-04-02
### Added
- Support of RHEL >= 7
- Configurable build and install parameters in Makefile (see `make help`)
- Self-documented Makefile
- `go_install.sh` script
- Makefile `pkg` target with automatic detection of OS (use it instead of `rpm` and `deb`)
### Changed
- Build image use Debian 10 instead of Debian 9
- Application names in Docker image description got `CE` suffix
- Refined logic of automatic image tagging
### Removed
- Makefile targets `dist`, `temp_copy`
- `docker_push` target replaced with `docker-push`
- default argument `--db_host=postgres` from `acra-server` docker image, specifying it explicitly is more secure
- default argument `--acraserver_connection_host=acra-server` from `acra-connector` image
### Deprecated
- `docker` target in Makefile (will be removed in 0.87.0), use `docker-build` instead
- docker images `acra-authmanager` and `acra-keymaker` (will be removed in 0.87.0); all tools are now packaged into the `acra-tools` image
- Makefile targets `rpm` and `deb` are aliases for `pkg` and will be removed in future<|MERGE_RESOLUTION|>--- conflicted
+++ resolved
@@ -1,7 +1,5 @@
 ## 0.92.0 - 2022-02-04
-<<<<<<< HEAD
 - Avoid race conditions on startup when register listeners in `SServer` object
-=======
 - Remove confusing logs about failed decryption after poison record checks in valid cases
 - Changed log level for couple of confusing log events from Warning/Error to Debug because they don't represent error 
   cases and useful only for debugging
@@ -13,7 +11,6 @@
 - Updated Themis SecureCell API usage from old deprecated to new in `acrablock` package
 - Removed unused legacy code in `acrablock` package left after migrating to `CryptoEnvelopes`
 - Clarified log message for `AcraTranslator's` `DecryptSymSearchable` method
->>>>>>> 7f3c98f5
 
 ## 0.92.0 - 2022-02-02
 - Change the default value for flag `--poison_detect_enable` from `true` to `false` for `acra-server` and `acra-translator`.
