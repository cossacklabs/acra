## 0.92.0 - 2022-02-16
<<<<<<< HEAD
- Extend KeyStore interface to allow fetching single latest symmetric key for encryption purposes
=======
- Cache fetching rotated key filenames to decrease extra syscalls
>>>>>>> 0ee0df15

## 0.92.0 - 2022-02-14
- Add new script `run_transparent.sh` to `benchmark` folder that collects data from debug server for `pprof` tool and 
  works with docker-compose file

## 0.92.0 - 2022-02-09
- Log messages that suggests how to fix problems related to TLS connection issues.

## 0.92.0 - 2022-02-04
- Cache symmetric keys in in-memory cache (if turned on) in same way as asymmetric
- Improved hash extraction with working searchable encryption. Now it will not try to get encrypted HMAC key from a keystore
  if matched valid hash header and remain data payload not matched to any CryptoEnvelope
- Avoid race conditions on startup when register listeners in `SServer` object
- Remove confusing logs about failed decryption after poison record checks in valid cases
- Changed log level for couple of confusing log events from Warning/Error to Debug because they don't represent error 
  cases and useful only for debugging
- Removed extra subscription of decryptor on every CryptoEnvelope when poison record detection turned on
- Speed up integration tests:
  - Fork openssl and CRL servers at module level once instead of forking on every test case
  - Allow to re-use already compiled binaries instead of compiling them on every test run. Same for `configs/regenerate.sh`
- Speed up CircleCI tests: build and cache acra binaries for each go version and after that run test jobs
- Updated Themis SecureCell API usage from old deprecated to new in `acrablock` package
- Removed unused legacy code in `acrablock` package left after migrating to `CryptoEnvelopes`
- Clarified log message for `AcraTranslator's` `DecryptSymSearchable` method

## 0.92.0 - 2022-02-02
- Change the default value for flag `--poison_detect_enable` from `true` to `false` for `acra-server` and `acra-translator`.
- Add integration tests for `acra-translator` with poison record detection and refactored poison record tests.
- Change the default port for prometheus handler in integration tests to fix port collisions during local testing.
- Use AcraBlocks as default crypto envelope;
- `acra-keymaker` fix ability to generate sym key into uncreated dir via `generate_symmetric_storage_key` flag;

## 0.92.0 - 2022-02-01
- `acra-connector` global removing from all its related components `acra-server`/`acra-translator`/`acra-keymaker`/`acra-keys`:
  - updated `acra-server` to use TLS as default connection configuration/ Themis Secure Session connection support removal/ 
    set `tls_client_id_from_cert=true` flag by default/ full usage removing of transport keys;
  - updated `acra-translator` to use TLS as default connection configuration;
  - updated `acra-keys` `read`, `generate`, `destroy` commands not to work with transport keys;
- refactor all integration tests to use TLS by default;

## 0.92.0 - 2022-01-20
- Improve TLS certificate validation performance with larger CRLs, check is now O(1) ops instead of O(N)

## 0.92.0 - 2022-01-18
- Improve acra-censor, remove infinite empty loop in `querycapture` handler

## 0.92.0 - 2021-12-29
- Improve sqlparser, support `null::text` type casts and avoid panics.

## 0.92.0 - 2021-12-22
- Extend python examples, add mysql support
- Generate certificates with service names as additional SAN for docker-compose files. Extend bash script to support several
  SAN values.

## 0.91.0 - 2021-12-15
### Deprecated
- `acra-connector` - deprecated and will be removed in next releases. All related flags in
  `acra-server`/`acra-translator`/`acra-keymaker` deprecated too and will be removed in next releases.
- `acra-server` CLI parameters: `--securesession_id`, `--acraconnector_tls_transport_enable`, `--acraconnector_transport_encryption_disable`
- `acra-keymaker` CLI parameters: `--generate_acraconnector_keys`, `--generate_acraserver_keys`, `--generate_acratranslator_keys`
- `acra-translator` CLI parameters: `--securesession_id`, `--acraconnector_transport_encryption_disable`, `--acratranslator_tls_transport_enable`
- `acra-keys` CLI parameters for `generate` command: `--acraconnector_transport_key`, `--acraserver_transport_key`, `--acratranslator_transport_key`

## 0.91.0 - 2021-12-13
### Changed
- updated `acra-keys` `read` to support work with symmetric storage keys;
- extend `acra-keys` `generate` with `zone_symmetric_key` flag to support rotating zone symmetric keys

## 0.91.0 - 2021-12-01
### Changed
- wrap `acra-censor`'s query writers' manipulations of cached queries with a mutex to avoid race conditions
- tests run with `-race` flag to detect race conditions
- changed BoltDB dependency from old `github.com/boltdb/boltdb` to `go.etcd.io/bbolt` that doesn't have race condition
  issues related to updated memory checks in go1.14

## 0.91.0 - 2021-11-29
### Changed
- `acra-translator`'s HTTP API methods support `POST` method additionally to `GET`. `GET` method is marked as deprecated
  and log the warning about it.
  
## 0.91.0 - 2021-11-25
### Changed
- `acra-censor's` query writer now can track amount of skipped queries and allows configuration of serialization 
  frequency for tests. Fixed flaky tests related to not flushed data to a file before read.
- Reduced time of tests by:
  - removing redundant cache deletion 
  - building base docker image with pre-downloaded golang dependencies
  - increasing serialization frequency and decreasing `time.Sleep` time in `acra-censor's` tests

## 0.91.0 - 2021-11-12
### Removed
- `acra-webconfig` package, related dockerfiles, updated docker-compose files.
- `acra-authmanager`.
- `--generate_acrawebconfig_keys` flag from `acra-keymaker`.
- `--acrawebconfig_symmetric_key` flag from `acra-keys generate` command.
- `--auth_keys` parameter from `acra-server`.
- `/loadAuthData`, `/getConfig`, `/setConfig` endpoints from `acra-server`'s HTTP API.
- `WebConfigKeyStore` interface and all implementations from `keystore` package (v1 and v2).
- Updated integration tests to run with Redis/added the ability of configurable run of integration tests with Redis
  via `TEST_REDIS` env

## 0.90.0 - 2021-11-10
### Changed
- Golang's test `keystore/keyloader/hashicorp/vault_loader_test.go` runs with tags `--tags=integration,vault` with 
  dependency on running external Vault instance
- .circleci/check_gotest.sh runs integration tests with Redis, Vault and BoltDB using `--tags=integration,redis,vault,boltdb`
  and expects running Vault and Redis 
- actualize docker-compose files from `docker` directory with new Docker images/updated `acra-build` Dockerfile to build all Acra
  binaries with `netgo` resolver

## 0.85.0 - 2021-04-30
### Added
- Transparent searchable encryption with AcraBlocks as crypto envelope
- Transparent masking with AcraBlocks as crypto envelope
- Improved encryptor config validation
- Extended acra-keys with new command `extract-client-id` that return ClientID according to TLS certificate data

## 0.85.0 - 2021-03-11
### Added
- Generation keys by acra-keymaker by providing TLS certificate instead specific client_id. Added new CLI parameters:
  - `tls_identifier_extractor_type` - identifier extractor type which will use to extract client_id from TLS certificate
  - `tls_cert` - path to TLS certificate which metadata will be used as keys identifier
  
### Changed
- Allow empty SQL queries for binary protocols

## 0.85.0 - 2020-12-17

- Implemented support of TLS certificate validation using OCSP and CRL (Certificate Revocation Lists)
- New configuration options were added to AcraServer and AcraConnector:
  - OCSP-related:
    - `tls_ocsp_url`, `tls_ocsp_client_url`, `tls_ocsp_database_url` - URL of OCSP server to use, for AcraServer may be configured separately for both directions
    - `tls_ocsp_required` - whether to allow "unknown" responses, whether to query all known OCSP servers (including those from certificate)
    - `tls_ocsp_from_cert` - how to treat URL listed in certificate (use or ignore, whether to prioritize over configured URL)
    - `tls_ocsp_check_only_leaf_certificate` - whether to stop validation after checking first certificate in chain (the one used for TLS handshake)
  - CRL-related:
    - `tls_crl_url`, `tls_crl_client_url`, `tls_crl_database_url` - URL of CRL distribution point to use, for AcraServer may be configured separately for both directions
    - `tls_crl_from_cert` - how to treat URL listed in certificate (use or ignore, whether to prioritize over configured URL)
    - `tls_crl_check_only_leaf_certificate` - whether to stop validation after checking first certificate in chain (the one used for TLS handshake)
    - `tls_crl_cache_size` - how many CRLs to cache in memory
    - `tls_crl_cache_time` - how long cached CRL is considered valid and won't be re-fetched

## 0.85.0 - 2020-12-08

- Extended TLS support and mapping to clientID for client's key selection purposes
  - Strategy of extraction metadata from certificates for mapping to clientID: `tls_identifier_extractor_type` (default: `distinguished_name`, another option: `serial_number`)
  - Switching to new mode with clientID extraction from certificates: `tls_client_id_from_cert`

## 0.85.0 - 2020-09-28

### Added

- More specific TLS configuration options that allow to configure separate TLS settings between client app and AcraServer, and between AcraServer and database:
  - AcraServer certificate: `tls_client_cert` and `tls_database_cert` (override `tls_cert`)
  - AcraServer key: `tls_client_key` and `tls_database_key` (override `tls_key`)
  - CA certificate path: `tls_client_ca` and `tls_database_ca` (override `tls_ca`)
  - TLS authentication: `tls_client_auth` and `tls_database_auth` (override `tls_auth`)
- Renamed database SNI option: `tls_db_sni` => `tls_database_sni`

## 0.85.0 - 2020-04-02
### Added
- Support of RHEL >= 7
- Configurable build and install parameters in Makefile (see `make help`)
- Self-documented Makefile
- `go_install.sh` script
- Makefile `pkg` target with automatic detection of OS (use it instead of `rpm` and `deb`)
### Changed
- Build image use Debian 10 instead of Debian 9
- Application names in Docker image description got `CE` suffix
- Refined logic of automatic image tagging
### Removed
- Makefile targets `dist`, `temp_copy`
- `docker_push` target replaced with `docker-push`
- default argument `--db_host=postgres` from `acra-server` docker image, specifying it explicitly is more secure
- default argument `--acraserver_connection_host=acra-server` from `acra-connector` image
### Deprecated
- `docker` target in Makefile (will be removed in 0.87.0), use `docker-build` instead
- docker images `acra-authmanager` and `acra-keymaker` (will be removed in 0.87.0); all tools are now packaged into the `acra-tools` image
- Makefile targets `rpm` and `deb` are aliases for `pkg` and will be removed in future<|MERGE_RESOLUTION|>--- conflicted
+++ resolved
@@ -1,9 +1,8 @@
+## 0.92.0 - 2022-02-17
+- Extend KeyStore interface to allow fetching single latest symmetric key for encryption purposes
+
 ## 0.92.0 - 2022-02-16
-<<<<<<< HEAD
-- Extend KeyStore interface to allow fetching single latest symmetric key for encryption purposes
-=======
 - Cache fetching rotated key filenames to decrease extra syscalls
->>>>>>> 0ee0df15
 
 ## 0.92.0 - 2022-02-14
 - Add new script `run_transparent.sh` to `benchmark` folder that collects data from debug server for `pprof` tool and 
