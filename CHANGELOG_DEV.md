<<<<<<< HEAD
# 0.94.0 - 2023-01-31
- Extend `acra-keys` `export` and `import` subcommand by V1 keystore support;

# 0.94.0 - 2023-01-24
=======
# 0.95.0 - 2023-02-02
- Improve processing int4 values from PostgreSQL with binary format of values

# 0.95.0 - 2023-01-24
>>>>>>> 2ad2b537
- Remove testing on the old versions of golang, leave only last fresh version

# 0.95.0 - 2023-01-11
- Extend `acra-keys` `destroy` tools with all key types destruction support;

# 0.95.0 - 2023-01-11
- Improved TLS configuration, `tls_ocsp_*` and `tls_crl_*` applied for TLS connections without `tls_ocsp_[client|database]_*`/`tls_crl_[client|database]_*` flags.g

# 0.94.0 - 2022-10-18
- Extend SQL syntax for searchable encryption with support JOINs query. 

# 0.94.0 - 2022-10-13
- Improve handling binary format of prepared statements for PostgreSQL with null values in Bind packets.

# 0.94.0 - 2022-10-05
- Refactored integration tests. Improved finalizing socket connections in AsyncpgExecutor. Allow to run tests with databases accessible via domain name not only localhost.
- Added additional certificates for integration tests in buildbot runner.

# 0.94.0 - 2022-09-21
- Extended SQL syntax for searchable encryption for PostgreSQL/MySQL with UPDATE/DELETE/INSERTS queries.

# 0.94.0 - 2022-09-21
- Implemented searchable tokenization for PostgreSQL/MySQL for text/binary protocols

# 0.94.0 - 2022-09-19
- Accumulate packets in a queue and handle paired packets in the correct order. Fixes issue with incorrectly linked Bind packet to inappropriate Parse packet and nil dereferences.

# 0.94.0 - 2022-08-25
- Add support of Hashicorp Consul for `encryptor_config loading`. 
- Introduce new Hashicorp Consul flags: `consul_connection_api_string` and `consul_kv_config_path` and corresponded `consul` TLS configuration flags.

# 0.94.0 - 2022-08-18
- Removed deprecated `--tls_db_sni` flag. Now only `--tls_database_sni` is available.
- Added additional TLS parameters related to OCSP/CRL for connections between App<->AcraServer<->Database:
  - CRL: `--tls_crl_client_cache_size`, `--tls_crl_client_cache_time`, `--tls_crl_client_check_only_leaf_certificate`, `--tls_crl_client_from_cert`, `--tls_crl_database_cache_size`, `--tls_crl_database_cache_time`, `--tls_crl_database_check_only_leaf_certificate`, `--tls_crl_database_from_cert`, `--tls_ocsp_client_check_only_leaf_certificate`
  - OCSP: `--tls_ocsp_client_check_only_leaf_certificate`, `--tls_ocsp_client_from_cert`, `--tls_ocsp_client_required`, `--tls_ocsp_database_check_only_leaf_certificate`, `--tls_ocsp_database_from_cert`, `--tls_ocsp_database_required`
- Updated `go` version in `go.mod` to 1.17.
- Replace `os.Setenv` with `t.Setenv` in tests.
- Replace `ioutil.TempDir` with `t.TempDir` in tests.

# 0.94.0 - 2022-08-03
- Fixed reloading on SIGHUP signal
- Implement KMS Keystore encryptor
- Extend `acra-keymaker`, `acra-addzone` and `acra-poisonrecord` tools with ability to create key encryption keys on KMS
- Introduce new flag `keystore_encryption_type` for all keystore related acra tools

# 0.94.0 - 2022-07-08
- Extend encryptor config struct with database settings section
  - Has subsections for mysql-specific settings as well as for postgres-specific ones
- Change in parser to properly extract quoted identifiers in PostgreSQL queries
- Table/column matching logic is slightly changed to better match what DMBS does

# 0.94.0 - 2022-07-01
- Refactor HTTP API and bring TLS to it

# 0.93.0 - 2022-06-15
- Add searchable encryption demo

# 0.93.0 - 2022-05-23
- Add support for mysql `_binary` charset.
- Handle properly null values in MySQL

# 0.93.0 - 2022-05-20
- Fix normalization of integers during an insertion.

# 0.93.0 - 2022-05-19
- Replace OID in Parse packets, if they are specified.

# 0.93.0 - 2022-05-18
- Reset placeholders in a connection state after `ReadyForQuery` packet.

# 0.93.0 - 2022-05-17
- Don't register prepared statements twice.

# 0.93.0 - 2022-05-13
- Don't abort connection of postgres after encoding error.

# 0.93.0 - 2022-05-10
- Don't abort connection of mysql after encoding error.

# 0.93.0 - 2022-05-04
- Add mysql support for `response_on_fail` options.

# 0.93.0 - 2022-04-20
- Add `make install_dev_deps` for development dependencies installation.

# 0.93.0 - 2022-04-19
- Fix output of `acra-keys list` for keystore v1: record duplication and wrong client id for log key.

# 0.93.0 - 2022-04-14
- Deprecate `tokenized` option and use non-empty `token_type` to indicate tokenization.
- Fix processing of a plain startup message after the `ssl deny`.

# 0.93.0 - 2022-04-07
- Extend config with `on_fail` field, which indicates wheter to return error ("error") to a client, or default values ("default") in case of error.

## 0.93.0 - 2022-04-06
- MySQL transparent decryption with replacing type's metadata
- Refactored MySQL internal data encoding/decoding structure by implementing separate `DataDecoderProcessor` and `DataEncoderProcessor`

## 0.93.0 - 2022-03-28
- Transparent decryption with replacing type's metadata
- Extend `encryptor_config` with new settings: `data_type=[int32|int64|str|bytes]` and `default_data_value: <SQL int literal | string | base64 string>`
- Support values in text format from Postgresql's binary protocol
- Refactored internals of data encoding/decoding, protocol processing, saving session related data

## 0.93.0 - 2022-03-23
- Remove autogeneration of poison keys on the first access (but keep in poisonrecordmaker).
- Add warning on enabled poison detection if keys are not generated.

## 0.93.0 - 2022-03-15
- Remove legacy flags dedicated to acra-connector from dockerfiles under the `./docker/` directory.

## 0.93.0 - 2022-03-12
- Fix postgres packet parser to raise error on unknown startup message.

## 0.93.0 - 2022-03-10
- Fix bug with PostgreSQL + prepared statements that was discovered while using Rust `postgres` crate

## 0.93.0 - 2022-03-10
- Remove `IsForbidden` field from acra-censor’s logs

## 0.92.0 - 2022-02-21
- Adapt python integration tests for python3.6 for tests on centos 7/8

## 0.92.0 - 2022-02-17
- Extend KeyStore interface to allow fetching single latest symmetric key for encryption purposes

## 0.92.0 - 2022-02-16
- Added cache keystore keys on start logic with `keystore_cache_on_start_enable` flag;
- Changed the default flag value for `keystore_cache_size` flag. Default is 1000;
- Added server halt for keystore `v2` and `keystore_cache_size` not -1;
- Cache fetching rotated key filenames to decrease extra syscalls

## 0.92.0 - 2022-02-14
- Add new script `run_transparent.sh` to `benchmark` folder that collects data from debug server for `pprof` tool and
  works with docker-compose file

## 0.92.0 - 2022-02-09
- Log messages that suggests how to fix problems related to TLS connection issues.

## 0.92.0 - 2022-02-04
- Cache symmetric keys in in-memory cache (if turned on) in same way as asymmetric
- Improved hash extraction with working searchable encryption. Now it will not try to get encrypted HMAC key from a keystore
  if matched valid hash header and remain data payload not matched to any CryptoEnvelope
- Avoid race conditions on startup when register listeners in `SServer` object
- Remove confusing logs about failed decryption after poison record checks in valid cases
- Changed log level for couple of confusing log events from Warning/Error to Debug because they don’t represent error
  cases and useful only for debugging
- Removed extra subscription of decryptor on every CryptoEnvelope when poison record detection turned on
- Speed up integration tests:
  - Fork openssl and CRL servers at module level once instead of forking on every test case
  - Allow to re-use already compiled binaries instead of compiling them on every test run. Same for `configs/regenerate.sh`
- Speed up CircleCI tests: build and cache acra binaries for each go version and after that run test jobs
- Updated Themis SecureCell API usage from old deprecated to new in `acrablock` package
- Removed unused legacy code in `acrablock` package left after migrating to `CryptoEnvelopes`
- Clarified log message for `AcraTranslator's` `DecryptSymSearchable` method

## 0.92.0 - 2022-02-02
- Change the default value for flag `--poison_detect_enable` from `true` to `false` for `acra-server` and `acra-translator`.
- Add integration tests for `acra-translator` with poison record detection and refactored poison record tests.
- Change the default port for prometheus handler in integration tests to fix port collisions during local testing.
- Use AcraBlocks as default crypto envelope;
- `acra-keymaker` fix ability to generate sym key into uncreated dir via `generate_symmetric_storage_key` flag;

## 0.92.0 - 2022-02-01
- `acra-connector` global removing from all its related components `acra-server`/`acra-translator`/`acra-keymaker`/`acra-keys`:
  - updated `acra-server` to use TLS as default connection configuration/ Themis Secure Session connection support removal/
    set `tls_client_id_from_cert=true` flag by default/ full usage removing of transport keys;
  - updated `acra-translator` to use TLS as default connection configuration;
  - updated `acra-keys` `read`, `generate`, `destroy` commands not to work with transport keys;
- refactor all integration tests to use TLS by default;

## 0.92.0 - 2022-01-20
- Improve TLS certificate validation performance with larger CRLs, check is now O(1) ops instead of O(N)

## 0.92.0 - 2022-01-18
- Improve acra-censor, remove infinite empty loop in `querycapture` handler

## 0.92.0 - 2021-12-29
- Improve sqlparser, support `null::text` type casts and avoid panics.

## 0.92.0 - 2021-12-22
- Extend python examples, add mysql support
- Generate certificates with service names as additional SAN for docker-compose files. Extend bash script to support several
  SAN values.

## 0.91.0 - 2021-12-15
### Deprecated
- `acra-connector` - deprecated and will be removed in next releases. All related flags in
  `acra-server`/`acra-translator`/`acra-keymaker` deprecated too and will be removed in next releases.
- `acra-server` CLI parameters: `--securesession_id`, `--acraconnector_tls_transport_enable`, `--acraconnector_transport_encryption_disable`
- `acra-keymaker` CLI parameters: `--generate_acraconnector_keys`, `--generate_acraserver_keys`, `--generate_acratranslator_keys`
- `acra-translator` CLI parameters: `--securesession_id`, `--acraconnector_transport_encryption_disable`, `--acratranslator_tls_transport_enable`
- `acra-keys` CLI parameters for `generate` command: `--acraconnector_transport_key`, `--acraserver_transport_key`, `--acratranslator_transport_key`

## 0.91.0 - 2021-12-13
### Changed
- updated `acra-keys` `read` to support work with symmetric storage keys;
- extend `acra-keys` `generate` with `zone_symmetric_key` flag to support rotating zone symmetric keys

## 0.91.0 - 2021-12-01
### Changed
- wrap `acra-censor`’s query writers’ manipulations of cached queries with a mutex to avoid race conditions
- tests run with `-race` flag to detect race conditions
- changed BoltDB dependency from old `github.com/boltdb/boltdb` to `go.etcd.io/bbolt` that doesn’t have race condition
  issues related to updated memory checks in go1.14

## 0.91.0 - 2021-11-29
### Changed
- `acra-translator`’s HTTP API methods support `POST` method additionally to `GET`. `GET` method is marked as deprecated
  and log the warning about it.

## 0.91.0 - 2021-11-25
### Changed
- `acra-censor's` query writer now can track amount of skipped queries and allows configuration of serialization
  frequency for tests. Fixed flaky tests related to not flushed data to a file before read.
- Reduced time of tests by:
  - removing redundant cache deletion
  - building base docker image with pre-downloaded golang dependencies
  - increasing serialization frequency and decreasing `time.Sleep` time in `acra-censor's` tests

## 0.91.0 - 2021-11-12
### Removed
- `acra-webconfig` package, related dockerfiles, updated docker-compose files.
- `acra-authmanager`.
- `--generate_acrawebconfig_keys` flag from `acra-keymaker`.
- `--acrawebconfig_symmetric_key` flag from `acra-keys generate` command.
- `--auth_keys` parameter from `acra-server`.
- `/loadAuthData`, `/getConfig`, `/setConfig` endpoints from `acra-server`’s HTTP API.
- `WebConfigKeyStore` interface and all implementations from `keystore` package (v1 and v2).
- Updated integration tests to run with Redis/added the ability of configurable run of integration tests with Redis
  via `TEST_REDIS` env

## 0.90.0 - 2021-11-10
### Changed
- Golang’s test `keystore/keyloader/hashicorp/vault_loader_test.go` runs with tags `--tags=integration,vault` with
  dependency on running external Vault instance
- .circleci/check_gotest.sh runs integration tests with Redis, Vault and BoltDB using `--tags=integration,redis,vault,boltdb`
  and expects running Vault and Redis
- actualize docker-compose files from `docker` directory with new Docker images/updated `acra-build` Dockerfile to build all Acra
  binaries with `netgo` resolver

## 0.85.0 - 2021-04-30
### Added
- Transparent searchable encryption with AcraBlocks as crypto envelope
- Transparent masking with AcraBlocks as crypto envelope
- Improved encryptor config validation
- Extended acra-keys with new command `extract-client-id` that return ClientID according to TLS certificate data

## 0.85.0 - 2021-03-11
### Added
- Generation keys by acra-keymaker by providing TLS certificate instead specific client_id. Added new CLI parameters:
  - `tls_identifier_extractor_type` - identifier extractor type which will use to extract client_id from TLS certificate
  - `tls_cert` - path to TLS certificate which metadata will be used as keys identifier

### Changed
- Allow empty SQL queries for binary protocols

## 0.85.0 - 2020-12-17

- Implemented support of TLS certificate validation using OCSP and CRL (Certificate Revocation Lists)
- New configuration options were added to AcraServer and AcraConnector:
  - OCSP-related:
    - `tls_ocsp_url`, `tls_ocsp_client_url`, `tls_ocsp_database_url` - URL of OCSP server to use, for AcraServer may be configured separately for both directions
    - `tls_ocsp_required` - whether to allow “unknown” responses, whether to query all known OCSP servers (including those from certificate)
    - `tls_ocsp_from_cert` - how to treat URL listed in certificate (use or ignore, whether to prioritize over configured URL)
    - `tls_ocsp_check_only_leaf_certificate` - whether to stop validation after checking first certificate in chain (the one used for TLS handshake)
  - CRL-related:
    - `tls_crl_url`, `tls_crl_client_url`, `tls_crl_database_url` - URL of CRL distribution point to use, for AcraServer may be configured separately for both directions
    - `tls_crl_from_cert` - how to treat URL listed in certificate (use or ignore, whether to prioritize over configured URL)
    - `tls_crl_check_only_leaf_certificate` - whether to stop validation after checking first certificate in chain (the one used for TLS handshake)
    - `tls_crl_cache_size` - how many CRLs to cache in memory
    - `tls_crl_cache_time` - how long cached CRL is considered valid and won’t be re-fetched

## 0.85.0 - 2020-12-08

- Extended TLS support and mapping to clientID for client’s key selection purposes
  - Strategy of extraction metadata from certificates for mapping to clientID: `tls_identifier_extractor_type` (default: `distinguished_name`, another option: `serial_number`)
  - Switching to new mode with clientID extraction from certificates: `tls_client_id_from_cert`

## 0.85.0 - 2020-09-28

### Added

- More specific TLS configuration options that allow to configure separate TLS settings between client app and AcraServer, and between AcraServer and database:
  - AcraServer certificate: `tls_client_cert` and `tls_database_cert` (override `tls_cert`)
  - AcraServer key: `tls_client_key` and `tls_database_key` (override `tls_key`)
  - CA certificate path: `tls_client_ca` and `tls_database_ca` (override `tls_ca`)
  - TLS authentication: `tls_client_auth` and `tls_database_auth` (override `tls_auth`)
- Renamed database SNI option: `tls_db_sni` => `tls_database_sni`

## 0.85.0 - 2020-04-02
### Added
- Support of RHEL >= 7
- Configurable build and install parameters in Makefile (see `make help`)
- Self-documented Makefile
- `go_install.sh` script
- Makefile `pkg` target with automatic detection of OS (use it instead of `rpm` and `deb`)
### Changed
- Build image use Debian 10 instead of Debian 9
- Application names in Docker image description got `CE` suffix
- Refined logic of automatic image tagging
### Removed
- Makefile targets `dist`, `temp_copy`
- `docker_push` target replaced with `docker-push`
- default argument `--db_host=postgres` from `acra-server` docker image, specifying it explicitly is more secure
- default argument `--acraserver_connection_host=acra-server` from `acra-connector` image
### Deprecated
- `docker` target in Makefile (will be removed in 0.87.0), use `docker-build` instead
- docker images `acra-authmanager` and `acra-keymaker` (will be removed in 0.87.0); all tools are now packaged into the `acra-tools` image
- Makefile targets `rpm` and `deb` are aliases for `pkg` and will be removed in future<|MERGE_RESOLUTION|>--- conflicted
+++ resolved
@@ -1,14 +1,10 @@
-<<<<<<< HEAD
-# 0.94.0 - 2023-01-31
-- Extend `acra-keys` `export` and `import` subcommand by V1 keystore support;
-
-# 0.94.0 - 2023-01-24
-=======
 # 0.95.0 - 2023-02-02
 - Improve processing int4 values from PostgreSQL with binary format of values
 
+# 0.95.0 - 2023-01-31
+- Extend `acra-keys` `export` and `import` subcommand by V1 keystore support;
+
 # 0.95.0 - 2023-01-24
->>>>>>> 2ad2b537
 - Remove testing on the old versions of golang, leave only last fresh version
 
 # 0.95.0 - 2023-01-11
