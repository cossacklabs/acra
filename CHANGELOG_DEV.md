--- conflicted
+++ resolved
@@ -1,11 +1,8 @@
 # 0.94.0 - 2022-08-03
-<<<<<<< HEAD
 - Fixed reloading on SIGHUP signal
-=======
 - Implement KMS Keystore encryptor
 - Extend `acra-keymaker`, `acra-addzone` and `acra-poisonrecord` tools with ability to create key encryption keys on KMS
 - Introduce new flag `keystore_encryption_type` for all keystore related acra tools
->>>>>>> 0404a685
 
 # 0.94.0 - 2022-07-08
 - Extend encryptor config struct with database settings section
