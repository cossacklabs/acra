<<<<<<< HEAD
## 0.92.0 - 2022-02-15
- Extend KeyStore interface to allow fetching single latest symmetric key for encryption purposes
=======
## 0.92.0 - 2022-02-14
- Add new script `run_transparent.sh` to `benchmark` folder that collects data from debug server for `pprof` tool and 
  works with docker-compose file
>>>>>>> 47ce986f

## 0.92.0 - 2022-02-09
- Log messages that suggests how to fix problems related to TLS connection issues.

## 0.92.0 - 2022-02-04
- Cache symmetric keys in in-memory cache (if turned on) in same way as asymmetric
- Improved hash extraction with working searchable encryption. Now it will not try to get encrypted HMAC key from a keystore
  if matched valid hash header and remain data payload not matched to any CryptoEnvelope
- Avoid race conditions on startup when register listeners in `SServer` object
- Remove confusing logs about failed decryption after poison record checks in valid cases
- Changed log level for couple of confusing log events from Warning/Error to Debug because they don't represent error 
  cases and useful only for debugging
- Removed extra subscription of decryptor on every CryptoEnvelope when poison record detection turned on
- Speed up integration tests:
  - Fork openssl and CRL servers at module level once instead of forking on every test case
  - Allow to re-use already compiled binaries instead of compiling them on every test run. Same for `configs/regenerate.sh`
- Speed up CircleCI tests: build and cache acra binaries for each go version and after that run test jobs
- Updated Themis SecureCell API usage from old deprecated to new in `acrablock` package
- Removed unused legacy code in `acrablock` package left after migrating to `CryptoEnvelopes`
- Clarified log message for `AcraTranslator's` `DecryptSymSearchable` method

## 0.92.0 - 2022-02-02
- Change the default value for flag `--poison_detect_enable` from `true` to `false` for `acra-server` and `acra-translator`.
- Add integration tests for `acra-translator` with poison record detection and refactored poison record tests.
- Change the default port for prometheus handler in integration tests to fix port collisions during local testing.
- Use AcraBlocks as default crypto envelope;
- `acra-keymaker` fix ability to generate sym key into uncreated dir via `generate_symmetric_storage_key` flag;

## 0.92.0 - 2022-02-01
- `acra-connector` global removing from all its related components `acra-server`/`acra-translator`/`acra-keymaker`/`acra-keys`:
  - updated `acra-server` to use TLS as default connection configuration/ Themis Secure Session connection support removal/ 
    set `tls_client_id_from_cert=true` flag by default/ full usage removing of transport keys;
  - updated `acra-translator` to use TLS as default connection configuration;
  - updated `acra-keys` `read`, `generate`, `destroy` commands not to work with transport keys;
- refactor all integration tests to use TLS by default;

## 0.92.0 - 2022-01-20
- Improve TLS certificate validation performance with larger CRLs, check is now O(1) ops instead of O(N)

## 0.92.0 - 2022-01-18
- Improve acra-censor, remove infinite empty loop in `querycapture` handler

## 0.92.0 - 2021-12-29
- Improve sqlparser, support `null::text` type casts and avoid panics.

## 0.92.0 - 2021-12-22
- Extend python examples, add mysql support
- Generate certificates with service names as additional SAN for docker-compose files. Extend bash script to support several
  SAN values.

## 0.91.0 - 2021-12-15
### Deprecated
- `acra-connector` - deprecated and will be removed in next releases. All related flags in
  `acra-server`/`acra-translator`/`acra-keymaker` deprecated too and will be removed in next releases.
- `acra-server` CLI parameters: `--securesession_id`, `--acraconnector_tls_transport_enable`, `--acraconnector_transport_encryption_disable`
- `acra-keymaker` CLI parameters: `--generate_acraconnector_keys`, `--generate_acraserver_keys`, `--generate_acratranslator_keys`
- `acra-translator` CLI parameters: `--securesession_id`, `--acraconnector_transport_encryption_disable`, `--acratranslator_tls_transport_enable`
- `acra-keys` CLI parameters for `generate` command: `--acraconnector_transport_key`, `--acraserver_transport_key`, `--acratranslator_transport_key`

## 0.91.0 - 2021-12-13
### Changed
- updated `acra-keys` `read` to support work with symmetric storage keys;
- extend `acra-keys` `generate` with `zone_symmetric_key` flag to support rotating zone symmetric keys

## 0.91.0 - 2021-12-01
### Changed
- wrap `acra-censor`'s query writers' manipulations of cached queries with a mutex to avoid race conditions
- tests run with `-race` flag to detect race conditions
- changed BoltDB dependency from old `github.com/boltdb/boltdb` to `go.etcd.io/bbolt` that doesn't have race condition
  issues related to updated memory checks in go1.14

## 0.91.0 - 2021-11-29
### Changed
- `acra-translator`'s HTTP API methods support `POST` method additionally to `GET`. `GET` method is marked as deprecated
  and log the warning about it.
  
## 0.91.0 - 2021-11-25
### Changed
- `acra-censor's` query writer now can track amount of skipped queries and allows configuration of serialization 
  frequency for tests. Fixed flaky tests related to not flushed data to a file before read.
- Reduced time of tests by:
  - removing redundant cache deletion 
  - building base docker image with pre-downloaded golang dependencies
  - increasing serialization frequency and decreasing `time.Sleep` time in `acra-censor's` tests

## 0.91.0 - 2021-11-12
### Removed
- `acra-webconfig` package, related dockerfiles, updated docker-compose files.
- `acra-authmanager`.
- `--generate_acrawebconfig_keys` flag from `acra-keymaker`.
- `--acrawebconfig_symmetric_key` flag from `acra-keys generate` command.
- `--auth_keys` parameter from `acra-server`.
- `/loadAuthData`, `/getConfig`, `/setConfig` endpoints from `acra-server`'s HTTP API.
- `WebConfigKeyStore` interface and all implementations from `keystore` package (v1 and v2).
- Updated integration tests to run with Redis/added the ability of configurable run of integration tests with Redis
  via `TEST_REDIS` env

## 0.90.0 - 2021-11-10
### Changed
- Golang's test `keystore/keyloader/hashicorp/vault_loader_test.go` runs with tags `--tags=integration,vault` with 
  dependency on running external Vault instance
- .circleci/check_gotest.sh runs integration tests with Redis, Vault and BoltDB using `--tags=integration,redis,vault,boltdb`
  and expects running Vault and Redis 
- actualize docker-compose files from `docker` directory with new Docker images/updated `acra-build` Dockerfile to build all Acra
  binaries with `netgo` resolver

## 0.85.0 - 2021-04-30
### Added
- Transparent searchable encryption with AcraBlocks as crypto envelope
- Transparent masking with AcraBlocks as crypto envelope
- Improved encryptor config validation
- Extended acra-keys with new command `extract-client-id` that return ClientID according to TLS certificate data

## 0.85.0 - 2021-03-11
### Added
- Generation keys by acra-keymaker by providing TLS certificate instead specific client_id. Added new CLI parameters:
  - `tls_identifier_extractor_type` - identifier extractor type which will use to extract client_id from TLS certificate
  - `tls_cert` - path to TLS certificate which metadata will be used as keys identifier
  
### Changed
- Allow empty SQL queries for binary protocols

## 0.85.0 - 2020-12-17

- Implemented support of TLS certificate validation using OCSP and CRL (Certificate Revocation Lists)
- New configuration options were added to AcraServer and AcraConnector:
  - OCSP-related:
    - `tls_ocsp_url`, `tls_ocsp_client_url`, `tls_ocsp_database_url` - URL of OCSP server to use, for AcraServer may be configured separately for both directions
    - `tls_ocsp_required` - whether to allow "unknown" responses, whether to query all known OCSP servers (including those from certificate)
    - `tls_ocsp_from_cert` - how to treat URL listed in certificate (use or ignore, whether to prioritize over configured URL)
    - `tls_ocsp_check_only_leaf_certificate` - whether to stop validation after checking first certificate in chain (the one used for TLS handshake)
  - CRL-related:
    - `tls_crl_url`, `tls_crl_client_url`, `tls_crl_database_url` - URL of CRL distribution point to use, for AcraServer may be configured separately for both directions
    - `tls_crl_from_cert` - how to treat URL listed in certificate (use or ignore, whether to prioritize over configured URL)
    - `tls_crl_check_only_leaf_certificate` - whether to stop validation after checking first certificate in chain (the one used for TLS handshake)
    - `tls_crl_cache_size` - how many CRLs to cache in memory
    - `tls_crl_cache_time` - how long cached CRL is considered valid and won't be re-fetched

## 0.85.0 - 2020-12-08

- Extended TLS support and mapping to clientID for client's key selection purposes
  - Strategy of extraction metadata from certificates for mapping to clientID: `tls_identifier_extractor_type` (default: `distinguished_name`, another option: `serial_number`)
  - Switching to new mode with clientID extraction from certificates: `tls_client_id_from_cert`

## 0.85.0 - 2020-09-28

### Added

- More specific TLS configuration options that allow to configure separate TLS settings between client app and AcraServer, and between AcraServer and database:
  - AcraServer certificate: `tls_client_cert` and `tls_database_cert` (override `tls_cert`)
  - AcraServer key: `tls_client_key` and `tls_database_key` (override `tls_key`)
  - CA certificate path: `tls_client_ca` and `tls_database_ca` (override `tls_ca`)
  - TLS authentication: `tls_client_auth` and `tls_database_auth` (override `tls_auth`)
- Renamed database SNI option: `tls_db_sni` => `tls_database_sni`

## 0.85.0 - 2020-04-02
### Added
- Support of RHEL >= 7
- Configurable build and install parameters in Makefile (see `make help`)
- Self-documented Makefile
- `go_install.sh` script
- Makefile `pkg` target with automatic detection of OS (use it instead of `rpm` and `deb`)
### Changed
- Build image use Debian 10 instead of Debian 9
- Application names in Docker image description got `CE` suffix
- Refined logic of automatic image tagging
### Removed
- Makefile targets `dist`, `temp_copy`
- `docker_push` target replaced with `docker-push`
- default argument `--db_host=postgres` from `acra-server` docker image, specifying it explicitly is more secure
- default argument `--acraserver_connection_host=acra-server` from `acra-connector` image
### Deprecated
- `docker` target in Makefile (will be removed in 0.87.0), use `docker-build` instead
- docker images `acra-authmanager` and `acra-keymaker` (will be removed in 0.87.0); all tools are now packaged into the `acra-tools` image
- Makefile targets `rpm` and `deb` are aliases for `pkg` and will be removed in future<|MERGE_RESOLUTION|>--- conflicted
+++ resolved
@@ -1,11 +1,9 @@
-<<<<<<< HEAD
-## 0.92.0 - 2022-02-15
+## 0.92.0 - 2022-02-16
 - Extend KeyStore interface to allow fetching single latest symmetric key for encryption purposes
-=======
+
 ## 0.92.0 - 2022-02-14
 - Add new script `run_transparent.sh` to `benchmark` folder that collects data from debug server for `pprof` tool and 
   works with docker-compose file
->>>>>>> 47ce986f
 
 ## 0.92.0 - 2022-02-09
 - Log messages that suggests how to fix problems related to TLS connection issues.
