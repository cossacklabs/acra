--- conflicted
+++ resolved
@@ -20,7 +20,6 @@
 	"github.com/cossacklabs/acra/acra-censor/common"
 	"github.com/cossacklabs/acra/acra-censor/handlers"
 	log "github.com/sirupsen/logrus"
-	"os"
 )
 
 // ServiceName to use in logs
@@ -28,17 +27,10 @@
 
 // AcraCensor describes censor data: query handler, logger and reaction on parsing errors.
 type AcraCensor struct {
-<<<<<<< HEAD
-	handlers           []QueryHandlerInterface
-	ignoreParseError   bool
-	parseErrorsLogPath string
-	logger             *log.Entry
-=======
 	handlers              []QueryHandlerInterface
 	ignoreParseError      bool
 	unparsedQueriesWriter *common.QueryWriter
 	logger                *log.Entry
->>>>>>> 334ee257
 }
 
 // NewAcraCensor creates new censor object.
@@ -46,7 +38,6 @@
 	acraCensor := &AcraCensor{}
 	acraCensor.logger = log.WithField("service", ServiceName)
 	acraCensor.ignoreParseError = false
-	acraCensor.parseErrorsLogPath = ""
 	return acraCensor
 }
 
@@ -83,17 +74,7 @@
 	// Unparsed query handling
 	if err == common.ErrQuerySyntaxError {
 		acraCensor.logger.WithError(err).Warning("Failed to parse input query")
-<<<<<<< HEAD
-		if acraCensor.parseErrorsLogPath != "" {
-			err := acraCensor.saveQuery(rawQuery)
-			if err != nil {
-				acraCensor.logger.WithError(err).Errorf("An error occurred while saving unparsable query")
-				return err
-			}
-		}
-=======
 		acraCensor.saveUnparsedQuery(rawQuery)
->>>>>>> 334ee257
 		if acraCensor.ignoreParseError {
 			acraCensor.logger.Infoln("Unparsed query has been allowed")
 			return nil
@@ -121,25 +102,8 @@
 	return nil
 }
 
-<<<<<<< HEAD
-func (acraCensor *AcraCensor) saveQuery(rawQuery string) error {
-	openedFile, err := os.OpenFile(acraCensor.parseErrorsLogPath, os.O_APPEND|os.O_RDWR|os.O_CREATE, 0600)
-	if err != nil {
-		return err
-	}
-
-	defer openedFile.Close()
-
-	_, err = openedFile.WriteString(rawQuery + "\n")
-	if err != nil {
-		return err
-	}
-
-	return nil
-=======
 func (acraCensor *AcraCensor) saveUnparsedQuery(query string) {
 	if acraCensor.unparsedQueriesWriter != nil {
 		acraCensor.unparsedQueriesWriter.WriteQuery(query)
 	}
->>>>>>> 334ee257
 }