--- conflicted
+++ resolved
@@ -23,12 +23,8 @@
 package acracensor
 
 import (
-<<<<<<< HEAD
-	"bufio"
-=======
 	"bytes"
 	"encoding/json"
->>>>>>> 334ee257
 	"github.com/cossacklabs/acra/acra-censor/common"
 	"io/ioutil"
 	"os"
@@ -1503,10 +1499,6 @@
 		if err != nil {
 			t.Fatal(err)
 		}
-		err = os.Remove("unparsed_queries_log")
-		if err != nil {
-			t.Fatal(err)
-		}
 	}()
 	err = acraCensor.LoadConfiguration(configuration)
 	if err != nil {
@@ -1551,19 +1543,6 @@
 			t.Fatal(err)
 		}
 	}
-<<<<<<< HEAD
-
-	for _, currentHandler := range acraCensor.handlers {
-		original, ok := currentHandler.(*handlers.QueryCaptureHandler)
-		if ok {
-			defaultTimeout := original.GetSerializationTimeout()
-			original.SetSerializationTimeout(50 * time.Millisecond)
-			//wait until goroutine handles complex serialization
-			time.Sleep(defaultTimeout + original.GetSerializationTimeout() + 10*time.Millisecond)
-		}
-	}
-=======
->>>>>>> 334ee257
 	testSyntax(t)
 }
 func testSyntax(t *testing.T) {
@@ -1673,23 +1652,9 @@
 }
 func TestLogUnparsedQueries(t *testing.T) {
 	var err error
-<<<<<<< HEAD
-
-	configuration := `ignore_parse_error: true
-parse_errors_log: unparsed_queries_log
-handlers:
-  - handler: query_capture
-    filepath: censor_log
-  - handler: query_ignore
-    queries:
-      - ROLLBACK
-      - COMMIT
-      - BEGIN
-=======
 	configuration := `ignore_parse_error: true
 parse_errors_log: unparsed_queries.log
 handlers:
->>>>>>> 334ee257
   - handler: blacklist
     queries:
       - INSERT INTO SalesStaff1 VALUES (1, 'Stephen', 'Jiang');
@@ -1703,15 +1668,7 @@
 	acraCensor := NewAcraCensor()
 	defer func() {
 		acraCensor.ReleaseAll()
-<<<<<<< HEAD
-		err = os.Remove("censor_log")
-		if err != nil {
-			t.Fatal(err)
-		}
-		err = os.Remove("unparsed_queries_log")
-=======
 		err = os.Remove("unparsed_queries.log")
->>>>>>> 334ee257
 		if err != nil {
 			t.Fatal(err)
 		}
@@ -1720,111 +1677,17 @@
 	if err != nil {
 		t.Fatal(err)
 	}
-<<<<<<< HEAD
-
-	testQueries := []string{
-		"select * from x )))(((unparsable query",
-		"qwerty",
-	}
-
-=======
 	testQueries := []string{
 		"select * from x )))(((unparsable query",
 		"qwerty",
 		"qwerty_xxx",
 	}
->>>>>>> 334ee257
 	for _, query := range testQueries {
 		err = acraCensor.HandleQuery(query)
 		if err != nil {
 			t.Fatal(err)
 		}
 	}
-<<<<<<< HEAD
-
-	file, err := os.Open("unparsed_queries_log")
-	if err != nil {
-		t.Fatal(err)
-	}
-	defer file.Close()
-
-	i := 0
-	scanner := bufio.NewScanner(file)
-	for scanner.Scan() {
-		if scanner.Text() != testQueries[i] {
-			t.Fatal("Scanned: " + scanner.Text() + ", expected: " + testQueries[i])
-		}
-		i++
-	}
-
-	if err := scanner.Err(); err != nil {
-		t.Fatal(err)
-	}
-}
-
-func TestAllowallHandler(t *testing.T) {
-	allowallHandler := handlers.NewAllowallHandler()
-	acraCensor := NewAcraCensor()
-	defer acraCensor.ReleaseAll()
-	acraCensor.AddHandler(allowallHandler)
-	testQueries := []string{
-		"SELECT Student_ID FROM STUDENT;",
-		"SELECT * FROM STUDENT;",
-		"SELECT EMP_ID, NAME FROM EMPLOYEE_TBL WHERE EMP_ID = '0000';",
-		"SELECT EMP_ID, LAST_NAME FROM EMPLOYEE WHERE CITY = 'Seattle' ORDER BY EMP_ID;",
-		"SELECT EMP_ID, LAST_NAME FROM EMPLOYEE_TBL WHERE CITY = 'INDIANAPOLIS' ORDER BY EMP_ID asc;",
-		"SELECT Name, Age FROM Patients WHERE Age > 40 GROUP BY Age ORDER BY Name;",
-		"SELECT COUNT(CustomerID), Country FROM Customers GROUP BY Country;",
-		"SELECT SUM(Salary) FROM Employee WHERE Emp_Age < 30;",
-		"INSERT SalesStaff1 VALUES (2, 'Michael', 'Blythe'), (3, 'Linda', 'Mitchell'),(4, 'Jillian', 'Carson'), (5, 'Garrett', 'Vargas');",
-		"INSERT INTO SalesStaff2 (StaffGUID, FirstName, LastName) VALUES (NEWID(), 'Stephen', 'Jiang');",
-		"INSERT INTO Customers (CustomerName, ContactName, Address, City, PostalCode, Country) VALUES ('Cardinal', 'Tom B. Erichsen', 'Skagen 21', 'Stavanger', '4006', 'Norway');",
-		"INSERT INTO Customers (CustomerName, City, Country) VALUES ('Cardinal', 'Stavanger', 'Norway');",
-		"INSERT SalesStaff1 VALUES (2, 'Michael', 'Blythe'), (3, 'Linda', 'Mitchell'),(4, 'Jillian', 'Carson'), (5, 'Garrett', 'Vargas');",
-		"INSERT INTO SalesStaff2 (StaffGUID, FirstName, LastName) VALUES (NEWID(), 'Stephen', 'Jiang');",
-		"INSERT INTO Customers (CustomerName, ContactName, Address, City, PostalCode, Country) VALUES ('Cardinal', 'Tom B. Erichsen', 'Skagen 21', 'Stavanger', '4006', 'Norway');",
-		"INSERT INTO Customers (CustomerName, City, Country) VALUES ('Cardinal', 'Stavanger', 'Norway');",
-		"INSERT INTO films VALUES ('UA502', 'Bananas', 105, '1971-07-13', 'Comedy', '82 minutes');",
-		"INSERT INTO films (code, title, did, date_prod, kind) VALUES ('B6717', 'Tampopo', 110, '1985-02-10', 'Comedy'), ('HG120', 'The Dinner Game', 140, DEFAULT, 'Comedy');",
-		"INSERT INTO films SELECT * FROM tmp_films WHERE date_prod < '2004-05-07';",
-	}
-	for _, query := range testQueries {
-		if err := acraCensor.HandleQuery(query); err != nil {
-			t.Fatal("Query: " + query + " has been unexpectedly blocked. Error: ", err)
-		}
-	}
-}
-
-func TestDenyallHandler(t *testing.T) {
-	denyallHandler := handlers.NewDenyallHandler()
-	acraCensor := NewAcraCensor()
-	defer acraCensor.ReleaseAll()
-	acraCensor.AddHandler(denyallHandler)
-	testQueries := []string{
-		"SELECT Student_ID FROM STUDENT;",
-		"SELECT * FROM STUDENT;",
-		"SELECT EMP_ID, NAME FROM EMPLOYEE_TBL WHERE EMP_ID = '0000';",
-		"SELECT EMP_ID, LAST_NAME FROM EMPLOYEE WHERE CITY = 'Seattle' ORDER BY EMP_ID;",
-		"SELECT EMP_ID, LAST_NAME FROM EMPLOYEE_TBL WHERE CITY = 'INDIANAPOLIS' ORDER BY EMP_ID asc;",
-		"SELECT Name, Age FROM Patients WHERE Age > 40 GROUP BY Age ORDER BY Name;",
-		"SELECT COUNT(CustomerID), Country FROM Customers GROUP BY Country;",
-		"SELECT SUM(Salary) FROM Employee WHERE Emp_Age < 30;",
-		"INSERT SalesStaff1 VALUES (2, 'Michael', 'Blythe'), (3, 'Linda', 'Mitchell'),(4, 'Jillian', 'Carson'), (5, 'Garrett', 'Vargas');",
-		"INSERT INTO SalesStaff2 (StaffGUID, FirstName, LastName) VALUES (NEWID(), 'Stephen', 'Jiang');",
-		"INSERT INTO Customers (CustomerName, ContactName, Address, City, PostalCode, Country) VALUES ('Cardinal', 'Tom B. Erichsen', 'Skagen 21', 'Stavanger', '4006', 'Norway');",
-		"INSERT INTO Customers (CustomerName, City, Country) VALUES ('Cardinal', 'Stavanger', 'Norway');",
-		"INSERT SalesStaff1 VALUES (2, 'Michael', 'Blythe'), (3, 'Linda', 'Mitchell'),(4, 'Jillian', 'Carson'), (5, 'Garrett', 'Vargas');",
-		"INSERT INTO SalesStaff2 (StaffGUID, FirstName, LastName) VALUES (NEWID(), 'Stephen', 'Jiang');",
-		"INSERT INTO Customers (CustomerName, ContactName, Address, City, PostalCode, Country) VALUES ('Cardinal', 'Tom B. Erichsen', 'Skagen 21', 'Stavanger', '4006', 'Norway');",
-		"INSERT INTO Customers (CustomerName, City, Country) VALUES ('Cardinal', 'Stavanger', 'Norway');",
-		"INSERT INTO films VALUES ('UA502', 'Bananas', 105, '1971-07-13', 'Comedy', '82 minutes');",
-		"INSERT INTO films (code, title, did, date_prod, kind) VALUES ('B6717', 'Tampopo', 110, '1985-02-10', 'Comedy'), ('HG120', 'The Dinner Game', 140, DEFAULT, 'Comedy');",
-		"INSERT INTO films SELECT * FROM tmp_films WHERE date_prod < '2004-05-07';",
-	}
-	for _, query := range testQueries {
-		if err := acraCensor.HandleQuery(query); err != common.ErrDenyallQueries {
-			t.Fatal("Query: " + query + " has been unexpectedly allowed. Error: ", err)
-=======
 	//wait until goroutine handles complex serialization
 	time.Sleep(common.DefaultSerializationTimeout + 100*time.Millisecond)
 	bufferBytes, err := ioutil.ReadFile("unparsed_queries.log")
@@ -1848,7 +1711,6 @@
 		if !strings.EqualFold(query, queries[index].RawQuery) {
 			fmt.Println(queries[index].RawQuery)
 			t.Fatal("Scanned: " + queries[index].RawQuery + ", expected: " + query)
->>>>>>> 334ee257
 		}
 	}
 }