--- conflicted
+++ resolved
@@ -15,11 +15,6 @@
 )
 
 const DefaultSerializationTimeout = time.Second
-<<<<<<< HEAD
-const LogQueryLength = 100
-=======
->>>>>>> 25f19e02
-
 type QueryCaptureHandler struct {
 	Queries              []*QueryInfo
 	BufferedQueries      []*QueryInfo
@@ -107,18 +102,8 @@
 	queryInfo := &QueryInfo{}
 	queryInfo.RawQuery = query
 	queryInfo.IsForbidden = false
-<<<<<<< HEAD
-	handler.Queries = append(handler.Queries, *queryInfo)
-
-	select {
-	case handler.logChannel <- *queryInfo: // channel is ok
-	default: //channel is full
-		log.Errorf("Can't process too many queries. Skip query: %s", TrimStringToN(query, LogQueryLength))
-	}
-=======
 	handler.Queries = append(handler.Queries, queryInfo)
 	handler.BufferedQueries = append(handler.BufferedQueries, queryInfo)
->>>>>>> 25f19e02
 
 	return true, nil
 }
