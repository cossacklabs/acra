/*
Copyright 2018, Cossack Labs Limited

Licensed under the Apache License, Version 2.0 (the "License");
you may not use this file except in compliance with the License.
You may obtain a copy of the License at

http://www.apache.org/licenses/LICENSE-2.0

Unless required by applicable law or agreed to in writing, software
distributed under the License is distributed on an "AS IS" BASIS,
WITHOUT WARRANTIES OR CONDITIONS OF ANY KIND, either express or implied.
See the License for the specific language governing permissions and
limitations under the License.
*/

package acracensor

import (
	"github.com/cossacklabs/acra/acra-censor/common"
	"github.com/cossacklabs/acra/acra-censor/handlers"
	"gopkg.in/yaml.v2"
	"os"
	"strings"
)

// Query handlers' names.
const (
	BlacklistConfigStr    = "blacklist"
	WhitelistConfigStr    = "whitelist"
	QueryCaptureConfigStr = "query_capture"
	QueryIgnoreConfigStr  = "query_ignore"
)

// Config shows handlers configuration: queries, tables, patterns
type Config struct {
	Handlers []struct {
		Handler  string
		Queries  []string
		Tables   []string
		Patterns []string
		FilePath string
	}
	IgnoreParseError bool   `yaml:"ignore_parse_error"`
	ParseErrorsLog   string `yaml:"parse_errors_log"`
}

// LoadConfiguration loads configuration of AcraCensor
func (acraCensor *AcraCensor) LoadConfiguration(configuration []byte) error {
	var censorConfiguration Config
	err := yaml.Unmarshal(configuration, &censorConfiguration)
	if err != nil {
		return err
	}
	acraCensor.ignoreParseError = censorConfiguration.IgnoreParseError
<<<<<<< HEAD
	acraCensor.parseErrorsLogPath = censorConfiguration.ParseErrorsLog
	if acraCensor.parseErrorsLogPath != "" {
		openedFile, err := os.OpenFile(acraCensor.parseErrorsLogPath, os.O_APPEND|os.O_RDWR|os.O_CREATE, 0600)
		if err != nil {
			return err
		}
		defer openedFile.Close()
=======
	if !strings.EqualFold(censorConfiguration.ParseErrorsLog, "") {
		queryWriter, err := common.NewFileQueryWriter(censorConfiguration.ParseErrorsLog)
		if err != nil {
			return err
		}
		go queryWriter.Start()
		acraCensor.unparsedQueriesWriter = queryWriter
>>>>>>> 334ee257
	}

	for _, handlerConfiguration := range censorConfiguration.Handlers {
		switch handlerConfiguration.Handler {
		case WhitelistConfigStr:
			whitelistHandler := handlers.NewWhitelistHandler()
			err = whitelistHandler.AddQueries(handlerConfiguration.Queries)
			if err != nil {
				return err
			}
			whitelistHandler.AddTables(handlerConfiguration.Tables)
			err = whitelistHandler.AddPatterns(handlerConfiguration.Patterns)
			if err != nil {
				return err
			}
			acraCensor.AddHandler(whitelistHandler)
			break
		case BlacklistConfigStr:
			blacklistHandler := handlers.NewBlacklistHandler()
			err = blacklistHandler.AddQueries(handlerConfiguration.Queries)
			if err != nil {
				return err
			}
			blacklistHandler.AddTables(handlerConfiguration.Tables)
			err = blacklistHandler.AddPatterns(handlerConfiguration.Patterns)
			if err != nil {
				return err
			}
			acraCensor.AddHandler(blacklistHandler)
			break
		case QueryIgnoreConfigStr:
			queryIgnoreHandler := handlers.NewQueryIgnoreHandler()
			queryIgnoreHandler.AddQueries(handlerConfiguration.Queries)
			acraCensor.AddHandler(queryIgnoreHandler)
			break
		case QueryCaptureConfigStr:
			queryCaptureHandler, err := handlers.NewQueryCaptureHandler(handlerConfiguration.FilePath)
			if err != nil {
				return err
			}
			go queryCaptureHandler.Start()
			acraCensor.AddHandler(queryCaptureHandler)
		default:
			break
		}
	}
	return nil
}<|MERGE_RESOLUTION|>--- conflicted
+++ resolved
@@ -20,7 +20,6 @@
 	"github.com/cossacklabs/acra/acra-censor/common"
 	"github.com/cossacklabs/acra/acra-censor/handlers"
 	"gopkg.in/yaml.v2"
-	"os"
 	"strings"
 )
 
@@ -53,15 +52,6 @@
 		return err
 	}
 	acraCensor.ignoreParseError = censorConfiguration.IgnoreParseError
-<<<<<<< HEAD
-	acraCensor.parseErrorsLogPath = censorConfiguration.ParseErrorsLog
-	if acraCensor.parseErrorsLogPath != "" {
-		openedFile, err := os.OpenFile(acraCensor.parseErrorsLogPath, os.O_APPEND|os.O_RDWR|os.O_CREATE, 0600)
-		if err != nil {
-			return err
-		}
-		defer openedFile.Close()
-=======
 	if !strings.EqualFold(censorConfiguration.ParseErrorsLog, "") {
 		queryWriter, err := common.NewFileQueryWriter(censorConfiguration.ParseErrorsLog)
 		if err != nil {
@@ -69,7 +59,6 @@
 		}
 		go queryWriter.Start()
 		acraCensor.unparsedQueriesWriter = queryWriter
->>>>>>> 334ee257
 	}
 
 	for _, handlerConfiguration := range censorConfiguration.Handlers {
