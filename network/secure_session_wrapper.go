/*
Copyright 2016, Cossack Labs Limited

Licensed under the Apache License, Version 2.0 (the "License");
you may not use this file except in compliance with the License.
You may obtain a copy of the License at

http://www.apache.org/licenses/LICENSE-2.0

Unless required by applicable law or agreed to in writing, software
distributed under the License is distributed on an "AS IS" BASIS,
WITHOUT WARRANTIES OR CONDITIONS OF ANY KIND, either express or implied.
See the License for the specific language governing permissions and
limitations under the License.
*/

package network

import (
	"bytes"
	"context"
	"go.opencensus.io/trace"
	"google.golang.org/grpc/credentials"
	"io"
	"net"
	"sync"

	"errors"
	"github.com/cossacklabs/acra/keystore"
	"github.com/cossacklabs/acra/logging"
	"github.com/cossacklabs/acra/utils"
	"github.com/cossacklabs/themis/gothemis/keys"
	"github.com/cossacklabs/themis/gothemis/session"
	log "github.com/sirupsen/logrus"
	"time"
)

const (
	// sessionInitTimeout should be enough 5 seconds for secure session initialization and handshake
	// chosen manually
	sessionInitTimeout = time.Second * 5
)

// SessionCallback used for wrapping connection into SecureSession using SecureSession transport keys
type SessionCallback struct {
	keystorage keystore.SecureSessionKeyStore
	expectedID []byte
}

// GetPublicKeyForId from Themis, returns correct public for particular secure session id
func (callback *SessionCallback) GetPublicKeyForId(ss *session.SecureSession, id []byte) *keys.PublicKey {
	if !bytes.Equal(id, callback.expectedID) {
		log.WithField("client_id", string(id)).Warningln("Come secure session connection with unexpected id")
		return nil
	}
	log.Infof("Load public key for id <%v>", string(id))
	key, err := callback.keystorage.GetPeerPublicKey(id)
	if err != nil {
		log.WithError(err).WithField(logging.FieldKeyEventCode, logging.EventCodeErrorCantReadKeys).
			Errorf("Can't load public key for id <%v>", string(id))
		return nil
	}
	return key
}

// StateChanged callback for session state change
func (callback *SessionCallback) StateChanged(ss *session.SecureSession, state int) {}

// NewSessionCallback creates new SessionCallback with SecureSessionKeyStore
func NewSessionCallback(expectedID []byte, keystorage keystore.SecureSessionKeyStore) (*SessionCallback, error) {
	return &SessionCallback{keystorage: keystorage, expectedID: expectedID}, nil
}

type secureSessionConnection struct {
	keystore keystore.SecureSessionKeyStore
	session  *session.SecureSession
	net.Conn
	currentData   []byte
	returnedIndex int
	closed        bool
	clientID      []byte
	mutex         *sync.Mutex
}

func newSecureSessionConnection(keystore keystore.SecureSessionKeyStore, conn net.Conn) (*secureSessionConnection, error) {
	return &secureSessionConnection{keystore: keystore, session: nil, Conn: conn, currentData: nil, returnedIndex: 0, closed: false, clientID: nil, mutex: &sync.Mutex{}}, nil
}

// Read data from connection, returns decrypted data
// returns decryption error or EOF error if connection closed
func (wrapper *secureSessionConnection) Read(b []byte) (n int, err error) {
	if wrapper.currentData != nil {
		n = copy(b, wrapper.currentData[wrapper.returnedIndex:])
		wrapper.returnedIndex += n
		if wrapper.returnedIndex >= cap(wrapper.currentData) {
			wrapper.currentData = nil
		}
		return n, err
	}
	data, err := utils.ReadData(wrapper.Conn)
	if err != nil {
		return len(data), err
	}
	wrapper.mutex.Lock()
	defer wrapper.mutex.Unlock()
	if wrapper.closed {
		return 0, io.EOF
	}
	decryptedData, _, err := wrapper.session.Unwrap(data)
	if err != nil {
		return len(data), err
	}
	n = copy(b, decryptedData)
	if n != len(decryptedData) {
		wrapper.currentData = decryptedData
		wrapper.returnedIndex = n
	}

	return n, nil
}

// Write encrypt data with secure session and send it to wrapped connection
func (wrapper *secureSessionConnection) Write(b []byte) (n int, err error) {
	wrapper.mutex.Lock()
	if wrapper.closed {
		wrapper.mutex.Unlock()
		return 0, io.EOF
	}
	encryptedData, err := wrapper.session.Wrap(b)
	if err != nil {
		wrapper.mutex.Unlock()
		return 0, err
	}
	wrapper.mutex.Unlock()
	err = utils.SendData(encryptedData, wrapper.Conn)
	return len(b), nil
}

// Close secure session connection, close all underlying connections
func (wrapper *secureSessionConnection) Close() error {
	wrapper.mutex.Lock()
	defer wrapper.mutex.Unlock()
	wrapper.closed = true
	err := wrapper.Conn.Close()
	sessionErr := wrapper.session.Close()
	if sessionErr != nil {
		return sessionErr
	}
	return err
}

// ConnectionWrapError wrap error and always return true on net.Error.Temporary and false on net.Error.Timeout
type ConnectionWrapError struct{ error }

// NewConnectionWrapError wrap err with ConnectionWrapError
func NewConnectionWrapError(err error) error {
	if err == nil {
		return nil
	}
	return &ConnectionWrapError{err}
}

// Error value of wrapped error
func (err *ConnectionWrapError) Error() string {
	return err.error.Error()
}

// Timeout return Timeout() of wrapped error or false
func (err *ConnectionWrapError) Timeout() bool {
	netErr, ok := err.error.(net.Error)
	if ok {
		return netErr.Timeout()
	}
	return false
}

// Temporary always true
func (err *ConnectionWrapError) Temporary() bool {
	return true
}

// SecureSessionEstablishingTimeout timeout for secure session handshake that should be enough
const SecureSessionEstablishingTimeout = time.Second * 10

<<<<<<< HEAD
=======
// GRPCAuthType auth type used for acra-connector
>>>>>>> 22cd58b2
const GRPCAuthType = "acra-connector"

// MaxClientIDDataLength max data length of first packet that send from client. 1 kb was chosen manually and that should
// be enough
const MaxClientIDDataLength = 1024 // 1kb

// ErrClientIDPacketToBig show that packet with ClientID too big
var ErrClientIDPacketToBig = errors.New("packet with ClientID too big")

// SecureSessionInfo struct used to store metadata between connector<->server/translator and implement credentials.AuthInfo [grpc] interface
// to pass these to end handlers
type SecureSessionInfo struct {
	clientID    []byte
	spanContext trace.SpanContext
}

// ClientID return cliendID
func (s SecureSessionInfo) ClientID() []byte {
	return s.clientID
}

// SpanContext return context from connector
func (s SecureSessionInfo) SpanContext() trace.SpanContext {
	return s.spanContext
}

// AuthType return acra-connector's AuthType identifier for gRPC transport
func (s SecureSessionInfo) AuthType() string {
	return GRPCAuthType
}

// SecureSessionConnectionWrapper adds SecureSession encryption above connection
type SecureSessionConnectionWrapper struct {
	keystore         keystore.SecureSessionKeyStore
	handshakeTimeout time.Duration
	id               []byte
	serverID         []byte
}

// ClientHandshake wrap outcoming client's connection to server with secure session as gRPC transport
func (wrapper *SecureSessionConnectionWrapper) ClientHandshake(ctx context.Context, authority string, conn net.Conn) (net.Conn, credentials.AuthInfo, error) {
	wrappedConn, _, err := wrapper.wrap(conn, false)
	if err != nil {
		log.WithError(err).Errorln("Can't wrap server's connection")
		return conn, nil, err
	}
	return wrappedConn, SecureSessionInfo{clientID: wrapper.id}, nil
}

// ServerHandshake wrap incoming client's connection with secure session as gRPC transport
func (wrapper *SecureSessionConnectionWrapper) ServerHandshake(conn net.Conn) (net.Conn, credentials.AuthInfo, error) {
	wrappedConn, clientID, err := wrapper.wrap(conn, true)
	if err != nil {
		log.WithError(err).Errorln("Can't wrap client's connection")
		return conn, nil, err
	}
	spnCtx, err := ReadTrace(wrappedConn)
	if err != nil {
		return wrappedConn, nil, err
	}
	return wrappedConn, SecureSessionInfo{clientID: clientID, spanContext: spnCtx}, nil
}

<<<<<<< HEAD
=======
// Info return protocol info for Secure Session
>>>>>>> 22cd58b2
func (wrapper *SecureSessionConnectionWrapper) Info() credentials.ProtocolInfo {
	return credentials.ProtocolInfo{
		ProtocolVersion:  "1.0.0",
		SecurityProtocol: "secure session",
		SecurityVersion:  "1.0.0.",
		ServerName:       string(wrapper.serverID),
	}
}

<<<<<<< HEAD
=======
// Clone return new copy of wrapper
>>>>>>> 22cd58b2
func (wrapper *SecureSessionConnectionWrapper) Clone() credentials.TransportCredentials {
	wrapperCopy := *wrapper
	return &wrapperCopy
}

<<<<<<< HEAD
=======
// OverrideServerName set name as serviceID for SecureSesssion
>>>>>>> 22cd58b2
func (wrapper *SecureSessionConnectionWrapper) OverrideServerName(name string) error {
	wrapper.serverID = []byte(name)
	return nil
}

// NewSecureSessionConnectionWrapper returns new SecureSessionConnectionWrapper with default handlshake timeout
func NewSecureSessionConnectionWrapper(id []byte, keystore keystore.SecureSessionKeyStore) (*SecureSessionConnectionWrapper, error) {
	return &SecureSessionConnectionWrapper{keystore: keystore, id: id, serverID: id, handshakeTimeout: SecureSessionEstablishingTimeout}, nil
}

// NewSecureSessionConnectionWrapperWithServerID returns new SecureSessionConnectionWrapper with default handlshake timeout and configured server id
func NewSecureSessionConnectionWrapperWithServerID(id, serverID []byte, keystore keystore.SecureSessionKeyStore) (*SecureSessionConnectionWrapper, error) {
	return &SecureSessionConnectionWrapper{keystore: keystore, id: id, serverID: serverID, handshakeTimeout: SecureSessionEstablishingTimeout}, nil
}

// SetHandshakeTimeout set handshakeTimeout that will be used for secure session handshake. 0 - without handshakeTimeout
func (wrapper *SecureSessionConnectionWrapper) SetHandshakeTimeout(time time.Duration) {
	wrapper.handshakeTimeout = time
}

func (wrapper *SecureSessionConnectionWrapper) hasHandshakeTimeout() bool {
	return wrapper.handshakeTimeout != 0
}

func (wrapper *SecureSessionConnectionWrapper) wrap(conn net.Conn, isServer bool) (net.Conn, []byte, error) {
	conn.SetDeadline(time.Now().Add(sessionInitTimeout))
	defer conn.SetDeadline(time.Time{})
	secureConnection, err := newSecureSessionConnection(wrapper.keystore, conn)
	if err != nil {
		return conn, nil, err
	}
	var clientID []byte
	if isServer {
		lengthBuf, length, err := utils.ReadDataLength(conn)
		if err != nil {
			return conn, lengthBuf, err
		}
		if length > MaxClientIDDataLength {
			return conn, lengthBuf, ErrClientIDPacketToBig
		}
		clientID = make([]byte, length)
		_, err = io.ReadFull(conn, clientID)
		if err != nil {
			return conn, nil, err
		}
		log.WithField("client_id", string(clientID)).Debugln("New secure session connection to server")
		privateKey, err := wrapper.keystore.GetPrivateKey(clientID)
		if err != nil {
			return conn, nil, err
		}
		callback, err := NewSessionCallback(clientID, wrapper.keystore)
		if err != nil {
			return conn, nil, err
		}
		secureConnection.session, err = session.New(wrapper.serverID, privateKey, callback)
		if err != nil {
			return conn, nil, err
		}
	} else {
		clientID = wrapper.serverID
		privateKey, err := wrapper.keystore.GetPrivateKey(wrapper.id)
		if err != nil {
			return conn, nil, err
		}
		callback, err := NewSessionCallback(wrapper.serverID, wrapper.keystore)
		if err != nil {
			return conn, nil, err
		}
		secureConnection.session, err = session.New(wrapper.id, privateKey, callback)
		if err != nil {
			return conn, nil, err
		}
		err = utils.SendData(wrapper.id, conn)
		if err != nil {
			return conn, nil, err
		}
		connectRequest, err := secureConnection.session.ConnectRequest()
		if err != nil {
			return conn, nil, err
		}
		err = utils.SendData(connectRequest, conn)
		if err != nil {
			return conn, nil, err
		}
	}
	for {
		data, err := utils.ReadData(conn)
		if err != nil {
			return conn, nil, err
		}
		buf, sendPeer, err := secureConnection.session.Unwrap(data)
		if nil != err {
			return conn, nil, err
		}
		if !sendPeer {
			return secureConnection, clientID, nil
		}

		err = utils.SendData(buf, conn)
		if err != nil {
			return conn, nil, err
		}

		if secureConnection.session.GetState() == session.StateEstablished {
			return secureConnection, clientID, nil
		}
	}
}

// WrapClient wraps client connection with secure session
// cancels connection if timeout expired
func (wrapper *SecureSessionConnectionWrapper) WrapClient(ctx context.Context, conn net.Conn) (net.Conn, error) {
	logger := logging.NewLoggerWithTrace(ctx)
	logger.Debugln("Wrap client connection with secure session")
	if wrapper.hasHandshakeTimeout() {
		if err := conn.SetDeadline(time.Now().Add(wrapper.handshakeTimeout)); err != nil {
			logger.WithField(logging.FieldKeyEventCode, logging.EventCodeErrorCantHandleSecureSession).WithError(err).Errorln("Can't set deadline for secure session handshake")
			return nil, err
		}
	}
	newConn, _, err := wrapper.wrap(conn, false)
	if wrapper.hasHandshakeTimeout() {
		// reset deadline
		if err := conn.SetDeadline(time.Time{}); err != nil {
			logger.WithField(logging.FieldKeyEventCode, logging.EventCodeErrorCantHandleSecureSession).WithError(err).Errorln("Can't reset deadline after secure session handshake")
			return nil, err
		}
	}
	logger.Debugln("Wrap client connection with secure session finished")
	return newSafeCloseConnection(newConn), NewConnectionWrapError(err)
}

// WrapServer wraps server connection with secure session
// cancels connection if timeout expired
func (wrapper *SecureSessionConnectionWrapper) WrapServer(ctx context.Context, conn net.Conn) (net.Conn, []byte, error) {
	logger := logging.NewLoggerWithTrace(ctx)
	logger.Debugln("Wrap server connection with secure session")
	if wrapper.hasHandshakeTimeout() {
		if err := conn.SetDeadline(time.Now().Add(wrapper.handshakeTimeout)); err != nil {
			log.WithField(logging.FieldKeyEventCode, logging.EventCodeErrorCantHandleSecureSession).WithError(err).Errorln("Can't set deadline for secure session handshake")
			return nil, nil, err
		}
	}
	newConn, clientID, err := wrapper.wrap(conn, true)
	if wrapper.hasHandshakeTimeout() {
		// reset deadline
		if err := conn.SetDeadline(time.Time{}); err != nil {
			logger.WithField(logging.FieldKeyEventCode, logging.EventCodeErrorCantHandleSecureSession).WithError(err).Errorln("Can't reset deadline after secure session handshake")
			return nil, nil, err
		}
	}
	if err != nil {
		logger.WithField(logging.FieldKeyEventCode, logging.EventCodeErrorCantHandleSecureSession).WithError(err).Errorln("Can't wrap client's connection")
	}
	logger.Debugln("Wrap server connection with secure session finished")
	return newSafeCloseConnection(newConn), clientID, NewConnectionWrapError(err)
}<|MERGE_RESOLUTION|>--- conflicted
+++ resolved
@@ -182,10 +182,7 @@
 // SecureSessionEstablishingTimeout timeout for secure session handshake that should be enough
 const SecureSessionEstablishingTimeout = time.Second * 10
 
-<<<<<<< HEAD
-=======
 // GRPCAuthType auth type used for acra-connector
->>>>>>> 22cd58b2
 const GRPCAuthType = "acra-connector"
 
 // MaxClientIDDataLength max data length of first packet that send from client. 1 kb was chosen manually and that should
@@ -249,10 +246,7 @@
 	return wrappedConn, SecureSessionInfo{clientID: clientID, spanContext: spnCtx}, nil
 }
 
-<<<<<<< HEAD
-=======
 // Info return protocol info for Secure Session
->>>>>>> 22cd58b2
 func (wrapper *SecureSessionConnectionWrapper) Info() credentials.ProtocolInfo {
 	return credentials.ProtocolInfo{
 		ProtocolVersion:  "1.0.0",
@@ -262,19 +256,13 @@
 	}
 }
 
-<<<<<<< HEAD
-=======
 // Clone return new copy of wrapper
->>>>>>> 22cd58b2
 func (wrapper *SecureSessionConnectionWrapper) Clone() credentials.TransportCredentials {
 	wrapperCopy := *wrapper
 	return &wrapperCopy
 }
 
-<<<<<<< HEAD
-=======
 // OverrideServerName set name as serviceID for SecureSesssion
->>>>>>> 22cd58b2
 func (wrapper *SecureSessionConnectionWrapper) OverrideServerName(name string) error {
 	wrapper.serverID = []byte(name)
 	return nil
