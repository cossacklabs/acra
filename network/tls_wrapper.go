--- conflicted
+++ resolved
@@ -120,13 +120,8 @@
 	return NewTLSConfig(tlsServerName, tlsCA, tlsKey, tlsCert, tls.ClientAuthType(tlsAuthType), certVerifier)
 }
 
-<<<<<<< HEAD
-// NewTLSConfig creates x509 TLS config from provided params, tried to load system CA certificate
+// NewTLSConfig creates x509 TLS clientConfig from provided params, tried to load system CA certificate
 func NewTLSConfig(serverName string, caPath, keyPath, crtPath string, authType tls.ClientAuthType, certVerifier CertVerifier) (*tls.Config, error) {
-=======
-// NewTLSConfig creates x509 TLS clientConfig from provided params, tried to load system CA certificate
-func NewTLSConfig(serverName string, caPath, keyPath, crtPath string, authType tls.ClientAuthType) (*tls.Config, error) {
->>>>>>> d35c6dc4
 	var roots *x509.CertPool
 	var err error
 	// use system pool as default
