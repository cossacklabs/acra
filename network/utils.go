--- conflicted
+++ resolved
@@ -6,8 +6,6 @@
 	url_ "net/url"
 	"os"
 	"strings"
-	"reflect"
-	log "github.com/sirupsen/logrus"
 )
 
 const (
@@ -76,35 +74,4 @@
 		colonPos = len(hostname)
 	}
 	return hostname[:colonPos]
-<<<<<<< HEAD
-}
-
-var ErrUnsupportedConnectionType = errors.New("unsupported net.Conn implementation")
-
-// GetConnectionDescriptor return descriptor of connection or GetConnectionDescriptor
-func GetConnectionDescriptor(connection net.Conn) (uintptr, error) {
-	var file *os.File
-	var err error
-	switch connection.(type) {
-	case *net.UDPConn:
-		file, err = connection.(*net.UDPConn).File()
-	case *net.IPConn:
-		file, err = connection.(*net.IPConn).File()
-	case *net.TCPConn:
-		file, err = connection.(*net.TCPConn).File()
-	case *net.UnixConn:
-		file, err = connection.(*net.UnixConn).File()
-	case *secureSessionConnection:
-		// get description of own connection
-		return GetConnectionDescriptor(connection.(*secureSessionConnection).Conn)
-	default:
-		log.Errorf("Unsupported connection type: %s", reflect.TypeOf(connection))
-		return 0, ErrUnsupportedConnectionType
-	}
-	if err != nil {
-		return 0, err
-	}
-	return file.Fd(), err
-=======
->>>>>>> ca63c9f0
 }